pub mod action;
mod callback_collection;
mod menu;
pub(crate) mod ref_counts;
#[cfg(any(test, feature = "test-support"))]
pub mod test_app_context;
pub(crate) mod window;
mod window_input_handler;

use std::{
    any::{type_name, Any, TypeId},
    cell::RefCell,
    fmt::{self, Debug},
    hash::{Hash, Hasher},
    marker::PhantomData,
    mem,
    ops::{Deref, DerefMut, Range},
    path::{Path, PathBuf},
    pin::Pin,
    rc::{self, Rc},
    sync::{Arc, Weak},
    time::Duration,
};

use anyhow::{anyhow, Context, Result};
use parking_lot::Mutex;
use postage::oneshot;
use smol::prelude::*;
use util::ResultExt;
use uuid::Uuid;

pub use action::*;
use callback_collection::CallbackCollection;
use collections::{hash_map::Entry, BTreeMap, HashMap, HashSet, VecDeque};
pub use menu::*;
use platform::Event;
#[cfg(any(test, feature = "test-support"))]
use ref_counts::LeakDetector;
#[cfg(any(test, feature = "test-support"))]
pub use test_app_context::{ContextHandle, TestAppContext};
use window_input_handler::WindowInputHandler;

use crate::{
    elements::{AnyElement, AnyRootElement, RootElement},
    executor::{self, Task},
    keymap_matcher::{self, Binding, KeymapContext, KeymapMatcher, Keystroke, MatchResult},
    platform::{
        self, FontSystem, KeyDownEvent, KeyUpEvent, ModifiersChangedEvent, MouseButton,
        PathPromptOptions, Platform, PromptLevel, WindowBounds, WindowOptions,
    },
    util::post_inc,
    window::{Window, WindowContext},
    AssetCache, AssetSource, ClipboardItem, FontCache, MouseRegionId,
};

use self::ref_counts::RefCounts;

pub trait Entity: 'static {
    type Event;

    fn release(&mut self, _: &mut AppContext) {}
    fn app_will_quit(
        &mut self,
        _: &mut AppContext,
    ) -> Option<Pin<Box<dyn 'static + Future<Output = ()>>>> {
        None
    }
}

pub trait View: Entity + Sized {
    fn ui_name() -> &'static str;
<<<<<<< HEAD
    fn render(&mut self, cx: &mut ViewContext<'_, '_, '_, Self>) -> AnyElement<Self>;
=======
    fn render(&mut self, cx: &mut ViewContext<'_, '_, Self>) -> Element<Self>;
>>>>>>> 09111b65
    fn focus_in(&mut self, _: AnyViewHandle, _: &mut ViewContext<Self>) {}
    fn focus_out(&mut self, _: AnyViewHandle, _: &mut ViewContext<Self>) {}
    fn key_down(&mut self, _: &KeyDownEvent, _: &mut ViewContext<Self>) -> bool {
        false
    }
    fn key_up(&mut self, _: &KeyUpEvent, _: &mut ViewContext<Self>) -> bool {
        false
    }
    fn modifiers_changed(&mut self, _: &ModifiersChangedEvent, _: &mut ViewContext<Self>) -> bool {
        false
    }

    fn keymap_context(&self, _: &AppContext) -> keymap_matcher::KeymapContext {
        Self::default_keymap_context()
    }
    fn default_keymap_context() -> keymap_matcher::KeymapContext {
        let mut cx = keymap_matcher::KeymapContext::default();
        cx.add_identifier(Self::ui_name());
        cx
    }
    fn debug_json(&self, _: &AppContext) -> serde_json::Value {
        serde_json::Value::Null
    }

    fn text_for_range(&self, _: Range<usize>, _: &AppContext) -> Option<String> {
        None
    }
    fn selected_text_range(&self, _: &AppContext) -> Option<Range<usize>> {
        None
    }
    fn marked_text_range(&self, _: &AppContext) -> Option<Range<usize>> {
        None
    }
    fn unmark_text(&mut self, _: &mut ViewContext<Self>) {}
    fn replace_text_in_range(
        &mut self,
        _: Option<Range<usize>>,
        _: &str,
        _: &mut ViewContext<Self>,
    ) {
    }
    fn replace_and_mark_text_in_range(
        &mut self,
        _: Option<Range<usize>>,
        _: &str,
        _: Option<Range<usize>>,
        _: &mut ViewContext<Self>,
    ) {
    }
}

pub trait ReadModel {
    fn read_model<T: Entity>(&self, handle: &ModelHandle<T>) -> &T;
}

pub trait ReadModelWith {
    fn read_model_with<E: Entity, T>(
        &self,
        handle: &ModelHandle<E>,
        read: &mut dyn FnMut(&E, &AppContext) -> T,
    ) -> T;
}

pub trait UpdateModel {
    fn update_model<T: Entity, O>(
        &mut self,
        handle: &ModelHandle<T>,
        update: &mut dyn FnMut(&mut T, &mut ModelContext<T>) -> O,
    ) -> O;
}

pub trait UpgradeModelHandle {
    fn upgrade_model_handle<T: Entity>(
        &self,
        handle: &WeakModelHandle<T>,
    ) -> Option<ModelHandle<T>>;

    fn model_handle_is_upgradable<T: Entity>(&self, handle: &WeakModelHandle<T>) -> bool;

    fn upgrade_any_model_handle(&self, handle: &AnyWeakModelHandle) -> Option<AnyModelHandle>;
}

pub trait UpgradeViewHandle {
    fn upgrade_view_handle<T: View>(&self, handle: &WeakViewHandle<T>) -> Option<ViewHandle<T>>;

    fn upgrade_any_view_handle(&self, handle: &AnyWeakViewHandle) -> Option<AnyViewHandle>;
}

pub trait ReadView {
    fn read_view<T: View>(&self, handle: &ViewHandle<T>) -> &T;
}

pub trait ReadViewWith {
    fn read_view_with<V, T>(
        &self,
        handle: &ViewHandle<V>,
        read: &mut dyn FnMut(&V, &AppContext) -> T,
    ) -> T
    where
        V: View;
}

pub trait UpdateView {
    type Output<S>;

    fn update_view<T, S>(
        &mut self,
        handle: &ViewHandle<T>,
        update: &mut dyn FnMut(&mut T, &mut ViewContext<T>) -> S,
    ) -> Self::Output<S>
    where
        T: View;
}

#[derive(Clone)]
pub struct App(Rc<RefCell<AppContext>>);

#[derive(Clone)]
pub struct AsyncAppContext(Rc<RefCell<AppContext>>);

impl App {
    pub fn new(asset_source: impl AssetSource) -> Result<Self> {
        let platform = platform::current::platform();
        let foreground = Rc::new(executor::Foreground::platform(platform.dispatcher())?);
        let foreground_platform = platform::current::foreground_platform(foreground.clone());
        let app = Self(Rc::new(RefCell::new(AppContext::new(
            foreground,
            Arc::new(executor::Background::new()),
            platform.clone(),
            foreground_platform.clone(),
            Arc::new(FontCache::new(platform.fonts())),
            Default::default(),
            asset_source,
        ))));

        foreground_platform.on_quit(Box::new({
            let cx = app.0.clone();
            move || {
                cx.borrow_mut().quit();
            }
        }));
        setup_menu_handlers(foreground_platform.as_ref(), &app);

        app.0.borrow_mut().weak_self = Some(Rc::downgrade(&app.0));
        Ok(app)
    }

    pub fn background(&self) -> Arc<executor::Background> {
        self.0.borrow().background().clone()
    }

    pub fn on_become_active<F>(self, mut callback: F) -> Self
    where
        F: 'static + FnMut(&mut AppContext),
    {
        let cx = self.0.clone();
        self.0
            .borrow_mut()
            .foreground_platform
            .on_become_active(Box::new(move || callback(&mut *cx.borrow_mut())));
        self
    }

    pub fn on_resign_active<F>(self, mut callback: F) -> Self
    where
        F: 'static + FnMut(&mut AppContext),
    {
        let cx = self.0.clone();
        self.0
            .borrow_mut()
            .foreground_platform
            .on_resign_active(Box::new(move || callback(&mut *cx.borrow_mut())));
        self
    }

    pub fn on_quit<F>(&mut self, mut callback: F) -> &mut Self
    where
        F: 'static + FnMut(&mut AppContext),
    {
        let cx = self.0.clone();
        self.0
            .borrow_mut()
            .foreground_platform
            .on_quit(Box::new(move || callback(&mut *cx.borrow_mut())));
        self
    }

    /// Handle the application being re-activated when no windows are open.
    pub fn on_reopen<F>(&mut self, mut callback: F) -> &mut Self
    where
        F: 'static + FnMut(&mut AppContext),
    {
        let cx = self.0.clone();
        self.0
            .borrow_mut()
            .foreground_platform
            .on_reopen(Box::new(move || callback(&mut *cx.borrow_mut())));
        self
    }

    pub fn on_event<F>(&mut self, mut callback: F) -> &mut Self
    where
        F: 'static + FnMut(Event, &mut AppContext) -> bool,
    {
        let cx = self.0.clone();
        self.0
            .borrow_mut()
            .foreground_platform
            .on_event(Box::new(move |event| {
                callback(event, &mut *cx.borrow_mut())
            }));
        self
    }

    pub fn on_open_urls<F>(&mut self, mut callback: F) -> &mut Self
    where
        F: 'static + FnMut(Vec<String>, &mut AppContext),
    {
        let cx = self.0.clone();
        self.0
            .borrow_mut()
            .foreground_platform
            .on_open_urls(Box::new(move |urls| callback(urls, &mut *cx.borrow_mut())));
        self
    }

    pub fn run<F>(self, on_finish_launching: F)
    where
        F: 'static + FnOnce(&mut AppContext),
    {
        let platform = self.0.borrow().foreground_platform.clone();
        platform.run(Box::new(move || {
            let mut cx = self.0.borrow_mut();
            let cx = &mut *cx;
            crate::views::init(cx);
            on_finish_launching(cx);
        }))
    }

    pub fn platform(&self) -> Arc<dyn Platform> {
        self.0.borrow().platform.clone()
    }

    pub fn font_cache(&self) -> Arc<FontCache> {
        self.0.borrow().font_cache.clone()
    }

    fn update<T, F: FnOnce(&mut AppContext) -> T>(&mut self, callback: F) -> T {
        let mut state = self.0.borrow_mut();
        let result = state.update(callback);
        state.pending_notifications.clear();
        result
    }

    fn update_window<T, F: FnOnce(&mut WindowContext) -> T>(
        &mut self,
        window_id: usize,
        callback: F,
    ) -> Option<T> {
        let mut state = self.0.borrow_mut();
        let result = state.update_window(window_id, callback);
        state.pending_notifications.clear();
        result
    }
}

impl AsyncAppContext {
    pub fn spawn<F, Fut, T>(&self, f: F) -> Task<T>
    where
        F: FnOnce(AsyncAppContext) -> Fut,
        Fut: 'static + Future<Output = T>,
        T: 'static,
    {
        self.0.borrow().foreground.spawn(f(self.clone()))
    }

    pub fn read<T, F: FnOnce(&AppContext) -> T>(&self, callback: F) -> T {
        callback(&*self.0.borrow())
    }

    pub fn update<T, F: FnOnce(&mut AppContext) -> T>(&mut self, callback: F) -> T {
        self.0.borrow_mut().update(callback)
    }

    pub fn update_window<T, F: FnOnce(&mut WindowContext) -> T>(
        &mut self,
        window_id: usize,
        callback: F,
    ) -> Option<T> {
        self.0.borrow_mut().update_window(window_id, callback)
    }

    pub fn add_model<T, F>(&mut self, build_model: F) -> ModelHandle<T>
    where
        T: Entity,
        F: FnOnce(&mut ModelContext<T>) -> T,
    {
        self.update(|cx| cx.add_model(build_model))
    }

    pub fn add_window<T, F>(
        &mut self,
        window_options: WindowOptions,
        build_root_view: F,
    ) -> (usize, ViewHandle<T>)
    where
        T: View,
        F: FnOnce(&mut ViewContext<T>) -> T,
    {
        self.update(|cx| cx.add_window(window_options, build_root_view))
    }

    pub fn remove_window(&mut self, window_id: usize) {
        self.update(|cx| cx.remove_window(window_id))
    }

    pub fn activate_window(&mut self, window_id: usize) {
        self.update_window(window_id, |cx| cx.activate_window());
    }

    // TODO: Can we eliminate this method and move it to WindowContext then call it with update_window?s
    pub fn prompt(
        &mut self,
        window_id: usize,
        level: PromptLevel,
        msg: &str,
        answers: &[&str],
    ) -> Option<oneshot::Receiver<usize>> {
        self.update_window(window_id, |cx| cx.prompt(level, msg, answers))
    }

    pub fn platform(&self) -> Arc<dyn Platform> {
        self.0.borrow().platform().clone()
    }

    pub fn foreground(&self) -> Rc<executor::Foreground> {
        self.0.borrow().foreground.clone()
    }

    pub fn background(&self) -> Arc<executor::Background> {
        self.0.borrow().background.clone()
    }
}

impl UpdateModel for AsyncAppContext {
    fn update_model<E: Entity, O>(
        &mut self,
        handle: &ModelHandle<E>,
        update: &mut dyn FnMut(&mut E, &mut ModelContext<E>) -> O,
    ) -> O {
        self.0.borrow_mut().update_model(handle, update)
    }
}

impl UpgradeModelHandle for AsyncAppContext {
    fn upgrade_model_handle<T: Entity>(
        &self,
        handle: &WeakModelHandle<T>,
    ) -> Option<ModelHandle<T>> {
        self.0.borrow().upgrade_model_handle(handle)
    }

    fn model_handle_is_upgradable<T: Entity>(&self, handle: &WeakModelHandle<T>) -> bool {
        self.0.borrow().model_handle_is_upgradable(handle)
    }

    fn upgrade_any_model_handle(&self, handle: &AnyWeakModelHandle) -> Option<AnyModelHandle> {
        self.0.borrow().upgrade_any_model_handle(handle)
    }
}

impl UpgradeViewHandle for AsyncAppContext {
    fn upgrade_view_handle<T: View>(&self, handle: &WeakViewHandle<T>) -> Option<ViewHandle<T>> {
        self.0.borrow_mut().upgrade_view_handle(handle)
    }

    fn upgrade_any_view_handle(&self, handle: &AnyWeakViewHandle) -> Option<AnyViewHandle> {
        self.0.borrow_mut().upgrade_any_view_handle(handle)
    }
}

impl ReadModelWith for AsyncAppContext {
    fn read_model_with<E: Entity, T>(
        &self,
        handle: &ModelHandle<E>,
        read: &mut dyn FnMut(&E, &AppContext) -> T,
    ) -> T {
        let cx = self.0.borrow();
        let cx = &*cx;
        read(handle.read(cx), cx)
    }
}

impl UpdateView for AsyncAppContext {
    type Output<S> = Result<S>;

    fn update_view<T, S>(
        &mut self,
        handle: &ViewHandle<T>,
        update: &mut dyn FnMut(&mut T, &mut ViewContext<T>) -> S,
    ) -> Result<S>
    where
        T: View,
    {
        self.0
            .borrow_mut()
            .update_window(handle.window_id, |cx| cx.update_view(handle, update))
            .ok_or_else(|| anyhow!("window was closed"))
    }
}

impl ReadViewWith for AsyncAppContext {
    fn read_view_with<V, T>(
        &self,
        handle: &ViewHandle<V>,
        read: &mut dyn FnMut(&V, &AppContext) -> T,
    ) -> T
    where
        V: View,
    {
        let cx = self.0.borrow();
        let cx = &*cx;
        read(handle.read(cx), cx)
    }
}

type ActionCallback = dyn FnMut(&mut dyn AnyView, &dyn Action, &mut WindowContext, usize);
type GlobalActionCallback = dyn FnMut(&dyn Action, &mut AppContext);

type SubscriptionCallback = Box<dyn FnMut(&dyn Any, &mut AppContext) -> bool>;
type GlobalSubscriptionCallback = Box<dyn FnMut(&dyn Any, &mut AppContext)>;
type ObservationCallback = Box<dyn FnMut(&mut AppContext) -> bool>;
type GlobalObservationCallback = Box<dyn FnMut(&mut AppContext)>;
type FocusObservationCallback = Box<dyn FnMut(bool, &mut WindowContext) -> bool>;
type ReleaseObservationCallback = Box<dyn FnMut(&dyn Any, &mut AppContext)>;
type ActionObservationCallback = Box<dyn FnMut(TypeId, &mut AppContext)>;
type WindowActivationCallback = Box<dyn FnMut(bool, &mut WindowContext) -> bool>;
type WindowFullscreenCallback = Box<dyn FnMut(bool, &mut WindowContext) -> bool>;
type WindowBoundsCallback = Box<dyn FnMut(WindowBounds, Uuid, &mut WindowContext) -> bool>;
type KeystrokeCallback =
    Box<dyn FnMut(&Keystroke, &MatchResult, Option<&Box<dyn Action>>, &mut WindowContext) -> bool>;
type ActiveLabeledTasksCallback = Box<dyn FnMut(&mut AppContext) -> bool>;
type DeserializeActionCallback = fn(json: &str) -> anyhow::Result<Box<dyn Action>>;
type WindowShouldCloseSubscriptionCallback = Box<dyn FnMut(&mut AppContext) -> bool>;

pub struct AppContext {
    models: HashMap<usize, Box<dyn AnyModel>>,
    views: HashMap<(usize, usize), Box<dyn AnyView>>,
    pub(crate) parents: HashMap<(usize, usize), ParentId>,
    windows: HashMap<usize, Window>,
    globals: HashMap<TypeId, Box<dyn Any>>,
    element_states: HashMap<ElementStateId, Box<dyn Any>>,
    background: Arc<executor::Background>,
    ref_counts: Arc<Mutex<RefCounts>>,

    weak_self: Option<rc::Weak<RefCell<Self>>>,
    platform: Arc<dyn Platform>,
    foreground_platform: Rc<dyn platform::ForegroundPlatform>,
    pub asset_cache: Arc<AssetCache>,
    font_system: Arc<dyn FontSystem>,
    pub font_cache: Arc<FontCache>,
    action_deserializers: HashMap<&'static str, (TypeId, DeserializeActionCallback)>,
    capture_actions: HashMap<TypeId, HashMap<TypeId, Vec<Box<ActionCallback>>>>,
    // Entity Types -> { Action Types -> Action Handlers }
    actions: HashMap<TypeId, HashMap<TypeId, Vec<Box<ActionCallback>>>>,
    // Action Types -> Action Handlers
    global_actions: HashMap<TypeId, Box<GlobalActionCallback>>,
    keystroke_matcher: KeymapMatcher,
    next_entity_id: usize,
    next_window_id: usize,
    next_subscription_id: usize,
    frame_count: usize,

    subscriptions: CallbackCollection<usize, SubscriptionCallback>,
    global_subscriptions: CallbackCollection<TypeId, GlobalSubscriptionCallback>,
    observations: CallbackCollection<usize, ObservationCallback>,
    global_observations: CallbackCollection<TypeId, GlobalObservationCallback>,
    focus_observations: CallbackCollection<usize, FocusObservationCallback>,
    release_observations: CallbackCollection<usize, ReleaseObservationCallback>,
    action_dispatch_observations: CallbackCollection<(), ActionObservationCallback>,
    window_activation_observations: CallbackCollection<usize, WindowActivationCallback>,
    window_fullscreen_observations: CallbackCollection<usize, WindowFullscreenCallback>,
    window_bounds_observations: CallbackCollection<usize, WindowBoundsCallback>,
    keystroke_observations: CallbackCollection<usize, KeystrokeCallback>,
    active_labeled_task_observations: CallbackCollection<(), ActiveLabeledTasksCallback>,

    foreground: Rc<executor::Foreground>,
    pending_effects: VecDeque<Effect>,
    pending_notifications: HashSet<usize>,
    pending_global_notifications: HashSet<TypeId>,
    pending_flushes: usize,
    flushing_effects: bool,
    halt_action_dispatch: bool,
    next_labeled_task_id: usize,
    active_labeled_tasks: BTreeMap<usize, &'static str>,
}

impl AppContext {
    fn new(
        foreground: Rc<executor::Foreground>,
        background: Arc<executor::Background>,
        platform: Arc<dyn platform::Platform>,
        foreground_platform: Rc<dyn platform::ForegroundPlatform>,
        font_cache: Arc<FontCache>,
        ref_counts: RefCounts,
        asset_source: impl AssetSource,
    ) -> Self {
        Self {
            models: Default::default(),
            views: Default::default(),
            parents: Default::default(),
            windows: Default::default(),
            globals: Default::default(),
            element_states: Default::default(),
            ref_counts: Arc::new(Mutex::new(ref_counts)),
            background,

            weak_self: None,
            font_system: platform.fonts(),
            platform,
            foreground_platform,
            font_cache,
            asset_cache: Arc::new(AssetCache::new(asset_source)),
            action_deserializers: Default::default(),
            capture_actions: Default::default(),
            actions: Default::default(),
            global_actions: Default::default(),
            keystroke_matcher: KeymapMatcher::default(),
            next_entity_id: 0,
            next_window_id: 0,
            next_subscription_id: 0,
            frame_count: 0,
            subscriptions: Default::default(),
            global_subscriptions: Default::default(),
            observations: Default::default(),
            focus_observations: Default::default(),
            release_observations: Default::default(),
            global_observations: Default::default(),
            window_activation_observations: Default::default(),
            window_fullscreen_observations: Default::default(),
            window_bounds_observations: Default::default(),
            keystroke_observations: Default::default(),
            action_dispatch_observations: Default::default(),
            active_labeled_task_observations: Default::default(),
            foreground,
            pending_effects: VecDeque::new(),
            pending_notifications: Default::default(),
            pending_global_notifications: Default::default(),
            pending_flushes: 0,
            flushing_effects: false,
            halt_action_dispatch: false,
            next_labeled_task_id: 0,
            active_labeled_tasks: Default::default(),
        }
    }

    pub fn background(&self) -> &Arc<executor::Background> {
        &self.background
    }

    pub fn font_cache(&self) -> &Arc<FontCache> {
        &self.font_cache
    }

    pub fn platform(&self) -> &Arc<dyn Platform> {
        &self.platform
    }

    pub fn has_global<T: 'static>(&self) -> bool {
        self.globals.contains_key(&TypeId::of::<T>())
    }

    pub fn global<T: 'static>(&self) -> &T {
        if let Some(global) = self.globals.get(&TypeId::of::<T>()) {
            global.downcast_ref().unwrap()
        } else {
            panic!("no global has been added for {}", type_name::<T>());
        }
    }

    pub fn upgrade(&self) -> App {
        App(self.weak_self.as_ref().unwrap().upgrade().unwrap())
    }

    pub fn quit(&mut self) {
        let mut futures = Vec::new();

        self.update(|cx| {
            for model_id in cx.models.keys().copied().collect::<Vec<_>>() {
                let mut model = cx.models.remove(&model_id).unwrap();
                futures.extend(model.app_will_quit(cx));
                cx.models.insert(model_id, model);
            }

            for view_id in cx.views.keys().copied().collect::<Vec<_>>() {
                let mut view = cx.views.remove(&view_id).unwrap();
                futures.extend(view.app_will_quit(cx));
                cx.views.insert(view_id, view);
            }
        });

        self.remove_all_windows();

        let futures = futures::future::join_all(futures);
        if self
            .background
            .block_with_timeout(Duration::from_millis(100), futures)
            .is_err()
        {
            log::error!("timed out waiting on app_will_quit");
        }
    }

    pub fn remove_all_windows(&mut self) {
        self.windows.clear();
        self.flush_effects();
    }

    pub fn foreground(&self) -> &Rc<executor::Foreground> {
        &self.foreground
    }

    pub fn deserialize_action(
        &self,
        name: &str,
        argument: Option<&str>,
    ) -> Result<Box<dyn Action>> {
        let callback = self
            .action_deserializers
            .get(name)
            .ok_or_else(|| anyhow!("unknown action {}", name))?
            .1;
        callback(argument.unwrap_or("{}"))
            .with_context(|| format!("invalid data for action {}", name))
    }

    pub fn add_action<A, V, F, R>(&mut self, handler: F)
    where
        A: Action,
        V: View,
        F: 'static + FnMut(&mut V, &A, &mut ViewContext<V>) -> R,
    {
        self.add_action_internal(handler, false)
    }

    pub fn capture_action<A, V, F>(&mut self, handler: F)
    where
        A: Action,
        V: View,
        F: 'static + FnMut(&mut V, &A, &mut ViewContext<V>),
    {
        self.add_action_internal(handler, true)
    }

    fn add_action_internal<A, V, F, R>(&mut self, mut handler: F, capture: bool)
    where
        A: Action,
        V: View,
        F: 'static + FnMut(&mut V, &A, &mut ViewContext<V>) -> R,
    {
        let handler = Box::new(
            move |view: &mut dyn AnyView,
                  action: &dyn Action,
                  cx: &mut WindowContext,
                  view_id: usize| {
                let action = action.as_any().downcast_ref().unwrap();
                let mut cx = ViewContext::mutable(cx, view_id);
                handler(
                    view.as_any_mut()
                        .downcast_mut()
                        .expect("downcast is type safe"),
                    action,
                    &mut cx,
                );
            },
        );

        self.action_deserializers
            .entry(A::qualified_name())
            .or_insert((TypeId::of::<A>(), A::from_json_str));

        let actions = if capture {
            &mut self.capture_actions
        } else {
            &mut self.actions
        };

        actions
            .entry(TypeId::of::<V>())
            .or_default()
            .entry(TypeId::of::<A>())
            .or_default()
            .push(handler);
    }

    pub fn add_async_action<A, V, F>(&mut self, mut handler: F)
    where
        A: Action,
        V: View,
        F: 'static + FnMut(&mut V, &A, &mut ViewContext<V>) -> Option<Task<Result<()>>>,
    {
        self.add_action(move |view, action, cx| {
            if let Some(task) = handler(view, action, cx) {
                task.detach_and_log_err(cx);
            }
        })
    }

    pub fn add_global_action<A, F>(&mut self, mut handler: F)
    where
        A: Action,
        F: 'static + FnMut(&A, &mut AppContext),
    {
        let handler = Box::new(move |action: &dyn Action, cx: &mut AppContext| {
            let action = action.as_any().downcast_ref().unwrap();
            handler(action, cx);
        });

        self.action_deserializers
            .entry(A::qualified_name())
            .or_insert((TypeId::of::<A>(), A::from_json_str));

        if self
            .global_actions
            .insert(TypeId::of::<A>(), handler)
            .is_some()
        {
            panic!(
                "registered multiple global handlers for {}",
                type_name::<A>()
            );
        }
    }

    pub fn has_window(&self, window_id: usize) -> bool {
        self.window_ids()
            .find(|window| window == &window_id)
            .is_some()
    }

    pub fn window_is_active(&self, window_id: usize) -> bool {
        self.windows.get(&window_id).map_or(false, |w| w.is_active)
    }

    pub fn root_view(&self, window_id: usize) -> Option<&AnyViewHandle> {
        self.windows.get(&window_id).map(|w| w.root_view())
    }

    pub fn window_ids(&self) -> impl Iterator<Item = usize> + '_ {
        self.windows.keys().copied()
    }

    pub fn view_ui_name(&self, window_id: usize, view_id: usize) -> Option<&'static str> {
        Some(self.views.get(&(window_id, view_id))?.ui_name())
    }

    pub fn view_type_id(&self, window_id: usize, view_id: usize) -> Option<TypeId> {
        self.views
            .get(&(window_id, view_id))
            .map(|view| view.as_any().type_id())
    }

    pub fn active_labeled_tasks<'a>(
        &'a self,
    ) -> impl DoubleEndedIterator<Item = &'static str> + 'a {
        self.active_labeled_tasks.values().cloned()
    }

    pub(crate) fn start_frame(&mut self) {
        self.frame_count += 1;
    }

    pub fn update<T, F: FnOnce(&mut Self) -> T>(&mut self, callback: F) -> T {
        self.pending_flushes += 1;
        let result = callback(self);
        self.flush_effects();
        result
    }

    pub fn read_window<T, F: FnOnce(&WindowContext) -> T>(
        &self,
        window_id: usize,
        callback: F,
    ) -> Option<T> {
        let window = self.windows.get(&window_id)?;
        let window_context = WindowContext::immutable(self, &window, window_id);
        Some(callback(&window_context))
    }

    pub fn update_window<T, F: FnOnce(&mut WindowContext) -> T>(
        &mut self,
        window_id: usize,
        callback: F,
    ) -> Option<T> {
        self.update(|app_context| {
            let mut window = app_context.windows.remove(&window_id)?;
            let mut window_context = WindowContext::mutable(app_context, &mut window, window_id);
            let result = callback(&mut window_context);
            if !window_context.removed {
                app_context.windows.insert(window_id, window);
            }
            Some(result)
        })
    }

    pub fn update_active_window<T, F: FnOnce(&mut WindowContext) -> T>(
        &mut self,
        callback: F,
    ) -> Option<T> {
        self.platform
            .main_window_id()
            .and_then(|id| self.update_window(id, callback))
    }

    pub fn prompt_for_paths(
        &self,
        options: PathPromptOptions,
    ) -> oneshot::Receiver<Option<Vec<PathBuf>>> {
        self.foreground_platform.prompt_for_paths(options)
    }

    pub fn prompt_for_new_path(&self, directory: &Path) -> oneshot::Receiver<Option<PathBuf>> {
        self.foreground_platform.prompt_for_new_path(directory)
    }

    pub fn reveal_path(&self, path: &Path) {
        self.foreground_platform.reveal_path(path)
    }

    pub fn emit_global<E: Any>(&mut self, payload: E) {
        self.pending_effects.push_back(Effect::GlobalEvent {
            payload: Box::new(payload),
        });
    }

    pub fn subscribe<E, H, F>(&mut self, handle: &H, mut callback: F) -> Subscription
    where
        E: Entity,
        E::Event: 'static,
        H: Handle<E>,
        F: 'static + FnMut(H, &E::Event, &mut Self),
    {
        self.subscribe_internal(handle, move |handle, event, cx| {
            callback(handle, event, cx);
            true
        })
    }

    pub fn subscribe_global<E, F>(&mut self, mut callback: F) -> Subscription
    where
        E: Any,
        F: 'static + FnMut(&E, &mut Self),
    {
        let subscription_id = post_inc(&mut self.next_subscription_id);
        let type_id = TypeId::of::<E>();
        self.pending_effects.push_back(Effect::GlobalSubscription {
            type_id,
            subscription_id,
            callback: Box::new(move |payload, cx| {
                let payload = payload.downcast_ref().expect("downcast is type safe");
                callback(payload, cx)
            }),
        });
        Subscription::GlobalSubscription(
            self.global_subscriptions
                .subscribe(type_id, subscription_id),
        )
    }

    pub fn observe<E, H, F>(&mut self, handle: &H, mut callback: F) -> Subscription
    where
        E: Entity,
        E::Event: 'static,
        H: Handle<E>,
        F: 'static + FnMut(H, &mut Self),
    {
        self.observe_internal(handle, move |handle, cx| {
            callback(handle, cx);
            true
        })
    }

    fn subscribe_internal<E, H, F>(&mut self, handle: &H, mut callback: F) -> Subscription
    where
        E: Entity,
        E::Event: 'static,
        H: Handle<E>,
        F: 'static + FnMut(H, &E::Event, &mut Self) -> bool,
    {
        let subscription_id = post_inc(&mut self.next_subscription_id);
        let emitter = handle.downgrade();
        self.pending_effects.push_back(Effect::Subscription {
            entity_id: handle.id(),
            subscription_id,
            callback: Box::new(move |payload, cx| {
                if let Some(emitter) = H::upgrade_from(&emitter, cx) {
                    let payload = payload.downcast_ref().expect("downcast is type safe");
                    callback(emitter, payload, cx)
                } else {
                    false
                }
            }),
        });
        Subscription::Subscription(self.subscriptions.subscribe(handle.id(), subscription_id))
    }

    fn observe_internal<E, H, F>(&mut self, handle: &H, mut callback: F) -> Subscription
    where
        E: Entity,
        E::Event: 'static,
        H: Handle<E>,
        F: 'static + FnMut(H, &mut Self) -> bool,
    {
        let subscription_id = post_inc(&mut self.next_subscription_id);
        let observed = handle.downgrade();
        let entity_id = handle.id();
        self.pending_effects.push_back(Effect::Observation {
            entity_id,
            subscription_id,
            callback: Box::new(move |cx| {
                if let Some(observed) = H::upgrade_from(&observed, cx) {
                    callback(observed, cx)
                } else {
                    false
                }
            }),
        });
        Subscription::Observation(self.observations.subscribe(entity_id, subscription_id))
    }

    fn observe_focus<F, V>(&mut self, handle: &ViewHandle<V>, mut callback: F) -> Subscription
    where
        F: 'static + FnMut(ViewHandle<V>, bool, &mut WindowContext) -> bool,
        V: View,
    {
        let subscription_id = post_inc(&mut self.next_subscription_id);
        let observed = handle.downgrade();
        let view_id = handle.id();

        self.pending_effects.push_back(Effect::FocusObservation {
            view_id,
            subscription_id,
            callback: Box::new(move |focused, cx| {
                if let Some(observed) = observed.upgrade(cx) {
                    callback(observed, focused, cx)
                } else {
                    false
                }
            }),
        });
        Subscription::FocusObservation(self.focus_observations.subscribe(view_id, subscription_id))
    }

    pub fn observe_global<G, F>(&mut self, mut observe: F) -> Subscription
    where
        G: Any,
        F: 'static + FnMut(&mut AppContext),
    {
        let type_id = TypeId::of::<G>();
        let id = post_inc(&mut self.next_subscription_id);

        self.global_observations.add_callback(
            type_id,
            id,
            Box::new(move |cx: &mut AppContext| observe(cx)),
        );
        Subscription::GlobalObservation(self.global_observations.subscribe(type_id, id))
    }

    pub fn observe_default_global<G, F>(&mut self, observe: F) -> Subscription
    where
        G: Any + Default,
        F: 'static + FnMut(&mut AppContext),
    {
        if !self.has_global::<G>() {
            self.set_global(G::default());
        }
        self.observe_global::<G, F>(observe)
    }

    pub fn observe_release<E, H, F>(&mut self, handle: &H, callback: F) -> Subscription
    where
        E: Entity,
        E::Event: 'static,
        H: Handle<E>,
        F: 'static + FnOnce(&E, &mut Self),
    {
        let id = post_inc(&mut self.next_subscription_id);
        let mut callback = Some(callback);
        self.release_observations.add_callback(
            handle.id(),
            id,
            Box::new(move |released, cx| {
                let released = released.downcast_ref().unwrap();
                if let Some(callback) = callback.take() {
                    callback(released, cx)
                }
            }),
        );
        Subscription::ReleaseObservation(self.release_observations.subscribe(handle.id(), id))
    }

    pub fn observe_actions<F>(&mut self, callback: F) -> Subscription
    where
        F: 'static + FnMut(TypeId, &mut AppContext),
    {
        let subscription_id = post_inc(&mut self.next_subscription_id);
        self.action_dispatch_observations
            .add_callback((), subscription_id, Box::new(callback));
        Subscription::ActionObservation(
            self.action_dispatch_observations
                .subscribe((), subscription_id),
        )
    }

    fn observe_active_labeled_tasks<F>(&mut self, callback: F) -> Subscription
    where
        F: 'static + FnMut(&mut AppContext) -> bool,
    {
        let subscription_id = post_inc(&mut self.next_subscription_id);
        self.active_labeled_task_observations
            .add_callback((), subscription_id, Box::new(callback));
        Subscription::ActiveLabeledTasksObservation(
            self.active_labeled_task_observations
                .subscribe((), subscription_id),
        )
    }

    pub fn defer(&mut self, callback: impl 'static + FnOnce(&mut AppContext)) {
        self.pending_effects.push_back(Effect::Deferred {
            callback: Box::new(callback),
            after_window_update: false,
        })
    }

    pub fn after_window_update(&mut self, callback: impl 'static + FnOnce(&mut AppContext)) {
        self.pending_effects.push_back(Effect::Deferred {
            callback: Box::new(callback),
            after_window_update: true,
        })
    }

    fn notify_model(&mut self, model_id: usize) {
        if self.pending_notifications.insert(model_id) {
            self.pending_effects
                .push_back(Effect::ModelNotification { model_id });
        }
    }

    fn notify_view(&mut self, window_id: usize, view_id: usize) {
        if self.pending_notifications.insert(view_id) {
            self.pending_effects
                .push_back(Effect::ViewNotification { window_id, view_id });
        }
    }

    fn notify_global(&mut self, type_id: TypeId) {
        if self.pending_global_notifications.insert(type_id) {
            self.pending_effects
                .push_back(Effect::GlobalNotification { type_id });
        }
    }

    pub fn all_action_names<'a>(&'a self) -> impl Iterator<Item = &'static str> + 'a {
        self.action_deserializers.keys().copied()
    }

    pub fn is_action_available(&self, action: &dyn Action) -> bool {
        let mut available_in_window = false;
        let action_type = action.as_any().type_id();
        if let Some(window_id) = self.platform.main_window_id() {
            available_in_window = self
                .read_window(window_id, |cx| {
                    if let Some(focused_view_id) = cx.focused_view_id() {
                        for view_id in cx.ancestors(focused_view_id) {
                            if let Some(view) = cx.views.get(&(window_id, view_id)) {
                                let view_type = view.as_any().type_id();
                                if let Some(actions) = cx.actions.get(&view_type) {
                                    if actions.contains_key(&action_type) {
                                        return true;
                                    }
                                }
                            }
                        }
                    }
                    false
                })
                .unwrap_or(false);
        }
        available_in_window || self.global_actions.contains_key(&action_type)
    }

    fn actions_mut(
        &mut self,
        capture_phase: bool,
    ) -> &mut HashMap<TypeId, HashMap<TypeId, Vec<Box<ActionCallback>>>> {
        if capture_phase {
            &mut self.capture_actions
        } else {
            &mut self.actions
        }
    }

    pub fn dispatch_global_action<A: Action>(&mut self, action: A) {
        self.dispatch_global_action_any(&action);
    }

    fn dispatch_global_action_any(&mut self, action: &dyn Action) -> bool {
        self.update(|this| {
            if let Some((name, mut handler)) = this.global_actions.remove_entry(&action.id()) {
                handler(action, this);
                this.global_actions.insert(name, handler);
                true
            } else {
                false
            }
        })
    }

    pub fn add_bindings<T: IntoIterator<Item = Binding>>(&mut self, bindings: T) {
        self.keystroke_matcher.add_bindings(bindings);
    }

    pub fn clear_bindings(&mut self) {
        self.keystroke_matcher.clear_bindings();
    }

    pub fn default_global<T: 'static + Default>(&mut self) -> &T {
        let type_id = TypeId::of::<T>();
        self.update(|this| {
            if let Entry::Vacant(entry) = this.globals.entry(type_id) {
                entry.insert(Box::new(T::default()));
                this.notify_global(type_id);
            }
        });
        self.globals.get(&type_id).unwrap().downcast_ref().unwrap()
    }

    pub fn set_global<T: 'static>(&mut self, state: T) {
        self.update(|this| {
            let type_id = TypeId::of::<T>();
            this.globals.insert(type_id, Box::new(state));
            this.notify_global(type_id);
        });
    }

    pub fn update_default_global<T, F, U>(&mut self, update: F) -> U
    where
        T: 'static + Default,
        F: FnOnce(&mut T, &mut AppContext) -> U,
    {
        self.update(|mut this| {
            Self::update_default_global_internal(&mut this, |global, cx| update(global, cx))
        })
    }

    fn update_default_global_internal<C, T, F, U>(this: &mut C, update: F) -> U
    where
        C: DerefMut<Target = AppContext>,
        T: 'static + Default,
        F: FnOnce(&mut T, &mut C) -> U,
    {
        let type_id = TypeId::of::<T>();
        let mut state = this
            .globals
            .remove(&type_id)
            .unwrap_or_else(|| Box::new(T::default()));
        let result = update(state.downcast_mut().unwrap(), this);
        this.globals.insert(type_id, state);
        this.notify_global(type_id);
        result
    }

    pub fn update_global<T, F, U>(&mut self, update: F) -> U
    where
        T: 'static,
        F: FnOnce(&mut T, &mut AppContext) -> U,
    {
        self.update(|mut this| {
            Self::update_global_internal(&mut this, |global, cx| update(global, cx))
        })
    }

    fn update_global_internal<C, T, F, U>(this: &mut C, update: F) -> U
    where
        C: DerefMut<Target = AppContext>,
        T: 'static,
        F: FnOnce(&mut T, &mut C) -> U,
    {
        let type_id = TypeId::of::<T>();
        if let Some(mut state) = this.globals.remove(&type_id) {
            let result = update(state.downcast_mut().unwrap(), this);
            this.globals.insert(type_id, state);
            this.notify_global(type_id);
            result
        } else {
            panic!("No global added for {}", std::any::type_name::<T>());
        }
    }

    pub fn clear_globals(&mut self) {
        self.globals.clear();
    }

    pub fn add_model<T, F>(&mut self, build_model: F) -> ModelHandle<T>
    where
        T: Entity,
        F: FnOnce(&mut ModelContext<T>) -> T,
    {
        self.update(|this| {
            let model_id = post_inc(&mut this.next_entity_id);
            let handle = ModelHandle::new(model_id, &this.ref_counts);
            let mut cx = ModelContext::new(this, model_id);
            let model = build_model(&mut cx);
            this.models.insert(model_id, Box::new(model));
            handle
        })
    }

    pub fn add_window<V, F>(
        &mut self,
        window_options: WindowOptions,
        build_root_view: F,
    ) -> (usize, ViewHandle<V>)
    where
        V: View,
        F: FnOnce(&mut ViewContext<V>) -> V,
    {
        self.update(|this| {
            let window_id = post_inc(&mut this.next_window_id);
            let platform_window =
                this.platform
                    .open_window(window_id, window_options, this.foreground.clone());
            let window = this.build_window(window_id, platform_window, build_root_view);
            let root_view = window.root_view().clone().downcast::<V>().unwrap();
            this.windows.insert(window_id, window);
            (window_id, root_view)
        })
    }

    pub fn add_status_bar_item<V, F>(&mut self, build_root_view: F) -> (usize, ViewHandle<V>)
    where
        V: View,
        F: FnOnce(&mut ViewContext<V>) -> V,
    {
        self.update(|this| {
            let window_id = post_inc(&mut this.next_window_id);
            let platform_window = this.platform.add_status_item(window_id);
            let window = this.build_window(window_id, platform_window, build_root_view);
            let root_view = window.root_view().clone().downcast::<V>().unwrap();

            this.windows.insert(window_id, window);
            this.update_window(window_id, |cx| {
                root_view.update(cx, |view, cx| view.focus_in(cx.handle().into_any(), cx))
            });

            (window_id, root_view)
        })
    }

    pub fn remove_status_bar_item(&mut self, id: usize) {
        self.remove_window(id);
    }

    pub fn remove_window(&mut self, window_id: usize) {
        self.windows.remove(&window_id);
        self.flush_effects();
    }

    pub fn build_window<V, F>(
        &mut self,
        window_id: usize,
        mut platform_window: Box<dyn platform::Window>,
        build_root_view: F,
    ) -> Window
    where
        V: View,
        F: FnOnce(&mut ViewContext<V>) -> V,
    {
        {
            let mut app = self.upgrade();

            platform_window.on_event(Box::new(move |event| {
                app.update_window(window_id, |cx| {
                    if let Event::KeyDown(KeyDownEvent { keystroke, .. }) = &event {
                        if cx.dispatch_keystroke(keystroke) {
                            return true;
                        }
                    }

                    cx.dispatch_event(event, false)
                })
                .unwrap_or(false)
            }));
        }

        {
            let mut app = self.upgrade();
            platform_window.on_active_status_change(Box::new(move |is_active| {
                app.update(|cx| cx.window_changed_active_status(window_id, is_active))
            }));
        }

        {
            let mut app = self.upgrade();
            platform_window.on_resize(Box::new(move || {
                app.update(|cx| cx.window_was_resized(window_id))
            }));
        }

        {
            let mut app = self.upgrade();
            platform_window.on_moved(Box::new(move || {
                app.update(|cx| cx.window_was_moved(window_id))
            }));
        }

        {
            let mut app = self.upgrade();
            platform_window.on_fullscreen(Box::new(move |is_fullscreen| {
                app.update(|cx| cx.window_was_fullscreen_changed(window_id, is_fullscreen))
            }));
        }

        {
            let mut app = self.upgrade();
            platform_window.on_close(Box::new(move || {
                app.update(|cx| cx.remove_window(window_id));
            }));
        }

        {
            let mut app = self.upgrade();
            platform_window
                .on_appearance_changed(Box::new(move || app.update(|cx| cx.refresh_windows())));
        }

        platform_window.set_input_handler(Box::new(WindowInputHandler {
            app: self.upgrade().0,
            window_id,
        }));

        let mut window = Window::new(window_id, platform_window, self, build_root_view);
        let scene = WindowContext::mutable(self, &mut window, window_id)
            .build_scene()
            .expect("initial scene should not error");
        window.platform_window.present_scene(scene);
        window
    }

    pub fn replace_root_view<V, F>(
        &mut self,
        window_id: usize,
        build_root_view: F,
    ) -> Option<ViewHandle<V>>
    where
        V: View,
        F: FnOnce(&mut ViewContext<V>) -> V,
    {
        self.update_window(window_id, |cx| cx.replace_root_view(build_root_view))
    }

    pub fn add_view<S, F>(&mut self, parent: &AnyViewHandle, build_view: F) -> ViewHandle<S>
    where
        S: View,
        F: FnOnce(&mut ViewContext<S>) -> S,
    {
        self.update_window(parent.window_id, |cx| {
            cx.build_and_insert_view(ParentId::View(parent.view_id), |cx| Some(build_view(cx)))
                .unwrap()
        })
        .unwrap()
    }

    fn remove_dropped_entities(&mut self) {
        loop {
            let (dropped_models, dropped_views, dropped_element_states) =
                self.ref_counts.lock().take_dropped();
            if dropped_models.is_empty()
                && dropped_views.is_empty()
                && dropped_element_states.is_empty()
            {
                break;
            }

            for model_id in dropped_models {
                self.subscriptions.remove(model_id);
                self.observations.remove(model_id);
                let mut model = self.models.remove(&model_id).unwrap();
                model.release(self);
                self.pending_effects
                    .push_back(Effect::ModelRelease { model_id, model });
            }

            for (window_id, view_id) in dropped_views {
                self.subscriptions.remove(view_id);
                self.observations.remove(view_id);
                let mut view = self.views.remove(&(window_id, view_id)).unwrap();
                view.release(self);
                let change_focus_to = self.windows.get_mut(&window_id).and_then(|window| {
                    window
                        .invalidation
                        .get_or_insert_with(Default::default)
                        .removed
                        .push(view_id);
                    if window.focused_view_id == Some(view_id) {
                        Some(window.root_view().id())
                    } else {
                        None
                    }
                });
                self.parents.remove(&(window_id, view_id));

                if let Some(view_id) = change_focus_to {
                    self.handle_focus_effect(window_id, Some(view_id));
                }

                self.pending_effects
                    .push_back(Effect::ViewRelease { view_id, view });
            }

            for key in dropped_element_states {
                self.element_states.remove(&key);
            }
        }
    }

    fn flush_effects(&mut self) {
        self.pending_flushes = self.pending_flushes.saturating_sub(1);
        let mut after_window_update_callbacks = Vec::new();

        if !self.flushing_effects && self.pending_flushes == 0 {
            self.flushing_effects = true;

            let mut refreshing = false;
            loop {
                if let Some(effect) = self.pending_effects.pop_front() {
                    match effect {
                        Effect::Subscription {
                            entity_id,
                            subscription_id,
                            callback,
                        } => self
                            .subscriptions
                            .add_callback(entity_id, subscription_id, callback),

                        Effect::Event { entity_id, payload } => {
                            let mut subscriptions = self.subscriptions.clone();
                            subscriptions
                                .emit(entity_id, |callback| callback(payload.as_ref(), self))
                        }

                        Effect::GlobalSubscription {
                            type_id,
                            subscription_id,
                            callback,
                        } => self.global_subscriptions.add_callback(
                            type_id,
                            subscription_id,
                            callback,
                        ),

                        Effect::GlobalEvent { payload } => self.emit_global_event(payload),

                        Effect::Observation {
                            entity_id,
                            subscription_id,
                            callback,
                        } => self
                            .observations
                            .add_callback(entity_id, subscription_id, callback),

                        Effect::ModelNotification { model_id } => {
                            let mut observations = self.observations.clone();
                            observations.emit(model_id, |callback| callback(self));
                        }

                        Effect::ViewNotification { window_id, view_id } => {
                            self.handle_view_notification_effect(window_id, view_id)
                        }

                        Effect::GlobalNotification { type_id } => {
                            let mut subscriptions = self.global_observations.clone();
                            subscriptions.emit(type_id, |callback| {
                                callback(self);
                                true
                            });
                        }

                        Effect::Deferred {
                            callback,
                            after_window_update,
                        } => {
                            if after_window_update {
                                after_window_update_callbacks.push(callback);
                            } else {
                                callback(self)
                            }
                        }

                        Effect::ModelRelease { model_id, model } => {
                            self.handle_entity_release_effect(model_id, model.as_any())
                        }

                        Effect::ViewRelease { view_id, view } => {
                            self.handle_entity_release_effect(view_id, view.as_any())
                        }

                        Effect::Focus { window_id, view_id } => {
                            self.handle_focus_effect(window_id, view_id);
                        }

                        Effect::FocusObservation {
                            view_id,
                            subscription_id,
                            callback,
                        } => {
                            self.focus_observations.add_callback(
                                view_id,
                                subscription_id,
                                callback,
                            );
                        }

                        Effect::ResizeWindow { window_id } => {
                            if let Some(window) = self.windows.get_mut(&window_id) {
                                window
                                    .invalidation
                                    .get_or_insert(WindowInvalidation::default());
                            }
                            self.handle_window_moved(window_id);
                        }

                        Effect::MoveWindow { window_id } => {
                            self.handle_window_moved(window_id);
                        }

                        Effect::WindowActivationObservation {
                            window_id,
                            subscription_id,
                            callback,
                        } => self.window_activation_observations.add_callback(
                            window_id,
                            subscription_id,
                            callback,
                        ),

                        Effect::ActivateWindow {
                            window_id,
                            is_active,
                        } => self.handle_window_activation_effect(window_id, is_active),

                        Effect::WindowFullscreenObservation {
                            window_id,
                            subscription_id,
                            callback,
                        } => self.window_fullscreen_observations.add_callback(
                            window_id,
                            subscription_id,
                            callback,
                        ),

                        Effect::FullscreenWindow {
                            window_id,
                            is_fullscreen,
                        } => self.handle_fullscreen_effect(window_id, is_fullscreen),

                        Effect::WindowBoundsObservation {
                            window_id,
                            subscription_id,
                            callback,
                        } => self.window_bounds_observations.add_callback(
                            window_id,
                            subscription_id,
                            callback,
                        ),

                        Effect::RefreshWindows => {
                            refreshing = true;
                        }
                        Effect::DispatchActionFrom {
                            window_id,
                            view_id,
                            action,
                        } => {
                            self.handle_dispatch_action_from_effect(
                                window_id,
                                Some(view_id),
                                action.as_ref(),
                            );
                        }
                        Effect::ActionDispatchNotification { action_id } => {
                            self.handle_action_dispatch_notification_effect(action_id)
                        }
                        Effect::WindowShouldCloseSubscription {
                            window_id,
                            callback,
                        } => {
                            self.handle_window_should_close_subscription_effect(window_id, callback)
                        }
                        Effect::Keystroke {
                            window_id,
                            keystroke,
                            handled_by,
                            result,
                        } => self.handle_keystroke_effect(window_id, keystroke, handled_by, result),
                        Effect::ActiveLabeledTasksChanged => {
                            self.handle_active_labeled_tasks_changed_effect()
                        }
                        Effect::ActiveLabeledTasksObservation {
                            subscription_id,
                            callback,
                        } => self.active_labeled_task_observations.add_callback(
                            (),
                            subscription_id,
                            callback,
                        ),
                    }
                    self.pending_notifications.clear();
                    self.remove_dropped_entities();
                } else {
                    self.remove_dropped_entities();

                    if refreshing {
                        self.perform_window_refresh();
                    } else {
                        self.update_windows();
                    }

                    if self.pending_effects.is_empty() {
                        for callback in after_window_update_callbacks.drain(..) {
                            callback(self);
                        }

                        if self.pending_effects.is_empty() {
                            self.flushing_effects = false;
                            self.pending_notifications.clear();
                            self.pending_global_notifications.clear();
                            break;
                        }
                    }

                    refreshing = false;
                }
            }
        }
    }

    fn update_windows(&mut self) {
        let window_ids = self.windows.keys().cloned().collect::<Vec<_>>();
        for window_id in window_ids {
            self.update_window(window_id, |cx| {
                if let Some(mut invalidation) = cx.window.invalidation.take() {
                    let appearance = cx.window.platform_window.appearance();
                    cx.invalidate(&mut invalidation, appearance);
                    if let Some(scene) = cx.build_scene().log_err() {
                        cx.window.platform_window.present_scene(scene);
                    }
                }
            });
        }
    }

    fn window_was_resized(&mut self, window_id: usize) {
        self.pending_effects
            .push_back(Effect::ResizeWindow { window_id });
    }

    fn window_was_moved(&mut self, window_id: usize) {
        self.pending_effects
            .push_back(Effect::MoveWindow { window_id });
    }

    fn window_was_fullscreen_changed(&mut self, window_id: usize, is_fullscreen: bool) {
        self.pending_effects.push_back(Effect::FullscreenWindow {
            window_id,
            is_fullscreen,
        });
    }

    fn window_changed_active_status(&mut self, window_id: usize, is_active: bool) {
        self.pending_effects.push_back(Effect::ActivateWindow {
            window_id,
            is_active,
        });
    }

    fn keystroke(
        &mut self,
        window_id: usize,
        keystroke: Keystroke,
        handled_by: Option<Box<dyn Action>>,
        result: MatchResult,
    ) {
        self.pending_effects.push_back(Effect::Keystroke {
            window_id,
            keystroke,
            handled_by,
            result,
        });
    }

    pub fn refresh_windows(&mut self) {
        self.pending_effects.push_back(Effect::RefreshWindows);
    }

    pub fn dispatch_action_at(&mut self, window_id: usize, view_id: usize, action: impl Action) {
        self.dispatch_any_action_at(window_id, view_id, Box::new(action));
    }

    pub fn dispatch_any_action_at(
        &mut self,
        window_id: usize,
        view_id: usize,
        action: Box<dyn Action>,
    ) {
        self.pending_effects.push_back(Effect::DispatchActionFrom {
            window_id,
            view_id,
            action,
        });
    }

    fn perform_window_refresh(&mut self) {
        let window_ids = self.windows.keys().cloned().collect::<Vec<_>>();
        for window_id in window_ids {
            self.update_window(window_id, |cx| {
                let mut invalidation = cx.window.invalidation.take().unwrap_or_default();
                invalidation
                    .updated
                    .extend(cx.window.rendered_views.keys().copied());
                cx.invalidate(&mut invalidation, cx.window.platform_window.appearance());
                cx.refreshing = true;
                if let Some(scene) = cx.build_scene().log_err() {
                    cx.window.platform_window.present_scene(scene);
                }
            });
        }
    }

    fn emit_global_event(&mut self, payload: Box<dyn Any>) {
        let type_id = (&*payload).type_id();

        let mut subscriptions = self.global_subscriptions.clone();
        subscriptions.emit(type_id, |callback| {
            callback(payload.as_ref(), self);
            true //Always alive
        });
    }

    fn handle_view_notification_effect(
        &mut self,
        observed_window_id: usize,
        observed_view_id: usize,
    ) {
        if self
            .views
            .contains_key(&(observed_window_id, observed_view_id))
        {
            if let Some(window) = self.windows.get_mut(&observed_window_id) {
                window
                    .invalidation
                    .get_or_insert_with(Default::default)
                    .updated
                    .insert(observed_view_id);
            }

            let mut observations = self.observations.clone();
            observations.emit(observed_view_id, |callback| callback(self));
        }
    }

    fn handle_entity_release_effect(&mut self, entity_id: usize, entity: &dyn Any) {
        self.release_observations
            .clone()
            .emit(entity_id, |callback| {
                callback(entity, self);
                // Release observations happen one time. So clear the callback by returning false
                false
            })
    }

    fn handle_fullscreen_effect(&mut self, window_id: usize, is_fullscreen: bool) {
        self.update_window(window_id, |cx| {
            cx.window.is_fullscreen = is_fullscreen;

            let mut fullscreen_observations = cx.window_fullscreen_observations.clone();
            fullscreen_observations.emit(window_id, |callback| callback(is_fullscreen, cx));

            if let Some(uuid) = cx.window_display_uuid() {
                let bounds = cx.window_bounds();
                let mut bounds_observations = cx.window_bounds_observations.clone();
                bounds_observations.emit(window_id, |callback| callback(bounds, uuid, cx));
            }

            Some(())
        });
    }

    fn handle_keystroke_effect(
        &mut self,
        window_id: usize,
        keystroke: Keystroke,
        handled_by: Option<Box<dyn Action>>,
        result: MatchResult,
    ) {
        self.update_window(window_id, |cx| {
            let mut observations = cx.keystroke_observations.clone();
            observations.emit(window_id, move |callback| {
                callback(&keystroke, &result, handled_by.as_ref(), cx)
            });
        });
    }

    fn handle_window_activation_effect(&mut self, window_id: usize, active: bool) {
        self.update_window(window_id, |cx| {
            if cx.window.is_active == active {
                return;
            }
            cx.window.is_active = active;

            if let Some(focused_id) = cx.window.focused_view_id {
                for view_id in cx.ancestors(focused_id).collect::<Vec<_>>() {
                    cx.update_any_view(view_id, |view, cx| {
                        if active {
                            view.focus_in(focused_id, cx, view_id);
                        } else {
                            view.focus_out(focused_id, cx, view_id);
                        }
                    });
                }
            }

            let mut observations = cx.window_activation_observations.clone();
            observations.emit(window_id, |callback| callback(active, cx));
        });
    }

    fn handle_focus_effect(&mut self, window_id: usize, mut focused_id: Option<usize>) {
        let mut blurred_id = None;
        self.update_window(window_id, |cx| {
            if cx.window.focused_view_id == focused_id {
                focused_id = None;
                return;
            }
            blurred_id = cx.window.focused_view_id;
            cx.window.focused_view_id = focused_id;

            let blurred_parents = blurred_id
                .map(|blurred_id| cx.ancestors(blurred_id).collect::<Vec<_>>())
                .unwrap_or_default();
            let focused_parents = focused_id
                .map(|focused_id| cx.ancestors(focused_id).collect::<Vec<_>>())
                .unwrap_or_default();

            if let Some(blurred_id) = blurred_id {
                for view_id in blurred_parents.iter().copied() {
                    if let Some(mut view) = cx.views.remove(&(window_id, view_id)) {
                        view.focus_out(blurred_id, cx, view_id);
                        cx.views.insert((window_id, view_id), view);
                    }
                }

                let mut subscriptions = cx.focus_observations.clone();
                subscriptions.emit(blurred_id, |callback| callback(false, cx));
            }

            if let Some(focused_id) = focused_id {
                for view_id in focused_parents {
                    if let Some(mut view) = cx.views.remove(&(window_id, view_id)) {
                        view.focus_in(focused_id, cx, view_id);
                        cx.views.insert((window_id, view_id), view);
                    }
                }

                let mut subscriptions = cx.focus_observations.clone();
                subscriptions.emit(focused_id, |callback| callback(true, cx));
            }
        });
    }

    fn handle_dispatch_action_from_effect(
        &mut self,
        window_id: usize,
        view_id: Option<usize>,
        action: &dyn Action,
    ) {
        self.update_window(window_id, |cx| {
            cx.handle_dispatch_action_from_effect(view_id, action)
        });
    }

    fn handle_action_dispatch_notification_effect(&mut self, action_id: TypeId) {
        self.action_dispatch_observations
            .clone()
            .emit((), |callback| {
                callback(action_id, self);
                true
            });
    }

    fn handle_window_should_close_subscription_effect(
        &mut self,
        window_id: usize,
        mut callback: WindowShouldCloseSubscriptionCallback,
    ) {
        let mut app = self.upgrade();
        if let Some(window) = self.windows.get_mut(&window_id) {
            window
                .platform_window
                .on_should_close(Box::new(move || app.update(|cx| callback(cx))))
        }
    }

    fn handle_window_moved(&mut self, window_id: usize) {
        self.update_window(window_id, |cx| {
            if let Some(display) = cx.window_display_uuid() {
                let bounds = cx.window_bounds();
                cx.window_bounds_observations
                    .clone()
                    .emit(window_id, move |callback| {
                        callback(bounds, display, cx);
                        true
                    });
            }
        });
    }

    fn handle_active_labeled_tasks_changed_effect(&mut self) {
        self.active_labeled_task_observations
            .clone()
            .emit((), move |callback| {
                callback(self);
                true
            });
    }

    pub fn focus(&mut self, window_id: usize, view_id: Option<usize>) {
        self.pending_effects
            .push_back(Effect::Focus { window_id, view_id });
    }

    fn spawn_internal<F, Fut, T>(&mut self, task_name: Option<&'static str>, f: F) -> Task<T>
    where
        F: FnOnce(AsyncAppContext) -> Fut,
        Fut: 'static + Future<Output = T>,
        T: 'static,
    {
        let label_id = task_name.map(|task_name| {
            let id = post_inc(&mut self.next_labeled_task_id);
            self.active_labeled_tasks.insert(id, task_name);
            self.pending_effects
                .push_back(Effect::ActiveLabeledTasksChanged);
            id
        });

        let future = f(self.to_async());
        let cx = self.to_async();
        self.foreground.spawn(async move {
            let result = future.await;
            let mut cx = cx.0.borrow_mut();

            if let Some(completed_label_id) = label_id {
                cx.active_labeled_tasks.remove(&completed_label_id);
                cx.pending_effects
                    .push_back(Effect::ActiveLabeledTasksChanged);
            }
            cx.flush_effects();
            result
        })
    }

    pub fn spawn_labeled<F, Fut, T>(&mut self, task_name: &'static str, f: F) -> Task<T>
    where
        F: FnOnce(AsyncAppContext) -> Fut,
        Fut: 'static + Future<Output = T>,
        T: 'static,
    {
        self.spawn_internal(Some(task_name), f)
    }

    pub fn spawn<F, Fut, T>(&mut self, f: F) -> Task<T>
    where
        F: FnOnce(AsyncAppContext) -> Fut,
        Fut: 'static + Future<Output = T>,
        T: 'static,
    {
        self.spawn_internal(None, f)
    }

    pub fn to_async(&self) -> AsyncAppContext {
        AsyncAppContext(self.weak_self.as_ref().unwrap().upgrade().unwrap())
    }

    pub fn write_to_clipboard(&self, item: ClipboardItem) {
        self.platform.write_to_clipboard(item);
    }

    pub fn read_from_clipboard(&self) -> Option<ClipboardItem> {
        self.platform.read_from_clipboard()
    }

    #[cfg(any(test, feature = "test-support"))]
    pub fn leak_detector(&self) -> Arc<Mutex<LeakDetector>> {
        self.ref_counts.lock().leak_detector.clone()
    }
}

impl ReadModel for AppContext {
    fn read_model<T: Entity>(&self, handle: &ModelHandle<T>) -> &T {
        if let Some(model) = self.models.get(&handle.model_id) {
            model
                .as_any()
                .downcast_ref()
                .expect("downcast is type safe")
        } else {
            panic!("circular model reference");
        }
    }
}

impl UpdateModel for AppContext {
    fn update_model<T: Entity, V>(
        &mut self,
        handle: &ModelHandle<T>,
        update: &mut dyn FnMut(&mut T, &mut ModelContext<T>) -> V,
    ) -> V {
        if let Some(mut model) = self.models.remove(&handle.model_id) {
            self.update(|this| {
                let mut cx = ModelContext::new(this, handle.model_id);
                let result = update(
                    model
                        .as_any_mut()
                        .downcast_mut()
                        .expect("downcast is type safe"),
                    &mut cx,
                );
                this.models.insert(handle.model_id, model);
                result
            })
        } else {
            panic!("circular model update");
        }
    }
}

impl UpgradeModelHandle for AppContext {
    fn upgrade_model_handle<T: Entity>(
        &self,
        handle: &WeakModelHandle<T>,
    ) -> Option<ModelHandle<T>> {
        if self.ref_counts.lock().is_entity_alive(handle.model_id) {
            Some(ModelHandle::new(handle.model_id, &self.ref_counts))
        } else {
            None
        }
    }

    fn model_handle_is_upgradable<T: Entity>(&self, handle: &WeakModelHandle<T>) -> bool {
        self.ref_counts.lock().is_entity_alive(handle.model_id)
    }

    fn upgrade_any_model_handle(&self, handle: &AnyWeakModelHandle) -> Option<AnyModelHandle> {
        if self.ref_counts.lock().is_entity_alive(handle.model_id) {
            Some(AnyModelHandle::new(
                handle.model_id,
                handle.model_type,
                self.ref_counts.clone(),
            ))
        } else {
            None
        }
    }
}

impl UpgradeViewHandle for AppContext {
    fn upgrade_view_handle<T: View>(&self, handle: &WeakViewHandle<T>) -> Option<ViewHandle<T>> {
        if self.ref_counts.lock().is_entity_alive(handle.view_id) {
            Some(ViewHandle::new(
                handle.window_id,
                handle.view_id,
                &self.ref_counts,
            ))
        } else {
            None
        }
    }

    fn upgrade_any_view_handle(&self, handle: &AnyWeakViewHandle) -> Option<AnyViewHandle> {
        if self.ref_counts.lock().is_entity_alive(handle.view_id) {
            Some(AnyViewHandle::new(
                handle.window_id,
                handle.view_id,
                handle.view_type,
                self.ref_counts.clone(),
            ))
        } else {
            None
        }
    }
}

impl ReadView for AppContext {
    fn read_view<T: View>(&self, handle: &ViewHandle<T>) -> &T {
        if let Some(view) = self.views.get(&(handle.window_id, handle.view_id)) {
            view.as_any().downcast_ref().expect("downcast is type safe")
        } else {
            panic!("circular view reference for type {}", type_name::<T>());
        }
    }
}

#[derive(Debug)]
pub enum ParentId {
    View(usize),
    Root,
}

#[derive(Default, Clone)]
pub struct WindowInvalidation {
    pub updated: HashSet<usize>,
    pub removed: Vec<usize>,
}

pub enum Effect {
    Subscription {
        entity_id: usize,
        subscription_id: usize,
        callback: SubscriptionCallback,
    },
    Event {
        entity_id: usize,
        payload: Box<dyn Any>,
    },
    GlobalSubscription {
        type_id: TypeId,
        subscription_id: usize,
        callback: GlobalSubscriptionCallback,
    },
    GlobalEvent {
        payload: Box<dyn Any>,
    },
    Observation {
        entity_id: usize,
        subscription_id: usize,
        callback: ObservationCallback,
    },
    ModelNotification {
        model_id: usize,
    },
    ViewNotification {
        window_id: usize,
        view_id: usize,
    },
    Deferred {
        callback: Box<dyn FnOnce(&mut AppContext)>,
        after_window_update: bool,
    },
    GlobalNotification {
        type_id: TypeId,
    },
    ModelRelease {
        model_id: usize,
        model: Box<dyn AnyModel>,
    },
    ViewRelease {
        view_id: usize,
        view: Box<dyn AnyView>,
    },
    Focus {
        window_id: usize,
        view_id: Option<usize>,
    },
    FocusObservation {
        view_id: usize,
        subscription_id: usize,
        callback: FocusObservationCallback,
    },
    ResizeWindow {
        window_id: usize,
    },
    MoveWindow {
        window_id: usize,
    },
    ActivateWindow {
        window_id: usize,
        is_active: bool,
    },
    WindowActivationObservation {
        window_id: usize,
        subscription_id: usize,
        callback: WindowActivationCallback,
    },
    FullscreenWindow {
        window_id: usize,
        is_fullscreen: bool,
    },
    WindowFullscreenObservation {
        window_id: usize,
        subscription_id: usize,
        callback: WindowFullscreenCallback,
    },
    WindowBoundsObservation {
        window_id: usize,
        subscription_id: usize,
        callback: WindowBoundsCallback,
    },
    Keystroke {
        window_id: usize,
        keystroke: Keystroke,
        handled_by: Option<Box<dyn Action>>,
        result: MatchResult,
    },
    RefreshWindows,
    DispatchActionFrom {
        window_id: usize,
        view_id: usize,
        action: Box<dyn Action>,
    },
    ActionDispatchNotification {
        action_id: TypeId,
    },
    WindowShouldCloseSubscription {
        window_id: usize,
        callback: WindowShouldCloseSubscriptionCallback,
    },
    ActiveLabeledTasksChanged,
    ActiveLabeledTasksObservation {
        subscription_id: usize,
        callback: ActiveLabeledTasksCallback,
    },
}

impl Debug for Effect {
    fn fmt(&self, f: &mut fmt::Formatter<'_>) -> fmt::Result {
        match self {
            Effect::Subscription {
                entity_id,
                subscription_id,
                ..
            } => f
                .debug_struct("Effect::Subscribe")
                .field("entity_id", entity_id)
                .field("subscription_id", subscription_id)
                .finish(),
            Effect::Event { entity_id, .. } => f
                .debug_struct("Effect::Event")
                .field("entity_id", entity_id)
                .finish(),
            Effect::GlobalSubscription {
                type_id,
                subscription_id,
                ..
            } => f
                .debug_struct("Effect::Subscribe")
                .field("type_id", type_id)
                .field("subscription_id", subscription_id)
                .finish(),
            Effect::GlobalEvent { payload, .. } => f
                .debug_struct("Effect::GlobalEvent")
                .field("type_id", &(&*payload).type_id())
                .finish(),
            Effect::Observation {
                entity_id,
                subscription_id,
                ..
            } => f
                .debug_struct("Effect::Observation")
                .field("entity_id", entity_id)
                .field("subscription_id", subscription_id)
                .finish(),
            Effect::ModelNotification { model_id } => f
                .debug_struct("Effect::ModelNotification")
                .field("model_id", model_id)
                .finish(),
            Effect::ViewNotification { window_id, view_id } => f
                .debug_struct("Effect::ViewNotification")
                .field("window_id", window_id)
                .field("view_id", view_id)
                .finish(),
            Effect::GlobalNotification { type_id } => f
                .debug_struct("Effect::GlobalNotification")
                .field("type_id", type_id)
                .finish(),
            Effect::Deferred { .. } => f.debug_struct("Effect::Deferred").finish(),
            Effect::ModelRelease { model_id, .. } => f
                .debug_struct("Effect::ModelRelease")
                .field("model_id", model_id)
                .finish(),
            Effect::ViewRelease { view_id, .. } => f
                .debug_struct("Effect::ViewRelease")
                .field("view_id", view_id)
                .finish(),
            Effect::Focus { window_id, view_id } => f
                .debug_struct("Effect::Focus")
                .field("window_id", window_id)
                .field("view_id", view_id)
                .finish(),
            Effect::FocusObservation {
                view_id,
                subscription_id,
                ..
            } => f
                .debug_struct("Effect::FocusObservation")
                .field("view_id", view_id)
                .field("subscription_id", subscription_id)
                .finish(),
            Effect::DispatchActionFrom {
                window_id, view_id, ..
            } => f
                .debug_struct("Effect::DispatchActionFrom")
                .field("window_id", window_id)
                .field("view_id", view_id)
                .finish(),
            Effect::ActionDispatchNotification { action_id, .. } => f
                .debug_struct("Effect::ActionDispatchNotification")
                .field("action_id", action_id)
                .finish(),
            Effect::ResizeWindow { window_id } => f
                .debug_struct("Effect::RefreshWindow")
                .field("window_id", window_id)
                .finish(),
            Effect::MoveWindow { window_id } => f
                .debug_struct("Effect::MoveWindow")
                .field("window_id", window_id)
                .finish(),
            Effect::WindowActivationObservation {
                window_id,
                subscription_id,
                ..
            } => f
                .debug_struct("Effect::WindowActivationObservation")
                .field("window_id", window_id)
                .field("subscription_id", subscription_id)
                .finish(),
            Effect::ActivateWindow {
                window_id,
                is_active,
            } => f
                .debug_struct("Effect::ActivateWindow")
                .field("window_id", window_id)
                .field("is_active", is_active)
                .finish(),
            Effect::FullscreenWindow {
                window_id,
                is_fullscreen,
            } => f
                .debug_struct("Effect::FullscreenWindow")
                .field("window_id", window_id)
                .field("is_fullscreen", is_fullscreen)
                .finish(),
            Effect::WindowFullscreenObservation {
                window_id,
                subscription_id,
                callback: _,
            } => f
                .debug_struct("Effect::WindowFullscreenObservation")
                .field("window_id", window_id)
                .field("subscription_id", subscription_id)
                .finish(),

            Effect::WindowBoundsObservation {
                window_id,
                subscription_id,
                callback: _,
            } => f
                .debug_struct("Effect::WindowBoundsObservation")
                .field("window_id", window_id)
                .field("subscription_id", subscription_id)
                .finish(),
            Effect::RefreshWindows => f.debug_struct("Effect::FullViewRefresh").finish(),
            Effect::WindowShouldCloseSubscription { window_id, .. } => f
                .debug_struct("Effect::WindowShouldCloseSubscription")
                .field("window_id", window_id)
                .finish(),
            Effect::Keystroke {
                window_id,
                keystroke,
                handled_by,
                result,
            } => f
                .debug_struct("Effect::Keystroke")
                .field("window_id", window_id)
                .field("keystroke", keystroke)
                .field(
                    "keystroke",
                    &handled_by.as_ref().map(|handled_by| handled_by.name()),
                )
                .field("result", result)
                .finish(),
            Effect::ActiveLabeledTasksChanged => {
                f.debug_struct("Effect::ActiveLabeledTasksChanged").finish()
            }
            Effect::ActiveLabeledTasksObservation {
                subscription_id,
                callback: _,
            } => f
                .debug_struct("Effect::ActiveLabeledTasksObservation")
                .field("subscription_id", subscription_id)
                .finish(),
        }
    }
}

pub trait AnyModel {
    fn as_any(&self) -> &dyn Any;
    fn as_any_mut(&mut self) -> &mut dyn Any;
    fn release(&mut self, cx: &mut AppContext);
    fn app_will_quit(
        &mut self,
        cx: &mut AppContext,
    ) -> Option<Pin<Box<dyn 'static + Future<Output = ()>>>>;
}

impl<T> AnyModel for T
where
    T: Entity,
{
    fn as_any(&self) -> &dyn Any {
        self
    }

    fn as_any_mut(&mut self) -> &mut dyn Any {
        self
    }

    fn release(&mut self, cx: &mut AppContext) {
        self.release(cx);
    }

    fn app_will_quit(
        &mut self,
        cx: &mut AppContext,
    ) -> Option<Pin<Box<dyn 'static + Future<Output = ()>>>> {
        self.app_will_quit(cx)
    }
}

pub trait AnyView {
    fn as_any(&self) -> &dyn Any;
    fn as_any_mut(&mut self) -> &mut dyn Any;
    fn release(&mut self, cx: &mut AppContext);
    fn app_will_quit(
        &mut self,
        cx: &mut AppContext,
    ) -> Option<Pin<Box<dyn 'static + Future<Output = ()>>>>;
    fn ui_name(&self) -> &'static str;
    fn render(&mut self, cx: &mut WindowContext, view_id: usize) -> Box<dyn AnyRootElement>;
    fn focus_in<'a, 'b>(&mut self, focused_id: usize, cx: &mut WindowContext<'a>, view_id: usize);
    fn focus_out(&mut self, focused_id: usize, cx: &mut WindowContext, view_id: usize);
    fn key_down(&mut self, event: &KeyDownEvent, cx: &mut WindowContext, view_id: usize) -> bool;
    fn key_up(&mut self, event: &KeyUpEvent, cx: &mut WindowContext, view_id: usize) -> bool;
    fn modifiers_changed(
        &mut self,
        event: &ModifiersChangedEvent,
        cx: &mut WindowContext,
        view_id: usize,
    ) -> bool;
    fn keymap_context(&self, cx: &AppContext) -> KeymapContext;
    fn debug_json(&self, cx: &WindowContext) -> serde_json::Value;

    fn text_for_range(&self, range: Range<usize>, cx: &WindowContext) -> Option<String>;
    fn selected_text_range(&self, cx: &WindowContext) -> Option<Range<usize>>;
    fn marked_text_range(&self, cx: &WindowContext) -> Option<Range<usize>>;
    fn unmark_text(&mut self, cx: &mut WindowContext, view_id: usize);
    fn replace_text_in_range(
        &mut self,
        range: Option<Range<usize>>,
        text: &str,
        cx: &mut WindowContext,
        view_id: usize,
    );
    fn replace_and_mark_text_in_range(
        &mut self,
        range: Option<Range<usize>>,
        new_text: &str,
        new_selected_range: Option<Range<usize>>,
        cx: &mut WindowContext,
        view_id: usize,
    );
    fn any_handle(&self, window_id: usize, view_id: usize, cx: &AppContext) -> AnyViewHandle {
        AnyViewHandle::new(
            window_id,
            view_id,
            self.as_any().type_id(),
            cx.ref_counts.clone(),
        )
    }
}

impl<V> AnyView for V
where
    V: View,
{
    fn as_any(&self) -> &dyn Any {
        self
    }

    fn as_any_mut(&mut self) -> &mut dyn Any {
        self
    }

    fn release(&mut self, cx: &mut AppContext) {
        self.release(cx);
    }

    fn app_will_quit(
        &mut self,
        cx: &mut AppContext,
    ) -> Option<Pin<Box<dyn 'static + Future<Output = ()>>>> {
        self.app_will_quit(cx)
    }

    fn ui_name(&self) -> &'static str {
        V::ui_name()
    }

    fn render(&mut self, cx: &mut WindowContext, view_id: usize) -> Box<dyn AnyRootElement> {
        let mut view_context = ViewContext::mutable(cx, view_id);
        let element = V::render(self, &mut view_context);
        let view = WeakViewHandle::new(cx.window_id, view_id);
        Box::new(RootElement::new(element, view))
    }

    fn focus_in(&mut self, focused_id: usize, cx: &mut WindowContext, view_id: usize) {
        let mut cx = ViewContext::mutable(cx, view_id);
        let focused_view_handle: AnyViewHandle = if view_id == focused_id {
            cx.handle().into_any()
        } else {
            let focused_type = cx
                .views
                .get(&(cx.window_id, focused_id))
                .unwrap()
                .as_any()
                .type_id();
            AnyViewHandle::new(
                cx.window_id,
                focused_id,
                focused_type,
                cx.ref_counts.clone(),
            )
        };
        View::focus_in(self, focused_view_handle, &mut cx);
    }

    fn focus_out(&mut self, blurred_id: usize, cx: &mut WindowContext, view_id: usize) {
        let mut cx = ViewContext::mutable(cx, view_id);
        let blurred_view_handle: AnyViewHandle = if view_id == blurred_id {
            cx.handle().into_any()
        } else {
            let blurred_type = cx
                .views
                .get(&(cx.window_id, blurred_id))
                .unwrap()
                .as_any()
                .type_id();
            AnyViewHandle::new(
                cx.window_id,
                blurred_id,
                blurred_type,
                cx.ref_counts.clone(),
            )
        };
        View::focus_out(self, blurred_view_handle, &mut cx);
    }

    fn key_down(&mut self, event: &KeyDownEvent, cx: &mut WindowContext, view_id: usize) -> bool {
        let mut cx = ViewContext::mutable(cx, view_id);
        View::key_down(self, event, &mut cx)
    }

    fn key_up(&mut self, event: &KeyUpEvent, cx: &mut WindowContext, view_id: usize) -> bool {
        let mut cx = ViewContext::mutable(cx, view_id);
        View::key_up(self, event, &mut cx)
    }

    fn modifiers_changed(
        &mut self,
        event: &ModifiersChangedEvent,
        cx: &mut WindowContext,
        view_id: usize,
    ) -> bool {
        let mut cx = ViewContext::mutable(cx, view_id);
        View::modifiers_changed(self, event, &mut cx)
    }

    fn keymap_context(&self, cx: &AppContext) -> KeymapContext {
        View::keymap_context(self, cx)
    }

    fn debug_json(&self, cx: &WindowContext) -> serde_json::Value {
        View::debug_json(self, cx)
    }

    fn text_for_range(&self, range: Range<usize>, cx: &WindowContext) -> Option<String> {
        View::text_for_range(self, range, cx)
    }

    fn selected_text_range(&self, cx: &WindowContext) -> Option<Range<usize>> {
        View::selected_text_range(self, cx)
    }

    fn marked_text_range(&self, cx: &WindowContext) -> Option<Range<usize>> {
        View::marked_text_range(self, cx)
    }

    fn unmark_text(&mut self, cx: &mut WindowContext, view_id: usize) {
        let mut cx = ViewContext::mutable(cx, view_id);
        View::unmark_text(self, &mut cx)
    }

    fn replace_text_in_range(
        &mut self,
        range: Option<Range<usize>>,
        text: &str,
        cx: &mut WindowContext,
        view_id: usize,
    ) {
        let mut cx = ViewContext::mutable(cx, view_id);
        View::replace_text_in_range(self, range, text, &mut cx)
    }

    fn replace_and_mark_text_in_range(
        &mut self,
        range: Option<Range<usize>>,
        new_text: &str,
        new_selected_range: Option<Range<usize>>,
        cx: &mut WindowContext,
        view_id: usize,
    ) {
        let mut cx = ViewContext::mutable(cx, view_id);
        View::replace_and_mark_text_in_range(self, range, new_text, new_selected_range, &mut cx)
    }
}

pub struct ModelContext<'a, T: ?Sized> {
    app: &'a mut AppContext,
    model_id: usize,
    model_type: PhantomData<T>,
    halt_stream: bool,
}

impl<'a, T: Entity> ModelContext<'a, T> {
    fn new(app: &'a mut AppContext, model_id: usize) -> Self {
        Self {
            app,
            model_id,
            model_type: PhantomData,
            halt_stream: false,
        }
    }

    pub fn background(&self) -> &Arc<executor::Background> {
        &self.app.background
    }

    pub fn halt_stream(&mut self) {
        self.halt_stream = true;
    }

    pub fn model_id(&self) -> usize {
        self.model_id
    }

    pub fn add_model<S, F>(&mut self, build_model: F) -> ModelHandle<S>
    where
        S: Entity,
        F: FnOnce(&mut ModelContext<S>) -> S,
    {
        self.app.add_model(build_model)
    }

    pub fn emit(&mut self, payload: T::Event) {
        self.app.pending_effects.push_back(Effect::Event {
            entity_id: self.model_id,
            payload: Box::new(payload),
        });
    }

    pub fn notify(&mut self) {
        self.app.notify_model(self.model_id);
    }

    pub fn subscribe<S: Entity, F>(
        &mut self,
        handle: &ModelHandle<S>,
        mut callback: F,
    ) -> Subscription
    where
        S::Event: 'static,
        F: 'static + FnMut(&mut T, ModelHandle<S>, &S::Event, &mut ModelContext<T>),
    {
        let subscriber = self.weak_handle();
        self.app
            .subscribe_internal(handle, move |emitter, event, cx| {
                if let Some(subscriber) = subscriber.upgrade(cx) {
                    subscriber.update(cx, |subscriber, cx| {
                        callback(subscriber, emitter, event, cx);
                    });
                    true
                } else {
                    false
                }
            })
    }

    pub fn observe<S, F>(&mut self, handle: &ModelHandle<S>, mut callback: F) -> Subscription
    where
        S: Entity,
        F: 'static + FnMut(&mut T, ModelHandle<S>, &mut ModelContext<T>),
    {
        let observer = self.weak_handle();
        self.app.observe_internal(handle, move |observed, cx| {
            if let Some(observer) = observer.upgrade(cx) {
                observer.update(cx, |observer, cx| {
                    callback(observer, observed, cx);
                });
                true
            } else {
                false
            }
        })
    }

    pub fn observe_global<G, F>(&mut self, mut callback: F) -> Subscription
    where
        G: Any,
        F: 'static + FnMut(&mut T, &mut ModelContext<T>),
    {
        let observer = self.weak_handle();
        self.app.observe_global::<G, _>(move |cx| {
            if let Some(observer) = observer.upgrade(cx) {
                observer.update(cx, |observer, cx| callback(observer, cx));
            }
        })
    }

    pub fn observe_release<S, F>(
        &mut self,
        handle: &ModelHandle<S>,
        mut callback: F,
    ) -> Subscription
    where
        S: Entity,
        F: 'static + FnMut(&mut T, &S, &mut ModelContext<T>),
    {
        let observer = self.weak_handle();
        self.app.observe_release(handle, move |released, cx| {
            if let Some(observer) = observer.upgrade(cx) {
                observer.update(cx, |observer, cx| {
                    callback(observer, released, cx);
                });
            }
        })
    }

    pub fn handle(&self) -> ModelHandle<T> {
        ModelHandle::new(self.model_id, &self.app.ref_counts)
    }

    pub fn weak_handle(&self) -> WeakModelHandle<T> {
        WeakModelHandle::new(self.model_id)
    }

    pub fn spawn<F, Fut, S>(&mut self, f: F) -> Task<S>
    where
        F: FnOnce(ModelHandle<T>, AsyncAppContext) -> Fut,
        Fut: 'static + Future<Output = S>,
        S: 'static,
    {
        let handle = self.handle();
        self.app.spawn(|cx| f(handle, cx))
    }

    pub fn spawn_weak<F, Fut, S>(&mut self, f: F) -> Task<S>
    where
        F: FnOnce(WeakModelHandle<T>, AsyncAppContext) -> Fut,
        Fut: 'static + Future<Output = S>,
        S: 'static,
    {
        let handle = self.weak_handle();
        self.app.spawn(|cx| f(handle, cx))
    }
}

impl<M> AsRef<AppContext> for ModelContext<'_, M> {
    fn as_ref(&self) -> &AppContext {
        &self.app
    }
}

impl<M> AsMut<AppContext> for ModelContext<'_, M> {
    fn as_mut(&mut self) -> &mut AppContext {
        self.app
    }
}

impl<M> ReadModel for ModelContext<'_, M> {
    fn read_model<T: Entity>(&self, handle: &ModelHandle<T>) -> &T {
        self.app.read_model(handle)
    }
}

impl<M> UpdateModel for ModelContext<'_, M> {
    fn update_model<T: Entity, V>(
        &mut self,
        handle: &ModelHandle<T>,
        update: &mut dyn FnMut(&mut T, &mut ModelContext<T>) -> V,
    ) -> V {
        self.app.update_model(handle, update)
    }
}

impl<M> UpgradeModelHandle for ModelContext<'_, M> {
    fn upgrade_model_handle<T: Entity>(
        &self,
        handle: &WeakModelHandle<T>,
    ) -> Option<ModelHandle<T>> {
        self.app.upgrade_model_handle(handle)
    }

    fn model_handle_is_upgradable<T: Entity>(&self, handle: &WeakModelHandle<T>) -> bool {
        self.app.model_handle_is_upgradable(handle)
    }

    fn upgrade_any_model_handle(&self, handle: &AnyWeakModelHandle) -> Option<AnyModelHandle> {
        self.app.upgrade_any_model_handle(handle)
    }
}

impl<M> Deref for ModelContext<'_, M> {
    type Target = AppContext;

    fn deref(&self) -> &Self::Target {
        self.app
    }
}

impl<M> DerefMut for ModelContext<'_, M> {
    fn deref_mut(&mut self) -> &mut Self::Target {
        &mut self.app
    }
}

pub struct ViewContext<'a, 'b, T: ?Sized> {
    window_context: Reference<'b, WindowContext<'a>>,
    view_id: usize,
    view_type: PhantomData<T>,
}

impl<'a, 'b, T: View> Deref for ViewContext<'a, 'b, T> {
    type Target = WindowContext<'a>;

    fn deref(&self) -> &Self::Target {
        &self.window_context
    }
}

impl<T: View> DerefMut for ViewContext<'_, '_, T> {
    fn deref_mut(&mut self) -> &mut Self::Target {
        &mut self.window_context
    }
}

impl<'a, 'b, V: View> ViewContext<'a, 'b, V> {
    pub(crate) fn mutable(window_context: &'b mut WindowContext<'a>, view_id: usize) -> Self {
        Self {
            window_context: Reference::Mutable(window_context),
            view_id,
            view_type: PhantomData,
        }
    }

    pub(crate) fn immutable(window_context: &'b WindowContext<'a>, view_id: usize) -> Self {
        Self {
            window_context: Reference::Immutable(window_context),
            view_id,
            view_type: PhantomData,
        }
    }

    pub fn window_context(&mut self) -> &mut WindowContext<'a> {
        &mut self.window_context
    }

    pub fn handle(&self) -> ViewHandle<V> {
        ViewHandle::new(
            self.window_id,
            self.view_id,
            &self.window_context.ref_counts,
        )
    }

    pub fn weak_handle(&self) -> WeakViewHandle<V> {
        WeakViewHandle::new(self.window_id, self.view_id)
    }

    pub fn parent(&self) -> Option<usize> {
        self.window_context.parent(self.view_id)
    }

    pub fn window_id(&self) -> usize {
        self.window_id
    }

    pub fn view_id(&self) -> usize {
        self.view_id
    }

    pub fn foreground(&self) -> &Rc<executor::Foreground> {
        self.window_context.foreground()
    }

    pub fn background_executor(&self) -> &Arc<executor::Background> {
        &self.window_context.background
    }

    pub fn platform(&self) -> &Arc<dyn Platform> {
        self.window_context.platform()
    }

    pub fn prompt_for_paths(
        &self,
        options: PathPromptOptions,
    ) -> oneshot::Receiver<Option<Vec<PathBuf>>> {
        self.window_context.prompt_for_paths(options)
    }

    pub fn prompt_for_new_path(&self, directory: &Path) -> oneshot::Receiver<Option<PathBuf>> {
        self.window_context.prompt_for_new_path(directory)
    }

    pub fn reveal_path(&self, path: &Path) {
        self.window_context.reveal_path(path)
    }

    pub fn focus(&mut self, handle: &AnyViewHandle) {
        self.window_context
            .focus(handle.window_id, Some(handle.view_id));
    }

    pub fn focus_self(&mut self) {
        let window_id = self.window_id;
        let view_id = self.view_id;
        self.window_context.focus(window_id, Some(view_id));
    }

    pub fn is_self_focused(&self) -> bool {
        self.window.focused_view_id == Some(self.view_id)
    }

    pub fn is_parent_view_focused(&self) -> bool {
        if let Some(parent_view_id) = self.ancestors(self.view_id).next().clone() {
            self.focused_view_id() == Some(parent_view_id)
        } else {
            false
        }
    }

    pub fn focus_parent_view(&mut self) {
        let next = self.ancestors(self.view_id).next().clone();
        if let Some(parent_view_id) = next {
            let window_id = self.window_id;
            self.window_context.focus(window_id, Some(parent_view_id));
        }
    }

    pub fn is_child(&self, view: impl Into<AnyViewHandle>) -> bool {
        let view = view.into();
        if self.window_id != view.window_id {
            return false;
        }
        self.ancestors(view.view_id)
            .skip(1) // Skip self id
            .any(|parent| parent == self.view_id)
    }

    pub fn blur(&mut self) {
        let window_id = self.window_id;
        self.window_context.focus(window_id, None);
    }

    pub fn on_window_should_close<F>(&mut self, mut callback: F)
    where
        F: 'static + FnMut(&mut V, &mut ViewContext<V>) -> bool,
    {
        let window_id = self.window_id;
        let view = self.weak_handle();
        self.pending_effects
            .push_back(Effect::WindowShouldCloseSubscription {
                window_id,
                callback: Box::new(move |cx| {
                    cx.update_window(window_id, |cx| {
                        if let Some(view) = view.upgrade(cx) {
                            view.update(cx, |view, cx| callback(view, cx))
                        } else {
                            true
                        }
                    })
                    .unwrap_or(true)
                }),
            });
    }

    pub fn add_view<S, F>(&mut self, build_view: F) -> ViewHandle<S>
    where
        S: View,
        F: FnOnce(&mut ViewContext<S>) -> S,
    {
        self.window_context
            .build_and_insert_view(ParentId::View(self.view_id), |cx| Some(build_view(cx)))
            .unwrap()
    }

    pub fn add_option_view<S, F>(&mut self, build_view: F) -> Option<ViewHandle<S>>
    where
        S: View,
        F: FnOnce(&mut ViewContext<S>) -> Option<S>,
    {
        self.window_context
            .build_and_insert_view(ParentId::View(self.view_id), build_view)
    }

    pub fn reparent(&mut self, view_handle: &AnyViewHandle) {
        if self.window_id != view_handle.window_id {
            panic!("Can't reparent view to a view from a different window");
        }
        self.parents
            .remove(&(view_handle.window_id, view_handle.view_id));
        let new_parent_id = self.view_id;
        self.parents.insert(
            (view_handle.window_id, view_handle.view_id),
            ParentId::View(new_parent_id),
        );
    }

    pub fn subscribe<E, H, F>(&mut self, handle: &H, mut callback: F) -> Subscription
    where
        E: Entity,
        E::Event: 'static,
        H: Handle<E>,
        F: 'static + FnMut(&mut V, H, &E::Event, &mut ViewContext<V>),
    {
        let subscriber = self.weak_handle();
        self.window_context
            .subscribe_internal(handle, move |emitter, event, cx| {
                if let Some(subscriber) = subscriber.upgrade(cx) {
                    subscriber.update(cx, |subscriber, cx| {
                        callback(subscriber, emitter, event, cx);
                    });
                    true
                } else {
                    false
                }
            })
    }

    pub fn observe<E, F, H>(&mut self, handle: &H, mut callback: F) -> Subscription
    where
        E: Entity,
        H: Handle<E>,
        F: 'static + FnMut(&mut V, H, &mut ViewContext<V>),
    {
        let window_id = self.window_id;
        let observer = self.weak_handle();
        self.window_context
            .observe_internal(handle, move |observed, cx| {
                cx.update_window(window_id, |cx| {
                    if let Some(observer) = observer.upgrade(cx) {
                        observer.update(cx, |observer, cx| {
                            callback(observer, observed, cx);
                        });
                        true
                    } else {
                        false
                    }
                })
                .unwrap_or(false)
            })
    }

    pub fn observe_global<G, F>(&mut self, mut callback: F) -> Subscription
    where
        G: Any,
        F: 'static + FnMut(&mut V, &mut ViewContext<V>),
    {
        let window_id = self.window_id;
        let observer = self.weak_handle();
        self.window_context.observe_global::<G, _>(move |cx| {
            cx.update_window(window_id, |cx| {
                if let Some(observer) = observer.upgrade(cx) {
                    observer.update(cx, |observer, cx| callback(observer, cx));
                }
            });
        })
    }

    pub fn observe_focus<F, W>(&mut self, handle: &ViewHandle<W>, mut callback: F) -> Subscription
    where
        F: 'static + FnMut(&mut V, ViewHandle<W>, bool, &mut ViewContext<V>),
        W: View,
    {
        let observer = self.weak_handle();
        self.window_context
            .observe_focus(handle, move |observed, focused, cx| {
                if let Some(observer) = observer.upgrade(cx) {
                    observer.update(cx, |observer, cx| {
                        callback(observer, observed, focused, cx);
                    });
                    true
                } else {
                    false
                }
            })
    }

    pub fn observe_release<E, F, H>(&mut self, handle: &H, mut callback: F) -> Subscription
    where
        E: Entity,
        H: Handle<E>,
        F: 'static + FnMut(&mut V, &E, &mut ViewContext<V>),
    {
        let window_id = self.window_id;
        let observer = self.weak_handle();
        self.window_context
            .observe_release(handle, move |released, cx| {
                cx.update_window(window_id, |cx| {
                    if let Some(observer) = observer.upgrade(cx) {
                        observer.update(cx, |observer, cx| {
                            callback(observer, released, cx);
                        });
                    }
                });
            })
    }

    pub fn observe_actions<F>(&mut self, mut callback: F) -> Subscription
    where
        F: 'static + FnMut(&mut V, TypeId, &mut ViewContext<V>),
    {
        let window_id = self.window_id;
        let observer = self.weak_handle();
        self.window_context.observe_actions(move |action_id, cx| {
            cx.update_window(window_id, |cx| {
                if let Some(observer) = observer.upgrade(cx) {
                    observer.update(cx, |observer, cx| {
                        callback(observer, action_id, cx);
                    });
                }
            });
        })
    }

    pub fn observe_window_activation<F>(&mut self, mut callback: F) -> Subscription
    where
        F: 'static + FnMut(&mut V, bool, &mut ViewContext<V>),
    {
        let observer = self.weak_handle();
        self.window_context
            .observe_window_activation(move |active, cx| {
                if let Some(observer) = observer.upgrade(cx) {
                    observer.update(cx, |observer, cx| {
                        callback(observer, active, cx);
                    });
                    true
                } else {
                    false
                }
            })
    }

    pub fn observe_fullscreen<F>(&mut self, mut callback: F) -> Subscription
    where
        F: 'static + FnMut(&mut V, bool, &mut ViewContext<V>),
    {
        let observer = self.weak_handle();
        self.window_context.observe_fullscreen(move |active, cx| {
            if let Some(observer) = observer.upgrade(cx) {
                observer.update(cx, |observer, cx| {
                    callback(observer, active, cx);
                });
                true
            } else {
                false
            }
        })
    }

    pub fn observe_keystrokes<F>(&mut self, mut callback: F) -> Subscription
    where
        F: 'static
            + FnMut(
                &mut V,
                &Keystroke,
                Option<&Box<dyn Action>>,
                &MatchResult,
                &mut ViewContext<V>,
            ) -> bool,
    {
        let observer = self.weak_handle();
        self.window_context
            .observe_keystrokes(move |keystroke, result, handled_by, cx| {
                if let Some(observer) = observer.upgrade(cx) {
                    observer.update(cx, |observer, cx| {
                        callback(observer, keystroke, handled_by, result, cx);
                    });
                    true
                } else {
                    false
                }
            })
    }

    pub fn observe_window_bounds<F>(&mut self, mut callback: F) -> Subscription
    where
        F: 'static + FnMut(&mut V, WindowBounds, Uuid, &mut ViewContext<V>),
    {
        let observer = self.weak_handle();
        self.window_context
            .observe_window_bounds(move |bounds, display, cx| {
                if let Some(observer) = observer.upgrade(cx) {
                    observer.update(cx, |observer, cx| {
                        callback(observer, bounds, display, cx);
                    });
                    true
                } else {
                    false
                }
            })
    }

    pub fn observe_active_labeled_tasks<F>(&mut self, mut callback: F) -> Subscription
    where
        F: 'static + FnMut(&mut V, &mut ViewContext<V>),
    {
        let window_id = self.window_id;
        let observer = self.weak_handle();
        self.window_context.observe_active_labeled_tasks(move |cx| {
            cx.update_window(window_id, |cx| {
                if let Some(observer) = observer.upgrade(cx) {
                    observer.update(cx, |observer, cx| {
                        callback(observer, cx);
                    });
                    true
                } else {
                    false
                }
            })
            .unwrap_or(false)
        })
    }

    pub fn emit(&mut self, payload: V::Event) {
        self.window_context
            .pending_effects
            .push_back(Effect::Event {
                entity_id: self.view_id,
                payload: Box::new(payload),
            });
    }

    pub fn notify(&mut self) {
        let window_id = self.window_id;
        let view_id = self.view_id;
        self.window_context.notify_view(window_id, view_id);
    }

    pub fn dispatch_action(&mut self, action: impl Action) {
        let window_id = self.window_id;
        let view_id = self.view_id;
        self.window_context
            .dispatch_action_at(window_id, view_id, action)
    }

    pub fn dispatch_any_action(&mut self, action: Box<dyn Action>) {
        let window_id = self.window_id;
        let view_id = self.view_id;
        self.window_context
            .dispatch_any_action_at(window_id, view_id, action)
    }

    pub fn defer(&mut self, callback: impl 'static + FnOnce(&mut V, &mut ViewContext<V>)) {
        let handle = self.handle();
        self.window_context
            .defer(move |cx| handle.update(cx, |view, cx| callback(view, cx)))
    }

    pub fn after_window_update(
        &mut self,
        callback: impl 'static + FnOnce(&mut V, &mut ViewContext<V>),
    ) {
        let window_id = self.window_id;
        let handle = self.handle();
        self.window_context.after_window_update(move |cx| {
            cx.update_window(window_id, |cx| {
                handle.update(cx, |view, cx| {
                    callback(view, cx);
                })
            });
        })
    }

    pub fn propagate_action(&mut self) {
        self.window_context.halt_action_dispatch = false;
    }

    pub fn spawn_labeled<F, Fut, S>(&mut self, task_label: &'static str, f: F) -> Task<S>
    where
        F: FnOnce(ViewHandle<V>, AsyncAppContext) -> Fut,
        Fut: 'static + Future<Output = S>,
        S: 'static,
    {
        let handle = self.handle();
        self.window_context
            .spawn_labeled(task_label, |cx| f(handle, cx))
    }

    pub fn spawn<F, Fut, S>(&mut self, f: F) -> Task<S>
    where
        F: FnOnce(ViewHandle<V>, AsyncAppContext) -> Fut,
        Fut: 'static + Future<Output = S>,
        S: 'static,
    {
        let handle = self.handle();
        self.window_context.spawn(|cx| f(handle, cx))
    }

    pub fn spawn_weak<F, Fut, S>(&mut self, f: F) -> Task<S>
    where
        F: FnOnce(WeakViewHandle<V>, AsyncAppContext) -> Fut,
        Fut: 'static + Future<Output = S>,
        S: 'static,
    {
        let handle = self.weak_handle();
        self.window_context.spawn(|cx| f(handle, cx))
    }

    pub fn mouse_state<Tag: 'static>(&self, region_id: usize) -> MouseState {
        let region_id = MouseRegionId::new::<Tag>(self.view_id, region_id);
        MouseState {
            hovered: self.window.hovered_region_ids.contains(&region_id),
            clicked: self
                .window
                .clicked_region_ids
                .get(&region_id)
                .and_then(|_| self.window.clicked_button),
            accessed_hovered: false,
            accessed_clicked: false,
        }
    }

    pub fn element_state<Tag: 'static, T: 'static>(
        &mut self,
        element_id: usize,
        initial: T,
    ) -> ElementStateHandle<T> {
        let id = ElementStateId {
            view_id: self.view_id(),
            element_id,
            tag: TypeId::of::<Tag>(),
        };
        self.element_states
            .entry(id)
            .or_insert_with(|| Box::new(initial));
        ElementStateHandle::new(id, self.frame_count, &self.ref_counts)
    }

    pub fn default_element_state<Tag: 'static, T: 'static + Default>(
        &mut self,
        element_id: usize,
    ) -> ElementStateHandle<T> {
        self.element_state::<Tag, T>(element_id, T::default())
    }
}

impl<V> UpgradeModelHandle for ViewContext<'_, '_, V> {
    fn upgrade_model_handle<T: Entity>(
        &self,
        handle: &WeakModelHandle<T>,
    ) -> Option<ModelHandle<T>> {
        self.window_context.upgrade_model_handle(handle)
    }

    fn model_handle_is_upgradable<T: Entity>(&self, handle: &WeakModelHandle<T>) -> bool {
        self.window_context.model_handle_is_upgradable(handle)
    }

    fn upgrade_any_model_handle(&self, handle: &AnyWeakModelHandle) -> Option<AnyModelHandle> {
        self.window_context.upgrade_any_model_handle(handle)
    }
}

impl<V> UpgradeViewHandle for ViewContext<'_, '_, V> {
    fn upgrade_view_handle<T: View>(&self, handle: &WeakViewHandle<T>) -> Option<ViewHandle<T>> {
        self.window_context.upgrade_view_handle(handle)
    }

    fn upgrade_any_view_handle(&self, handle: &AnyWeakViewHandle) -> Option<AnyViewHandle> {
        self.window_context.upgrade_any_view_handle(handle)
    }
}

impl<V: View> ReadModel for ViewContext<'_, '_, V> {
    fn read_model<T: Entity>(&self, handle: &ModelHandle<T>) -> &T {
        self.window_context.read_model(handle)
    }
}

impl<V: View> UpdateModel for ViewContext<'_, '_, V> {
    fn update_model<T: Entity, O>(
        &mut self,
        handle: &ModelHandle<T>,
        update: &mut dyn FnMut(&mut T, &mut ModelContext<T>) -> O,
    ) -> O {
        self.window_context.update_model(handle, update)
    }
}

impl<V: View> ReadView for ViewContext<'_, '_, V> {
    fn read_view<T: View>(&self, handle: &ViewHandle<T>) -> &T {
        self.window_context.read_view(handle)
    }
}

impl<V: View> UpdateView for ViewContext<'_, '_, V> {
    type Output<S> = S;

    fn update_view<T, S>(
        &mut self,
        handle: &ViewHandle<T>,
        update: &mut dyn FnMut(&mut T, &mut ViewContext<T>) -> S,
    ) -> S
    where
        T: View,
    {
        self.window_context.update_view(handle, update)
    }
}

pub struct EventContext<'a, 'b, 'c, V: View> {
    view_context: &'c mut ViewContext<'a, 'b, V>,
    pub(crate) handled: bool,
}

impl<'a, 'b, 'c, V: View> EventContext<'a, 'b, 'c, V> {
    pub(crate) fn new(view_context: &'c mut ViewContext<'a, 'b, V>) -> Self {
        EventContext {
            view_context,
            handled: true,
        }
    }

    pub fn propagate_event(&mut self) {
        self.handled = false;
    }
}

impl<'a, 'b, 'c, V: View> Deref for EventContext<'a, 'b, 'c, V> {
    type Target = ViewContext<'a, 'b, V>;

    fn deref(&self) -> &Self::Target {
        &self.view_context
    }
}

impl<V: View> DerefMut for EventContext<'_, '_, '_, V> {
    fn deref_mut(&mut self) -> &mut Self::Target {
        &mut self.view_context
    }
}

impl<V: View> UpdateModel for EventContext<'_, '_, '_, V> {
    fn update_model<T: Entity, O>(
        &mut self,
        handle: &ModelHandle<T>,
        update: &mut dyn FnMut(&mut T, &mut ModelContext<T>) -> O,
    ) -> O {
        self.view_context.update_model(handle, update)
    }
}

impl<V: View> ReadView for EventContext<'_, '_, '_, V> {
    fn read_view<W: View>(&self, handle: &crate::ViewHandle<W>) -> &W {
        self.view_context.read_view(handle)
    }
}

impl<V: View> UpdateView for EventContext<'_, '_, '_, V> {
    type Output<S> = S;

    fn update_view<T, S>(
        &mut self,
        handle: &ViewHandle<T>,
        update: &mut dyn FnMut(&mut T, &mut ViewContext<T>) -> S,
    ) -> S
    where
        T: View,
    {
        self.view_context.update_view(handle, update)
    }
}

impl<V: View> UpgradeModelHandle for EventContext<'_, '_, '_, V> {
    fn upgrade_model_handle<T: Entity>(
        &self,
        handle: &WeakModelHandle<T>,
    ) -> Option<ModelHandle<T>> {
        self.view_context.upgrade_model_handle(handle)
    }

    fn model_handle_is_upgradable<T: Entity>(&self, handle: &WeakModelHandle<T>) -> bool {
        self.view_context.model_handle_is_upgradable(handle)
    }

    fn upgrade_any_model_handle(&self, handle: &AnyWeakModelHandle) -> Option<AnyModelHandle> {
        self.view_context.upgrade_any_model_handle(handle)
    }
}

impl<V: View> UpgradeViewHandle for EventContext<'_, '_, '_, V> {
    fn upgrade_view_handle<T: View>(&self, handle: &WeakViewHandle<T>) -> Option<ViewHandle<T>> {
        self.view_context.upgrade_view_handle(handle)
    }

    fn upgrade_any_view_handle(&self, handle: &AnyWeakViewHandle) -> Option<AnyViewHandle> {
        self.view_context.upgrade_any_view_handle(handle)
    }
}

pub(crate) enum Reference<'a, T> {
    Immutable(&'a T),
    Mutable(&'a mut T),
}

impl<'a, T> Deref for Reference<'a, T> {
    type Target = T;

    fn deref(&self) -> &Self::Target {
        match self {
            Reference::Immutable(target) => target,
            Reference::Mutable(target) => target,
        }
    }
}

impl<'a, T> DerefMut for Reference<'a, T> {
    fn deref_mut(&mut self) -> &mut Self::Target {
        match self {
            Reference::Immutable(_) => {
                panic!("cannot mutably deref an immutable reference. this is a bug in GPUI.");
            }
            Reference::Mutable(target) => target,
        }
    }
}

#[derive(Debug, Clone, Default)]
pub struct MouseState {
    pub(crate) hovered: bool,
    pub(crate) clicked: Option<MouseButton>,
    pub(crate) accessed_hovered: bool,
    pub(crate) accessed_clicked: bool,
}

impl MouseState {
    pub fn hovered(&mut self) -> bool {
        self.accessed_hovered = true;
        self.hovered
    }

    pub fn clicked(&mut self) -> Option<MouseButton> {
        self.accessed_clicked = true;
        self.clicked
    }

    pub fn accessed_hovered(&self) -> bool {
        self.accessed_hovered
    }

    pub fn accessed_clicked(&self) -> bool {
        self.accessed_clicked
    }
}

pub trait Handle<T> {
    type Weak: 'static;
    fn id(&self) -> usize;
    fn location(&self) -> EntityLocation;
    fn downgrade(&self) -> Self::Weak;
    fn upgrade_from(weak: &Self::Weak, cx: &AppContext) -> Option<Self>
    where
        Self: Sized;
}

pub trait WeakHandle {
    fn id(&self) -> usize;
}

#[derive(Clone, Copy, Debug, Eq, PartialEq, Hash)]
pub enum EntityLocation {
    Model(usize),
    View(usize, usize),
}

pub struct ModelHandle<T: Entity> {
    any_handle: AnyModelHandle,
    model_type: PhantomData<T>,
}

impl<T: Entity> Deref for ModelHandle<T> {
    type Target = AnyModelHandle;

    fn deref(&self) -> &Self::Target {
        &self.any_handle
    }
}

impl<T: Entity> ModelHandle<T> {
    fn new(model_id: usize, ref_counts: &Arc<Mutex<RefCounts>>) -> Self {
        Self {
            any_handle: AnyModelHandle::new(model_id, TypeId::of::<T>(), ref_counts.clone()),
            model_type: PhantomData,
        }
    }

    pub fn downgrade(&self) -> WeakModelHandle<T> {
        WeakModelHandle::new(self.model_id)
    }

    pub fn id(&self) -> usize {
        self.model_id
    }

    pub fn read<'a, C: ReadModel>(&self, cx: &'a C) -> &'a T {
        cx.read_model(self)
    }

    pub fn read_with<C, F, S>(&self, cx: &C, read: F) -> S
    where
        C: ReadModelWith,
        F: FnOnce(&T, &AppContext) -> S,
    {
        let mut read = Some(read);
        cx.read_model_with(self, &mut |model, cx| {
            let read = read.take().unwrap();
            read(model, cx)
        })
    }

    pub fn update<C, F, S>(&self, cx: &mut C, update: F) -> S
    where
        C: UpdateModel,
        F: FnOnce(&mut T, &mut ModelContext<T>) -> S,
    {
        let mut update = Some(update);
        cx.update_model(self, &mut |model, cx| {
            let update = update.take().unwrap();
            update(model, cx)
        })
    }
}

impl<T: Entity> Clone for ModelHandle<T> {
    fn clone(&self) -> Self {
        Self::new(self.model_id, &self.ref_counts)
    }
}

impl<T: Entity> PartialEq for ModelHandle<T> {
    fn eq(&self, other: &Self) -> bool {
        self.model_id == other.model_id
    }
}

impl<T: Entity> Eq for ModelHandle<T> {}

impl<T: Entity> PartialEq<WeakModelHandle<T>> for ModelHandle<T> {
    fn eq(&self, other: &WeakModelHandle<T>) -> bool {
        self.model_id == other.model_id
    }
}

impl<T: Entity> Hash for ModelHandle<T> {
    fn hash<H: Hasher>(&self, state: &mut H) {
        self.model_id.hash(state);
    }
}

impl<T: Entity> std::borrow::Borrow<usize> for ModelHandle<T> {
    fn borrow(&self) -> &usize {
        &self.model_id
    }
}

impl<T: Entity> Debug for ModelHandle<T> {
    fn fmt(&self, f: &mut fmt::Formatter<'_>) -> fmt::Result {
        f.debug_tuple(&format!("ModelHandle<{}>", type_name::<T>()))
            .field(&self.model_id)
            .finish()
    }
}

unsafe impl<T: Entity> Send for ModelHandle<T> {}
unsafe impl<T: Entity> Sync for ModelHandle<T> {}

impl<T: Entity> Handle<T> for ModelHandle<T> {
    type Weak = WeakModelHandle<T>;

    fn id(&self) -> usize {
        self.model_id
    }

    fn location(&self) -> EntityLocation {
        EntityLocation::Model(self.model_id)
    }

    fn downgrade(&self) -> Self::Weak {
        self.downgrade()
    }

    fn upgrade_from(weak: &Self::Weak, cx: &AppContext) -> Option<Self>
    where
        Self: Sized,
    {
        weak.upgrade(cx)
    }
}

pub struct WeakModelHandle<T> {
    any_handle: AnyWeakModelHandle,
    model_type: PhantomData<T>,
}

impl<T> WeakModelHandle<T> {
    pub fn into_any(self) -> AnyWeakModelHandle {
        self.any_handle
    }
}

impl<T> Deref for WeakModelHandle<T> {
    type Target = AnyWeakModelHandle;

    fn deref(&self) -> &Self::Target {
        &self.any_handle
    }
}

impl<T> WeakHandle for WeakModelHandle<T> {
    fn id(&self) -> usize {
        self.model_id
    }
}

unsafe impl<T> Send for WeakModelHandle<T> {}
unsafe impl<T> Sync for WeakModelHandle<T> {}

impl<T: Entity> WeakModelHandle<T> {
    fn new(model_id: usize) -> Self {
        Self {
            any_handle: AnyWeakModelHandle {
                model_id,
                model_type: TypeId::of::<T>(),
            },
            model_type: PhantomData,
        }
    }

    pub fn id(&self) -> usize {
        self.model_id
    }

    pub fn is_upgradable(&self, cx: &impl UpgradeModelHandle) -> bool {
        cx.model_handle_is_upgradable(self)
    }

    pub fn upgrade(&self, cx: &impl UpgradeModelHandle) -> Option<ModelHandle<T>> {
        cx.upgrade_model_handle(self)
    }
}

impl<T> Hash for WeakModelHandle<T> {
    fn hash<H: Hasher>(&self, state: &mut H) {
        self.model_id.hash(state)
    }
}

impl<T> PartialEq for WeakModelHandle<T> {
    fn eq(&self, other: &Self) -> bool {
        self.model_id == other.model_id
    }
}

impl<T> Eq for WeakModelHandle<T> {}

impl<T: Entity> PartialEq<ModelHandle<T>> for WeakModelHandle<T> {
    fn eq(&self, other: &ModelHandle<T>) -> bool {
        self.model_id == other.model_id
    }
}

impl<T> Clone for WeakModelHandle<T> {
    fn clone(&self) -> Self {
        Self {
            any_handle: self.any_handle.clone(),
            model_type: PhantomData,
        }
    }
}

impl<T> Copy for WeakModelHandle<T> {}

#[repr(transparent)]
pub struct ViewHandle<T> {
    any_handle: AnyViewHandle,
    view_type: PhantomData<T>,
}

impl<T> Deref for ViewHandle<T> {
    type Target = AnyViewHandle;

    fn deref(&self) -> &Self::Target {
        &self.any_handle
    }
}

impl<T: View> ViewHandle<T> {
    fn new(window_id: usize, view_id: usize, ref_counts: &Arc<Mutex<RefCounts>>) -> Self {
        Self {
            any_handle: AnyViewHandle::new(
                window_id,
                view_id,
                TypeId::of::<T>(),
                ref_counts.clone(),
            ),
            view_type: PhantomData,
        }
    }

    pub fn downgrade(&self) -> WeakViewHandle<T> {
        WeakViewHandle::new(self.window_id, self.view_id)
    }

    pub fn into_any(self) -> AnyViewHandle {
        self.any_handle
    }

    pub fn window_id(&self) -> usize {
        self.window_id
    }

    pub fn id(&self) -> usize {
        self.view_id
    }

    pub fn read<'a, C: ReadView>(&self, cx: &'a C) -> &'a T {
        cx.read_view(self)
    }

    pub fn read_with<C, F, S>(&self, cx: &C, read: F) -> S
    where
        C: ReadViewWith,
        F: FnOnce(&T, &AppContext) -> S,
    {
        let mut read = Some(read);
        cx.read_view_with(self, &mut |view, cx| {
            let read = read.take().unwrap();
            read(view, cx)
        })
    }

    pub fn update<C, F, S>(&self, cx: &mut C, update: F) -> C::Output<S>
    where
        C: UpdateView,
        F: FnOnce(&mut T, &mut ViewContext<T>) -> S,
    {
        let mut update = Some(update);
        cx.update_view(self, &mut |view, cx| {
            let update = update.take().unwrap();
            update(view, cx)
        })
    }

    pub fn is_focused(&self, cx: &WindowContext) -> bool {
        cx.focused_view_id() == Some(self.view_id)
    }
}

impl<T: View> Clone for ViewHandle<T> {
    fn clone(&self) -> Self {
        ViewHandle::new(self.window_id, self.view_id, &self.ref_counts)
    }
}

impl<T> PartialEq for ViewHandle<T> {
    fn eq(&self, other: &Self) -> bool {
        self.window_id == other.window_id && self.view_id == other.view_id
    }
}

impl<T> PartialEq<WeakViewHandle<T>> for ViewHandle<T> {
    fn eq(&self, other: &WeakViewHandle<T>) -> bool {
        self.window_id == other.window_id && self.view_id == other.view_id
    }
}

impl<T> PartialEq<ViewHandle<T>> for WeakViewHandle<T> {
    fn eq(&self, other: &ViewHandle<T>) -> bool {
        self.window_id == other.window_id && self.view_id == other.view_id
    }
}

impl<T> Eq for ViewHandle<T> {}

impl<T> Hash for ViewHandle<T> {
    fn hash<H: Hasher>(&self, state: &mut H) {
        self.window_id.hash(state);
        self.view_id.hash(state);
    }
}

impl<T> Debug for ViewHandle<T> {
    fn fmt(&self, f: &mut fmt::Formatter<'_>) -> fmt::Result {
        f.debug_struct(&format!("ViewHandle<{}>", type_name::<T>()))
            .field("window_id", &self.window_id)
            .field("view_id", &self.view_id)
            .finish()
    }
}

impl<T: View> Handle<T> for ViewHandle<T> {
    type Weak = WeakViewHandle<T>;

    fn id(&self) -> usize {
        self.view_id
    }

    fn location(&self) -> EntityLocation {
        EntityLocation::View(self.window_id, self.view_id)
    }

    fn downgrade(&self) -> Self::Weak {
        self.downgrade()
    }

    fn upgrade_from(weak: &Self::Weak, cx: &AppContext) -> Option<Self>
    where
        Self: Sized,
    {
        weak.upgrade(cx)
    }
}

pub struct AnyViewHandle {
    window_id: usize,
    view_id: usize,
    view_type: TypeId,
    ref_counts: Arc<Mutex<RefCounts>>,

    #[cfg(any(test, feature = "test-support"))]
    handle_id: usize,
}

impl AnyViewHandle {
    fn new(
        window_id: usize,
        view_id: usize,
        view_type: TypeId,
        ref_counts: Arc<Mutex<RefCounts>>,
    ) -> Self {
        ref_counts.lock().inc_view(window_id, view_id);

        #[cfg(any(test, feature = "test-support"))]
        let handle_id = ref_counts
            .lock()
            .leak_detector
            .lock()
            .handle_created(None, view_id);

        Self {
            window_id,
            view_id,
            view_type,
            ref_counts,
            #[cfg(any(test, feature = "test-support"))]
            handle_id,
        }
    }

    pub fn window_id(&self) -> usize {
        self.window_id
    }

    pub fn id(&self) -> usize {
        self.view_id
    }

    pub fn is<T: 'static>(&self) -> bool {
        TypeId::of::<T>() == self.view_type
    }

    pub fn downcast<T: View>(self) -> Option<ViewHandle<T>> {
        if self.is::<T>() {
            Some(ViewHandle {
                any_handle: self,
                view_type: PhantomData,
            })
        } else {
            None
        }
    }

    pub fn downcast_ref<T: View>(&self) -> Option<&ViewHandle<T>> {
        if self.is::<T>() {
            Some(unsafe { mem::transmute(self) })
        } else {
            None
        }
    }

    pub fn downgrade(&self) -> AnyWeakViewHandle {
        AnyWeakViewHandle {
            window_id: self.window_id,
            view_id: self.view_id,
            view_type: self.view_type,
        }
    }

    pub fn view_type(&self) -> TypeId {
        self.view_type
    }

    pub fn debug_json<'a, 'b>(&self, cx: &'b WindowContext<'a>) -> serde_json::Value {
        cx.views
            .get(&(self.window_id, self.view_id))
            .map_or_else(|| serde_json::Value::Null, |view| view.debug_json(cx))
    }
}

impl Clone for AnyViewHandle {
    fn clone(&self) -> Self {
        Self::new(
            self.window_id,
            self.view_id,
            self.view_type,
            self.ref_counts.clone(),
        )
    }
}

impl<T> PartialEq<ViewHandle<T>> for AnyViewHandle {
    fn eq(&self, other: &ViewHandle<T>) -> bool {
        self.window_id == other.window_id && self.view_id == other.view_id
    }
}

impl Drop for AnyViewHandle {
    fn drop(&mut self) {
        self.ref_counts
            .lock()
            .dec_view(self.window_id, self.view_id);
        #[cfg(any(test, feature = "test-support"))]
        self.ref_counts
            .lock()
            .leak_detector
            .lock()
            .handle_dropped(self.view_id, self.handle_id);
    }
}

pub struct AnyModelHandle {
    model_id: usize,
    model_type: TypeId,
    ref_counts: Arc<Mutex<RefCounts>>,

    #[cfg(any(test, feature = "test-support"))]
    handle_id: usize,
}

impl AnyModelHandle {
    fn new(model_id: usize, model_type: TypeId, ref_counts: Arc<Mutex<RefCounts>>) -> Self {
        ref_counts.lock().inc_model(model_id);

        #[cfg(any(test, feature = "test-support"))]
        let handle_id = ref_counts
            .lock()
            .leak_detector
            .lock()
            .handle_created(None, model_id);

        Self {
            model_id,
            model_type,
            ref_counts,

            #[cfg(any(test, feature = "test-support"))]
            handle_id,
        }
    }

    pub fn downcast<T: Entity>(self) -> Option<ModelHandle<T>> {
        if self.is::<T>() {
            Some(ModelHandle {
                any_handle: self,
                model_type: PhantomData,
            })
        } else {
            None
        }
    }

    pub fn downgrade(&self) -> AnyWeakModelHandle {
        AnyWeakModelHandle {
            model_id: self.model_id,
            model_type: self.model_type,
        }
    }

    pub fn is<T: Entity>(&self) -> bool {
        self.model_type == TypeId::of::<T>()
    }

    pub fn model_type(&self) -> TypeId {
        self.model_type
    }
}

impl Clone for AnyModelHandle {
    fn clone(&self) -> Self {
        Self::new(self.model_id, self.model_type, self.ref_counts.clone())
    }
}

impl Drop for AnyModelHandle {
    fn drop(&mut self) {
        let mut ref_counts = self.ref_counts.lock();
        ref_counts.dec_model(self.model_id);

        #[cfg(any(test, feature = "test-support"))]
        ref_counts
            .leak_detector
            .lock()
            .handle_dropped(self.model_id, self.handle_id);
    }
}

#[derive(Hash, PartialEq, Eq, Debug, Clone, Copy)]
pub struct AnyWeakModelHandle {
    model_id: usize,
    model_type: TypeId,
}

impl AnyWeakModelHandle {
    pub fn upgrade(&self, cx: &impl UpgradeModelHandle) -> Option<AnyModelHandle> {
        cx.upgrade_any_model_handle(self)
    }
    pub fn model_type(&self) -> TypeId {
        self.model_type
    }

    fn is<T: 'static>(&self) -> bool {
        TypeId::of::<T>() == self.model_type
    }

    pub fn downcast<T: Entity>(self) -> Option<WeakModelHandle<T>> {
        if self.is::<T>() {
            let result = Some(WeakModelHandle {
                any_handle: self,
                model_type: PhantomData,
            });

            result
        } else {
            None
        }
    }
}

#[derive(Debug, Copy)]
pub struct WeakViewHandle<T> {
    any_handle: AnyWeakViewHandle,
    view_type: PhantomData<T>,
}

impl<T> WeakHandle for WeakViewHandle<T> {
    fn id(&self) -> usize {
        self.view_id
    }
}

impl<T: View> WeakViewHandle<T> {
    fn new(window_id: usize, view_id: usize) -> Self {
        Self {
            any_handle: AnyWeakViewHandle {
                window_id,
                view_id,
                view_type: TypeId::of::<T>(),
            },
            view_type: PhantomData,
        }
    }

    pub fn id(&self) -> usize {
        self.view_id
    }

    pub fn window_id(&self) -> usize {
        self.window_id
    }

    pub fn into_any(self) -> AnyWeakViewHandle {
        self.any_handle
    }

    pub fn upgrade(&self, cx: &impl UpgradeViewHandle) -> Option<ViewHandle<T>> {
        cx.upgrade_view_handle(self)
    }
}

impl<T> Deref for WeakViewHandle<T> {
    type Target = AnyWeakViewHandle;

    fn deref(&self) -> &Self::Target {
        &self.any_handle
    }
}

impl<T> Clone for WeakViewHandle<T> {
    fn clone(&self) -> Self {
        Self {
            any_handle: self.any_handle.clone(),
            view_type: PhantomData,
        }
    }
}

impl<T> PartialEq for WeakViewHandle<T> {
    fn eq(&self, other: &Self) -> bool {
        self.window_id == other.window_id && self.view_id == other.view_id
    }
}

impl<T> Eq for WeakViewHandle<T> {}

impl<T> Hash for WeakViewHandle<T> {
    fn hash<H: Hasher>(&self, state: &mut H) {
        self.any_handle.hash(state);
    }
}

#[derive(Debug, Clone, Copy)]
pub struct AnyWeakViewHandle {
    window_id: usize,
    view_id: usize,
    view_type: TypeId,
}

impl AnyWeakViewHandle {
    pub fn id(&self) -> usize {
        self.view_id
    }

    pub fn upgrade(&self, cx: &impl UpgradeViewHandle) -> Option<AnyViewHandle> {
        cx.upgrade_any_view_handle(self)
    }
}

impl Hash for AnyWeakViewHandle {
    fn hash<H: Hasher>(&self, state: &mut H) {
        self.window_id.hash(state);
        self.view_id.hash(state);
        self.view_type.hash(state);
    }
}

#[derive(Clone, Copy, Debug, PartialEq, Eq, Hash)]
pub struct ElementStateId {
    view_id: usize,
    element_id: usize,
    tag: TypeId,
}

pub struct ElementStateHandle<T> {
    value_type: PhantomData<T>,
    id: ElementStateId,
    ref_counts: Weak<Mutex<RefCounts>>,
}

impl<T: 'static> ElementStateHandle<T> {
    fn new(id: ElementStateId, frame_id: usize, ref_counts: &Arc<Mutex<RefCounts>>) -> Self {
        ref_counts.lock().inc_element_state(id, frame_id);
        Self {
            value_type: PhantomData,
            id,
            ref_counts: Arc::downgrade(ref_counts),
        }
    }

    pub fn id(&self) -> ElementStateId {
        self.id
    }

    pub fn read<'a>(&self, cx: &'a AppContext) -> &'a T {
        cx.element_states
            .get(&self.id)
            .unwrap()
            .downcast_ref()
            .unwrap()
    }

    pub fn update<C, D, R>(&self, cx: &mut C, f: impl FnOnce(&mut T, &mut C) -> R) -> R
    where
        C: DerefMut<Target = D>,
        D: DerefMut<Target = AppContext>,
    {
        let mut element_state = cx.deref_mut().element_states.remove(&self.id).unwrap();
        let result = f(element_state.downcast_mut().unwrap(), cx);
        cx.deref_mut().element_states.insert(self.id, element_state);
        result
    }
}

impl<T> Drop for ElementStateHandle<T> {
    fn drop(&mut self) {
        if let Some(ref_counts) = self.ref_counts.upgrade() {
            ref_counts.lock().dec_element_state(self.id);
        }
    }
}

#[must_use]
pub enum Subscription {
    Subscription(callback_collection::Subscription<usize, SubscriptionCallback>),
    Observation(callback_collection::Subscription<usize, ObservationCallback>),
    GlobalSubscription(callback_collection::Subscription<TypeId, GlobalSubscriptionCallback>),
    GlobalObservation(callback_collection::Subscription<TypeId, GlobalObservationCallback>),
    FocusObservation(callback_collection::Subscription<usize, FocusObservationCallback>),
    WindowActivationObservation(callback_collection::Subscription<usize, WindowActivationCallback>),
    WindowFullscreenObservation(callback_collection::Subscription<usize, WindowFullscreenCallback>),
    WindowBoundsObservation(callback_collection::Subscription<usize, WindowBoundsCallback>),
    KeystrokeObservation(callback_collection::Subscription<usize, KeystrokeCallback>),
    ReleaseObservation(callback_collection::Subscription<usize, ReleaseObservationCallback>),
    ActionObservation(callback_collection::Subscription<(), ActionObservationCallback>),
    ActiveLabeledTasksObservation(
        callback_collection::Subscription<(), ActiveLabeledTasksCallback>,
    ),
}

impl Subscription {
    pub fn id(&self) -> usize {
        match self {
            Subscription::Subscription(subscription) => subscription.id(),
            Subscription::Observation(subscription) => subscription.id(),
            Subscription::GlobalSubscription(subscription) => subscription.id(),
            Subscription::GlobalObservation(subscription) => subscription.id(),
            Subscription::FocusObservation(subscription) => subscription.id(),
            Subscription::WindowActivationObservation(subscription) => subscription.id(),
            Subscription::WindowFullscreenObservation(subscription) => subscription.id(),
            Subscription::WindowBoundsObservation(subscription) => subscription.id(),
            Subscription::KeystrokeObservation(subscription) => subscription.id(),
            Subscription::ReleaseObservation(subscription) => subscription.id(),
            Subscription::ActionObservation(subscription) => subscription.id(),
            Subscription::ActiveLabeledTasksObservation(subscription) => subscription.id(),
        }
    }

    pub fn detach(&mut self) {
        match self {
            Subscription::Subscription(subscription) => subscription.detach(),
            Subscription::GlobalSubscription(subscription) => subscription.detach(),
            Subscription::Observation(subscription) => subscription.detach(),
            Subscription::GlobalObservation(subscription) => subscription.detach(),
            Subscription::FocusObservation(subscription) => subscription.detach(),
            Subscription::KeystrokeObservation(subscription) => subscription.detach(),
            Subscription::WindowActivationObservation(subscription) => subscription.detach(),
            Subscription::WindowFullscreenObservation(subscription) => subscription.detach(),
            Subscription::WindowBoundsObservation(subscription) => subscription.detach(),
            Subscription::ReleaseObservation(subscription) => subscription.detach(),
            Subscription::ActionObservation(subscription) => subscription.detach(),
            Subscription::ActiveLabeledTasksObservation(subscription) => subscription.detach(),
        }
    }
}

#[cfg(test)]
mod tests {
    use super::*;
    use crate::{
        actions,
        elements::*,
        impl_actions,
        platform::{MouseButton, MouseButtonEvent},
        window::ChildView,
    };
    use itertools::Itertools;
    use postage::{sink::Sink, stream::Stream};
    use serde::Deserialize;
    use smol::future::poll_once;
    use std::{
        cell::Cell,
        sync::atomic::{AtomicBool, AtomicUsize, Ordering::SeqCst},
    };

    #[crate::test(self)]
    fn test_model_handles(cx: &mut AppContext) {
        struct Model {
            other: Option<ModelHandle<Model>>,
            events: Vec<String>,
        }

        impl Entity for Model {
            type Event = usize;
        }

        impl Model {
            fn new(other: Option<ModelHandle<Self>>, cx: &mut ModelContext<Self>) -> Self {
                if let Some(other) = other.as_ref() {
                    cx.observe(other, |me, _, _| {
                        me.events.push("notified".into());
                    })
                    .detach();
                    cx.subscribe(other, |me, _, event, _| {
                        me.events.push(format!("observed event {}", event));
                    })
                    .detach();
                }

                Self {
                    other,
                    events: Vec::new(),
                }
            }
        }

        let handle_1 = cx.add_model(|cx| Model::new(None, cx));
        let handle_2 = cx.add_model(|cx| Model::new(Some(handle_1.clone()), cx));
        assert_eq!(cx.models.len(), 2);

        handle_1.update(cx, |model, cx| {
            model.events.push("updated".into());
            cx.emit(1);
            cx.notify();
            cx.emit(2);
        });
        assert_eq!(handle_1.read(cx).events, vec!["updated".to_string()]);
        assert_eq!(
            handle_2.read(cx).events,
            vec![
                "observed event 1".to_string(),
                "notified".to_string(),
                "observed event 2".to_string(),
            ]
        );

        handle_2.update(cx, |model, _| {
            drop(handle_1);
            model.other.take();
        });

        assert_eq!(cx.models.len(), 1);
        assert!(cx.subscriptions.is_empty());
        assert!(cx.observations.is_empty());
    }

    #[crate::test(self)]
    fn test_model_events(cx: &mut AppContext) {
        #[derive(Default)]
        struct Model {
            events: Vec<usize>,
        }

        impl Entity for Model {
            type Event = usize;
        }

        let handle_1 = cx.add_model(|_| Model::default());
        let handle_2 = cx.add_model(|_| Model::default());

        handle_1.update(cx, |_, cx| {
            cx.subscribe(&handle_2, move |model: &mut Model, emitter, event, cx| {
                model.events.push(*event);

                cx.subscribe(&emitter, |model, _, event, _| {
                    model.events.push(*event * 2);
                })
                .detach();
            })
            .detach();
        });

        handle_2.update(cx, |_, c| c.emit(7));
        assert_eq!(handle_1.read(cx).events, vec![7]);

        handle_2.update(cx, |_, c| c.emit(5));
        assert_eq!(handle_1.read(cx).events, vec![7, 5, 10]);
    }

    #[crate::test(self)]
    fn test_model_emit_before_subscribe_in_same_update_cycle(cx: &mut AppContext) {
        #[derive(Default)]
        struct Model;

        impl Entity for Model {
            type Event = ();
        }

        let events = Rc::new(RefCell::new(Vec::new()));
        cx.add_model(|cx| {
            drop(cx.subscribe(&cx.handle(), {
                let events = events.clone();
                move |_, _, _, _| events.borrow_mut().push("dropped before flush")
            }));
            cx.subscribe(&cx.handle(), {
                let events = events.clone();
                move |_, _, _, _| events.borrow_mut().push("before emit")
            })
            .detach();
            cx.emit(());
            cx.subscribe(&cx.handle(), {
                let events = events.clone();
                move |_, _, _, _| events.borrow_mut().push("after emit")
            })
            .detach();
            Model
        });
        assert_eq!(*events.borrow(), ["before emit"]);
    }

    #[crate::test(self)]
    fn test_observe_and_notify_from_model(cx: &mut AppContext) {
        #[derive(Default)]
        struct Model {
            count: usize,
            events: Vec<usize>,
        }

        impl Entity for Model {
            type Event = ();
        }

        let handle_1 = cx.add_model(|_| Model::default());
        let handle_2 = cx.add_model(|_| Model::default());

        handle_1.update(cx, |_, c| {
            c.observe(&handle_2, move |model, observed, c| {
                model.events.push(observed.read(c).count);
                c.observe(&observed, |model, observed, c| {
                    model.events.push(observed.read(c).count * 2);
                })
                .detach();
            })
            .detach();
        });

        handle_2.update(cx, |model, c| {
            model.count = 7;
            c.notify()
        });
        assert_eq!(handle_1.read(cx).events, vec![7]);

        handle_2.update(cx, |model, c| {
            model.count = 5;
            c.notify()
        });
        assert_eq!(handle_1.read(cx).events, vec![7, 5, 10])
    }

    #[crate::test(self)]
    fn test_model_notify_before_observe_in_same_update_cycle(cx: &mut AppContext) {
        #[derive(Default)]
        struct Model;

        impl Entity for Model {
            type Event = ();
        }

        let events = Rc::new(RefCell::new(Vec::new()));
        cx.add_model(|cx| {
            drop(cx.observe(&cx.handle(), {
                let events = events.clone();
                move |_, _, _| events.borrow_mut().push("dropped before flush")
            }));
            cx.observe(&cx.handle(), {
                let events = events.clone();
                move |_, _, _| events.borrow_mut().push("before notify")
            })
            .detach();
            cx.notify();
            cx.observe(&cx.handle(), {
                let events = events.clone();
                move |_, _, _| events.borrow_mut().push("after notify")
            })
            .detach();
            Model
        });
        assert_eq!(*events.borrow(), ["before notify"]);
    }

    #[crate::test(self)]
    fn test_defer_and_after_window_update(cx: &mut TestAppContext) {
        struct View {
            render_count: usize,
        }

        impl Entity for View {
            type Event = usize;
        }

        impl super::View for View {
            fn render(&mut self, _: &mut ViewContext<Self>) -> AnyElement<Self> {
                post_inc(&mut self.render_count);
                Empty::new().into_any()
            }

            fn ui_name() -> &'static str {
                "View"
            }
        }

        let (_, view) = cx.add_window(|_| View { render_count: 0 });
        let called_defer = Rc::new(AtomicBool::new(false));
        let called_after_window_update = Rc::new(AtomicBool::new(false));

        view.update(cx, |this, cx| {
            assert_eq!(this.render_count, 1);
            cx.defer({
                let called_defer = called_defer.clone();
                move |this, _| {
                    assert_eq!(this.render_count, 1);
                    called_defer.store(true, SeqCst);
                }
            });
            cx.after_window_update({
                let called_after_window_update = called_after_window_update.clone();
                move |this, cx| {
                    assert_eq!(this.render_count, 2);
                    called_after_window_update.store(true, SeqCst);
                    cx.notify();
                }
            });
            assert!(!called_defer.load(SeqCst));
            assert!(!called_after_window_update.load(SeqCst));
            cx.notify();
        });

        assert!(called_defer.load(SeqCst));
        assert!(called_after_window_update.load(SeqCst));
        assert_eq!(view.read_with(cx, |view, _| view.render_count), 3);
    }

    #[crate::test(self)]
    fn test_view_handles(cx: &mut TestAppContext) {
        struct View {
            other: Option<ViewHandle<View>>,
            events: Vec<String>,
        }

        impl Entity for View {
            type Event = usize;
        }

        impl super::View for View {
            fn render(&mut self, _: &mut ViewContext<Self>) -> AnyElement<Self> {
                Empty::new().into_any()
            }

            fn ui_name() -> &'static str {
                "View"
            }
        }

        impl View {
            fn new(other: Option<ViewHandle<View>>, cx: &mut ViewContext<Self>) -> Self {
                if let Some(other) = other.as_ref() {
                    cx.subscribe(other, |me, _, event, _| {
                        me.events.push(format!("observed event {}", event));
                    })
                    .detach();
                }
                Self {
                    other,
                    events: Vec::new(),
                }
            }
        }

        let (_, root_view) = cx.add_window(|cx| View::new(None, cx));
        let handle_1 = cx.add_view(&root_view, |cx| View::new(None, cx));
        let handle_2 = cx.add_view(&root_view, |cx| View::new(Some(handle_1.clone()), cx));
        assert_eq!(cx.read(|cx| cx.views.len()), 3);

        handle_1.update(cx, |view, cx| {
            view.events.push("updated".into());
            cx.emit(1);
            cx.emit(2);
        });
        handle_1.read_with(cx, |view, _| {
            assert_eq!(view.events, vec!["updated".to_string()]);
        });
        handle_2.read_with(cx, |view, _| {
            assert_eq!(
                view.events,
                vec![
                    "observed event 1".to_string(),
                    "observed event 2".to_string(),
                ]
            );
        });

        handle_2.update(cx, |view, _| {
            drop(handle_1);
            view.other.take();
        });

        cx.read(|cx| {
            assert_eq!(cx.views.len(), 2);
            assert!(cx.subscriptions.is_empty());
            assert!(cx.observations.is_empty());
        });
    }

    #[crate::test(self)]
    fn test_add_window(cx: &mut AppContext) {
        struct View {
            mouse_down_count: Arc<AtomicUsize>,
        }

        impl Entity for View {
            type Event = ();
        }

        impl super::View for View {
            fn render(&mut self, cx: &mut ViewContext<Self>) -> AnyElement<Self> {
                enum Handler {}
                let mouse_down_count = self.mouse_down_count.clone();
                MouseEventHandler::<Handler, _>::new(0, cx, |_, _| Empty::new())
                    .on_down(MouseButton::Left, move |_, _, _| {
                        mouse_down_count.fetch_add(1, SeqCst);
                    })
                    .into_any()
            }

            fn ui_name() -> &'static str {
                "View"
            }
        }

        let mouse_down_count = Arc::new(AtomicUsize::new(0));
        let (window_id, _) = cx.add_window(Default::default(), |_| View {
            mouse_down_count: mouse_down_count.clone(),
        });

        cx.update_window(window_id, |cx| {
            // Ensure window's root element is in a valid lifecycle state.
            cx.dispatch_event(
                Event::MouseDown(MouseButtonEvent {
                    position: Default::default(),
                    button: MouseButton::Left,
                    modifiers: Default::default(),
                    click_count: 1,
                }),
                false,
            );
            assert_eq!(mouse_down_count.load(SeqCst), 1);
        });
    }

    #[crate::test(self)]
    fn test_entity_release_hooks(cx: &mut AppContext) {
        struct Model {
            released: Rc<Cell<bool>>,
        }

        struct View {
            released: Rc<Cell<bool>>,
        }

        impl Entity for Model {
            type Event = ();

            fn release(&mut self, _: &mut AppContext) {
                self.released.set(true);
            }
        }

        impl Entity for View {
            type Event = ();

            fn release(&mut self, _: &mut AppContext) {
                self.released.set(true);
            }
        }

        impl super::View for View {
            fn ui_name() -> &'static str {
                "View"
            }

            fn render(&mut self, _: &mut ViewContext<Self>) -> AnyElement<Self> {
                Empty::new().into_any()
            }
        }

        let model_released = Rc::new(Cell::new(false));
        let model_release_observed = Rc::new(Cell::new(false));
        let view_released = Rc::new(Cell::new(false));
        let view_release_observed = Rc::new(Cell::new(false));

        let model = cx.add_model(|_| Model {
            released: model_released.clone(),
        });
        let (window_id, view) = cx.add_window(Default::default(), |_| View {
            released: view_released.clone(),
        });
        assert!(!model_released.get());
        assert!(!view_released.get());

        cx.observe_release(&model, {
            let model_release_observed = model_release_observed.clone();
            move |_, _| model_release_observed.set(true)
        })
        .detach();
        cx.observe_release(&view, {
            let view_release_observed = view_release_observed.clone();
            move |_, _| view_release_observed.set(true)
        })
        .detach();

        cx.update(move |_| {
            drop(model);
        });
        assert!(model_released.get());
        assert!(model_release_observed.get());

        drop(view);
        cx.remove_window(window_id);
        assert!(view_released.get());
        assert!(view_release_observed.get());
    }

    #[crate::test(self)]
    fn test_view_events(cx: &mut TestAppContext) {
        struct Model;

        impl Entity for Model {
            type Event = String;
        }

        let (_, handle_1) = cx.add_window(|_| TestView::default());
        let handle_2 = cx.add_view(&handle_1, |_| TestView::default());
        let handle_3 = cx.add_model(|_| Model);

        handle_1.update(cx, |_, cx| {
            cx.subscribe(&handle_2, move |me, emitter, event, cx| {
                me.events.push(event.clone());

                cx.subscribe(&emitter, |me, _, event, _| {
                    me.events.push(format!("{event} from inner"));
                })
                .detach();
            })
            .detach();

            cx.subscribe(&handle_3, |me, _, event, _| {
                me.events.push(event.clone());
            })
            .detach();
        });

        handle_2.update(cx, |_, c| c.emit("7".into()));
        handle_1.read_with(cx, |view, _| assert_eq!(view.events, ["7"]));

        handle_2.update(cx, |_, c| c.emit("5".into()));
        handle_1.read_with(cx, |view, _| {
            assert_eq!(view.events, ["7", "5", "5 from inner"])
        });

        handle_3.update(cx, |_, c| c.emit("9".into()));
        handle_1.read_with(cx, |view, _| {
            assert_eq!(view.events, ["7", "5", "5 from inner", "9"])
        });
    }

    #[crate::test(self)]
    fn test_global_events(cx: &mut AppContext) {
        #[derive(Clone, Debug, Eq, PartialEq)]
        struct GlobalEvent(u64);

        let events = Rc::new(RefCell::new(Vec::new()));
        let first_subscription;
        let second_subscription;

        {
            let events = events.clone();
            first_subscription = cx.subscribe_global(move |e: &GlobalEvent, _| {
                events.borrow_mut().push(("First", e.clone()));
            });
        }

        {
            let events = events.clone();
            second_subscription = cx.subscribe_global(move |e: &GlobalEvent, _| {
                events.borrow_mut().push(("Second", e.clone()));
            });
        }

        cx.update(|cx| {
            cx.emit_global(GlobalEvent(1));
            cx.emit_global(GlobalEvent(2));
        });

        drop(first_subscription);

        cx.update(|cx| {
            cx.emit_global(GlobalEvent(3));
        });

        drop(second_subscription);

        cx.update(|cx| {
            cx.emit_global(GlobalEvent(4));
        });

        assert_eq!(
            &*events.borrow(),
            &[
                ("First", GlobalEvent(1)),
                ("Second", GlobalEvent(1)),
                ("First", GlobalEvent(2)),
                ("Second", GlobalEvent(2)),
                ("Second", GlobalEvent(3)),
            ]
        );
    }

    #[crate::test(self)]
    fn test_global_events_emitted_before_subscription_in_same_update_cycle(cx: &mut AppContext) {
        let events = Rc::new(RefCell::new(Vec::new()));
        cx.update(|cx| {
            {
                let events = events.clone();
                drop(cx.subscribe_global(move |_: &(), _| {
                    events.borrow_mut().push("dropped before emit");
                }));
            }

            {
                let events = events.clone();
                cx.subscribe_global(move |_: &(), _| {
                    events.borrow_mut().push("before emit");
                })
                .detach();
            }

            cx.emit_global(());

            {
                let events = events.clone();
                cx.subscribe_global(move |_: &(), _| {
                    events.borrow_mut().push("after emit");
                })
                .detach();
            }
        });

        assert_eq!(*events.borrow(), ["before emit"]);
    }

    #[crate::test(self)]
    fn test_global_nested_events(cx: &mut AppContext) {
        #[derive(Clone, Debug, Eq, PartialEq)]
        struct GlobalEvent(u64);

        let events = Rc::new(RefCell::new(Vec::new()));

        {
            let events = events.clone();
            cx.subscribe_global(move |e: &GlobalEvent, cx| {
                events.borrow_mut().push(("Outer", e.clone()));

                if e.0 == 1 {
                    let events = events.clone();
                    cx.subscribe_global(move |e: &GlobalEvent, _| {
                        events.borrow_mut().push(("Inner", e.clone()));
                    })
                    .detach();
                }
            })
            .detach();
        }

        cx.update(|cx| {
            cx.emit_global(GlobalEvent(1));
            cx.emit_global(GlobalEvent(2));
            cx.emit_global(GlobalEvent(3));
        });
        cx.update(|cx| {
            cx.emit_global(GlobalEvent(4));
        });

        assert_eq!(
            &*events.borrow(),
            &[
                ("Outer", GlobalEvent(1)),
                ("Outer", GlobalEvent(2)),
                ("Outer", GlobalEvent(3)),
                ("Outer", GlobalEvent(4)),
                ("Inner", GlobalEvent(4)),
            ]
        );
    }

    #[crate::test(self)]
    fn test_global(cx: &mut AppContext) {
        type Global = usize;

        let observation_count = Rc::new(RefCell::new(0));
        let subscription = cx.observe_global::<Global, _>({
            let observation_count = observation_count.clone();
            move |_| {
                *observation_count.borrow_mut() += 1;
            }
        });

        assert!(!cx.has_global::<Global>());
        assert_eq!(cx.default_global::<Global>(), &0);
        assert_eq!(*observation_count.borrow(), 1);
        assert!(cx.has_global::<Global>());
        assert_eq!(
            cx.update_global::<Global, _, _>(|global, _| {
                *global = 1;
                "Update Result"
            }),
            "Update Result"
        );
        assert_eq!(*observation_count.borrow(), 2);
        assert_eq!(cx.global::<Global>(), &1);

        drop(subscription);
        cx.update_global::<Global, _, _>(|global, _| {
            *global = 2;
        });
        assert_eq!(*observation_count.borrow(), 2);

        type OtherGlobal = f32;

        let observation_count = Rc::new(RefCell::new(0));
        cx.observe_global::<OtherGlobal, _>({
            let observation_count = observation_count.clone();
            move |_| {
                *observation_count.borrow_mut() += 1;
            }
        })
        .detach();

        assert_eq!(
            cx.update_default_global::<OtherGlobal, _, _>(|global, _| {
                assert_eq!(global, &0.0);
                *global = 2.0;
                "Default update result"
            }),
            "Default update result"
        );
        assert_eq!(cx.global::<OtherGlobal>(), &2.0);
        assert_eq!(*observation_count.borrow(), 1);
    }

    #[crate::test(self)]
    fn test_dropping_subscribers(cx: &mut TestAppContext) {
        struct Model;

        impl Entity for Model {
            type Event = ();
        }

        let (_, root_view) = cx.add_window(|_| TestView::default());
        let observing_view = cx.add_view(&root_view, |_| TestView::default());
        let emitting_view = cx.add_view(&root_view, |_| TestView::default());
        let observing_model = cx.add_model(|_| Model);
        let observed_model = cx.add_model(|_| Model);

        observing_view.update(cx, |_, cx| {
            cx.subscribe(&emitting_view, |_, _, _, _| {}).detach();
            cx.subscribe(&observed_model, |_, _, _, _| {}).detach();
        });
        observing_model.update(cx, |_, cx| {
            cx.subscribe(&observed_model, |_, _, _, _| {}).detach();
        });

        cx.update(|_| {
            drop(observing_view);
            drop(observing_model);
        });

        emitting_view.update(cx, |_, cx| cx.emit(Default::default()));
        observed_model.update(cx, |_, cx| cx.emit(()));
    }

    #[crate::test(self)]
    fn test_view_emit_before_subscribe_in_same_update_cycle(cx: &mut AppContext) {
        let (_, view) = cx.add_window::<TestView, _>(Default::default(), |cx| {
            drop(cx.subscribe(&cx.handle(), {
                move |this, _, _, _| this.events.push("dropped before flush".into())
            }));
            cx.subscribe(&cx.handle(), {
                move |this, _, _, _| this.events.push("before emit".into())
            })
            .detach();
            cx.emit("the event".into());
            cx.subscribe(&cx.handle(), {
                move |this, _, _, _| this.events.push("after emit".into())
            })
            .detach();
            TestView { events: Vec::new() }
        });

        assert_eq!(view.read(cx).events, ["before emit"]);
    }

    #[crate::test(self)]
    fn test_observe_and_notify_from_view(cx: &mut TestAppContext) {
        #[derive(Default)]
        struct Model {
            state: String,
        }

        impl Entity for Model {
            type Event = ();
        }

        let (_, view) = cx.add_window(|_| TestView::default());
        let model = cx.add_model(|_| Model {
            state: "old-state".into(),
        });

        view.update(cx, |_, c| {
            c.observe(&model, |me, observed, cx| {
                me.events.push(observed.read(cx).state.clone())
            })
            .detach();
        });

        model.update(cx, |model, cx| {
            model.state = "new-state".into();
            cx.notify();
        });
        view.read_with(cx, |view, _| assert_eq!(view.events, ["new-state"]));
    }

    #[crate::test(self)]
    fn test_view_notify_before_observe_in_same_update_cycle(cx: &mut AppContext) {
        let (_, view) = cx.add_window::<TestView, _>(Default::default(), |cx| {
            drop(cx.observe(&cx.handle(), {
                move |this, _, _| this.events.push("dropped before flush".into())
            }));
            cx.observe(&cx.handle(), {
                move |this, _, _| this.events.push("before notify".into())
            })
            .detach();
            cx.notify();
            cx.observe(&cx.handle(), {
                move |this, _, _| this.events.push("after notify".into())
            })
            .detach();
            TestView { events: Vec::new() }
        });

        assert_eq!(view.read(cx).events, ["before notify"]);
    }

    #[crate::test(self)]
    fn test_notify_and_drop_observe_subscription_in_same_update_cycle(cx: &mut TestAppContext) {
        struct Model;
        impl Entity for Model {
            type Event = ();
        }

        let model = cx.add_model(|_| Model);
        let (_, view) = cx.add_window(|_| TestView::default());

        view.update(cx, |_, cx| {
            model.update(cx, |_, cx| cx.notify());
            drop(cx.observe(&model, move |this, _, _| {
                this.events.push("model notified".into());
            }));
            model.update(cx, |_, cx| cx.notify());
        });

        for _ in 0..3 {
            model.update(cx, |_, cx| cx.notify());
        }
        view.read_with(cx, |view, _| assert_eq!(view.events, Vec::<&str>::new()));
    }

    #[crate::test(self)]
    fn test_dropping_observers(cx: &mut TestAppContext) {
        struct Model;

        impl Entity for Model {
            type Event = ();
        }

        let (_, root_view) = cx.add_window(|_| TestView::default());
        let observing_view = cx.add_view(&root_view, |_| TestView::default());
        let observing_model = cx.add_model(|_| Model);
        let observed_model = cx.add_model(|_| Model);

        observing_view.update(cx, |_, cx| {
            cx.observe(&observed_model, |_, _, _| {}).detach();
        });
        observing_model.update(cx, |_, cx| {
            cx.observe(&observed_model, |_, _, _| {}).detach();
        });

        cx.update(|_| {
            drop(observing_view);
            drop(observing_model);
        });

        observed_model.update(cx, |_, cx| cx.notify());
    }

    #[crate::test(self)]
    fn test_dropping_subscriptions_during_callback(cx: &mut TestAppContext) {
        struct Model;

        impl Entity for Model {
            type Event = u64;
        }

        // Events
        let observing_model = cx.add_model(|_| Model);
        let observed_model = cx.add_model(|_| Model);

        let events = Rc::new(RefCell::new(Vec::new()));

        observing_model.update(cx, |_, cx| {
            let events = events.clone();
            let subscription = Rc::new(RefCell::new(None));
            *subscription.borrow_mut() = Some(cx.subscribe(&observed_model, {
                let subscription = subscription.clone();
                move |_, _, e, _| {
                    subscription.borrow_mut().take();
                    events.borrow_mut().push(*e);
                }
            }));
        });

        observed_model.update(cx, |_, cx| {
            cx.emit(1);
            cx.emit(2);
        });

        assert_eq!(*events.borrow(), [1]);

        // Global Events
        #[derive(Clone, Debug, Eq, PartialEq)]
        struct GlobalEvent(u64);

        let events = Rc::new(RefCell::new(Vec::new()));

        {
            let events = events.clone();
            let subscription = Rc::new(RefCell::new(None));
            *subscription.borrow_mut() = Some(cx.subscribe_global({
                let subscription = subscription.clone();
                move |e: &GlobalEvent, _| {
                    subscription.borrow_mut().take();
                    events.borrow_mut().push(e.clone());
                }
            }));
        }

        cx.update(|cx| {
            cx.emit_global(GlobalEvent(1));
            cx.emit_global(GlobalEvent(2));
        });

        assert_eq!(*events.borrow(), [GlobalEvent(1)]);

        // Model Observation
        let observing_model = cx.add_model(|_| Model);
        let observed_model = cx.add_model(|_| Model);

        let observation_count = Rc::new(RefCell::new(0));

        observing_model.update(cx, |_, cx| {
            let observation_count = observation_count.clone();
            let subscription = Rc::new(RefCell::new(None));
            *subscription.borrow_mut() = Some(cx.observe(&observed_model, {
                let subscription = subscription.clone();
                move |_, _, _| {
                    subscription.borrow_mut().take();
                    *observation_count.borrow_mut() += 1;
                }
            }));
        });

        observed_model.update(cx, |_, cx| {
            cx.notify();
        });

        observed_model.update(cx, |_, cx| {
            cx.notify();
        });

        assert_eq!(*observation_count.borrow(), 1);

        // View Observation
        struct View;

        impl Entity for View {
            type Event = ();
        }

        impl super::View for View {
            fn render(&mut self, _: &mut ViewContext<Self>) -> AnyElement<Self> {
                Empty::new().into_any()
            }

            fn ui_name() -> &'static str {
                "View"
            }
        }

        let (_, root_view) = cx.add_window(|_| View);
        let observing_view = cx.add_view(&root_view, |_| View);
        let observed_view = cx.add_view(&root_view, |_| View);

        let observation_count = Rc::new(RefCell::new(0));
        observing_view.update(cx, |_, cx| {
            let observation_count = observation_count.clone();
            let subscription = Rc::new(RefCell::new(None));
            *subscription.borrow_mut() = Some(cx.observe(&observed_view, {
                let subscription = subscription.clone();
                move |_, _, _| {
                    subscription.borrow_mut().take();
                    *observation_count.borrow_mut() += 1;
                }
            }));
        });

        observed_view.update(cx, |_, cx| {
            cx.notify();
        });

        observed_view.update(cx, |_, cx| {
            cx.notify();
        });

        assert_eq!(*observation_count.borrow(), 1);

        // Global Observation
        let observation_count = Rc::new(RefCell::new(0));
        let subscription = Rc::new(RefCell::new(None));
        *subscription.borrow_mut() = Some(cx.observe_global::<(), _>({
            let observation_count = observation_count.clone();
            let subscription = subscription.clone();
            move |_| {
                subscription.borrow_mut().take();
                *observation_count.borrow_mut() += 1;
            }
        }));

        cx.update(|cx| {
            cx.default_global::<()>();
            cx.set_global(());
        });
        assert_eq!(*observation_count.borrow(), 1);
    }

    #[crate::test(self)]
    fn test_focus(cx: &mut TestAppContext) {
        struct View {
            name: String,
            events: Arc<Mutex<Vec<String>>>,
        }

        impl Entity for View {
            type Event = ();
        }

        impl super::View for View {
            fn render(&mut self, _: &mut ViewContext<Self>) -> AnyElement<Self> {
                Empty::new().into_any()
            }

            fn ui_name() -> &'static str {
                "View"
            }

            fn focus_in(&mut self, focused: AnyViewHandle, cx: &mut ViewContext<Self>) {
                if cx.handle().id() == focused.id() {
                    self.events.lock().push(format!("{} focused", &self.name));
                }
            }

            fn focus_out(&mut self, blurred: AnyViewHandle, cx: &mut ViewContext<Self>) {
                if cx.handle().id() == blurred.id() {
                    self.events.lock().push(format!("{} blurred", &self.name));
                }
            }
        }

        let view_events: Arc<Mutex<Vec<String>>> = Default::default();
        let (window_id, view_1) = cx.add_window(|_| View {
            events: view_events.clone(),
            name: "view 1".to_string(),
        });
        let view_2 = cx.add_view(&view_1, |_| View {
            events: view_events.clone(),
            name: "view 2".to_string(),
        });

        let observed_events: Arc<Mutex<Vec<String>>> = Default::default();
        view_1.update(cx, |_, cx| {
            cx.observe_focus(&view_2, {
                let observed_events = observed_events.clone();
                move |this, view, focused, cx| {
                    let label = if focused { "focus" } else { "blur" };
                    observed_events.lock().push(format!(
                        "{} observed {}'s {}",
                        this.name,
                        view.read(cx).name,
                        label
                    ))
                }
            })
            .detach();
        });
        view_2.update(cx, |_, cx| {
            cx.observe_focus(&view_1, {
                let observed_events = observed_events.clone();
                move |this, view, focused, cx| {
                    let label = if focused { "focus" } else { "blur" };
                    observed_events.lock().push(format!(
                        "{} observed {}'s {}",
                        this.name,
                        view.read(cx).name,
                        label
                    ))
                }
            })
            .detach();
        });
        assert_eq!(mem::take(&mut *view_events.lock()), ["view 1 focused"]);
        assert_eq!(mem::take(&mut *observed_events.lock()), Vec::<&str>::new());

        view_1.update(cx, |_, cx| {
            // Ensure focus events are sent for all intermediate focuses
            cx.focus(&view_2);
            cx.focus(&view_1);
            cx.focus(&view_2);
        });

        cx.read_window(window_id, |cx| {
            assert!(cx.is_child_focused(&view_1));
            assert!(!cx.is_child_focused(&view_2));
        });
        assert_eq!(
            mem::take(&mut *view_events.lock()),
            [
                "view 1 blurred",
                "view 2 focused",
                "view 2 blurred",
                "view 1 focused",
                "view 1 blurred",
                "view 2 focused"
            ],
        );
        assert_eq!(
            mem::take(&mut *observed_events.lock()),
            [
                "view 2 observed view 1's blur",
                "view 1 observed view 2's focus",
                "view 1 observed view 2's blur",
                "view 2 observed view 1's focus",
                "view 2 observed view 1's blur",
                "view 1 observed view 2's focus"
            ]
        );

        view_1.update(cx, |_, cx| cx.focus(&view_1));
        cx.read_window(window_id, |cx| {
            assert!(!cx.is_child_focused(&view_1));
            assert!(!cx.is_child_focused(&view_2));
        });
        assert_eq!(
            mem::take(&mut *view_events.lock()),
            ["view 2 blurred", "view 1 focused"],
        );
        assert_eq!(
            mem::take(&mut *observed_events.lock()),
            [
                "view 1 observed view 2's blur",
                "view 2 observed view 1's focus"
            ]
        );

        view_1.update(cx, |_, cx| cx.focus(&view_2));
        assert_eq!(
            mem::take(&mut *view_events.lock()),
            ["view 1 blurred", "view 2 focused"],
        );
        assert_eq!(
            mem::take(&mut *observed_events.lock()),
            [
                "view 2 observed view 1's blur",
                "view 1 observed view 2's focus"
            ]
        );

        view_1.update(cx, |_, _| drop(view_2));
        assert_eq!(mem::take(&mut *view_events.lock()), ["view 1 focused"]);
        assert_eq!(mem::take(&mut *observed_events.lock()), Vec::<&str>::new());
    }

    #[crate::test(self)]
    fn test_deserialize_actions(cx: &mut AppContext) {
        #[derive(Clone, Debug, Deserialize, PartialEq, Eq)]
        pub struct ComplexAction {
            arg: String,
            count: usize,
        }

        actions!(test::something, [SimpleAction]);
        impl_actions!(test::something, [ComplexAction]);

        cx.add_global_action(move |_: &SimpleAction, _: &mut AppContext| {});
        cx.add_global_action(move |_: &ComplexAction, _: &mut AppContext| {});

        let action1 = cx
            .deserialize_action(
                "test::something::ComplexAction",
                Some(r#"{"arg": "a", "count": 5}"#),
            )
            .unwrap();
        let action2 = cx
            .deserialize_action("test::something::SimpleAction", None)
            .unwrap();
        assert_eq!(
            action1.as_any().downcast_ref::<ComplexAction>().unwrap(),
            &ComplexAction {
                arg: "a".to_string(),
                count: 5,
            }
        );
        assert_eq!(
            action2.as_any().downcast_ref::<SimpleAction>().unwrap(),
            &SimpleAction
        );
    }

    #[crate::test(self)]
    fn test_dispatch_action(cx: &mut AppContext) {
        struct ViewA {
            id: usize,
        }

        impl Entity for ViewA {
            type Event = ();
        }

        impl View for ViewA {
            fn render(&mut self, _: &mut ViewContext<Self>) -> AnyElement<Self> {
                Empty::new().into_any()
            }

            fn ui_name() -> &'static str {
                "View"
            }
        }

        struct ViewB {
            id: usize,
        }

        impl Entity for ViewB {
            type Event = ();
        }

        impl View for ViewB {
            fn render(&mut self, _: &mut ViewContext<Self>) -> AnyElement<Self> {
                Empty::new().into_any()
            }

            fn ui_name() -> &'static str {
                "View"
            }
        }

        #[derive(Clone, Default, Deserialize, PartialEq)]
        pub struct Action(pub String);

        impl_actions!(test, [Action]);

        let actions = Rc::new(RefCell::new(Vec::new()));

        cx.add_global_action({
            let actions = actions.clone();
            move |_: &Action, _: &mut AppContext| {
                actions.borrow_mut().push("global".to_string());
            }
        });

        cx.add_action({
            let actions = actions.clone();
            move |view: &mut ViewA, action: &Action, cx| {
                assert_eq!(action.0, "bar");
                cx.propagate_action();
                actions.borrow_mut().push(format!("{} a", view.id));
            }
        });

        cx.add_action({
            let actions = actions.clone();
            move |view: &mut ViewA, _: &Action, cx| {
                if view.id != 1 {
                    cx.add_view(|cx| {
                        cx.propagate_action(); // Still works on a nested ViewContext
                        ViewB { id: 5 }
                    });
                }
                actions.borrow_mut().push(format!("{} b", view.id));
            }
        });

        cx.add_action({
            let actions = actions.clone();
            move |view: &mut ViewB, _: &Action, cx| {
                cx.propagate_action();
                actions.borrow_mut().push(format!("{} c", view.id));
            }
        });

        cx.add_action({
            let actions = actions.clone();
            move |view: &mut ViewB, _: &Action, cx| {
                cx.propagate_action();
                actions.borrow_mut().push(format!("{} d", view.id));
            }
        });

        cx.capture_action({
            let actions = actions.clone();
            move |view: &mut ViewA, _: &Action, cx| {
                cx.propagate_action();
                actions.borrow_mut().push(format!("{} capture", view.id));
            }
        });

        let observed_actions = Rc::new(RefCell::new(Vec::new()));
        cx.observe_actions({
            let observed_actions = observed_actions.clone();
            move |action_id, _| observed_actions.borrow_mut().push(action_id)
        })
        .detach();

        let (window_id, view_1) = cx.add_window(Default::default(), |_| ViewA { id: 1 });
        let view_2 = cx.add_view(&view_1, |_| ViewB { id: 2 });
        let view_3 = cx.add_view(&view_2, |_| ViewA { id: 3 });
        let view_4 = cx.add_view(&view_3, |_| ViewB { id: 4 });

        cx.update_window(window_id, |cx| {
            cx.handle_dispatch_action_from_effect(Some(view_4.id()), &Action("bar".to_string()))
        });

        assert_eq!(
            *actions.borrow(),
            vec![
                "1 capture",
                "3 capture",
                "4 d",
                "4 c",
                "3 b",
                "3 a",
                "2 d",
                "2 c",
                "1 b"
            ]
        );
        assert_eq!(*observed_actions.borrow(), [Action::default().id()]);

        // Remove view_1, which doesn't propagate the action

        let (window_id, view_2) = cx.add_window(Default::default(), |_| ViewB { id: 2 });
        let view_3 = cx.add_view(&view_2, |_| ViewA { id: 3 });
        let view_4 = cx.add_view(&view_3, |_| ViewB { id: 4 });

        actions.borrow_mut().clear();
        cx.update_window(window_id, |cx| {
            cx.handle_dispatch_action_from_effect(Some(view_4.id()), &Action("bar".to_string()))
        });

        assert_eq!(
            *actions.borrow(),
            vec![
                "3 capture",
                "4 d",
                "4 c",
                "3 b",
                "3 a",
                "2 d",
                "2 c",
                "global"
            ]
        );
        assert_eq!(
            *observed_actions.borrow(),
            [Action::default().id(), Action::default().id()]
        );
    }

    #[crate::test(self)]
    fn test_dispatch_keystroke(cx: &mut AppContext) {
        #[derive(Clone, Deserialize, PartialEq)]
        pub struct Action(String);

        impl_actions!(test, [Action]);

        struct View {
            id: usize,
            keymap_context: KeymapContext,
        }

        impl Entity for View {
            type Event = ();
        }

        impl super::View for View {
            fn render(&mut self, _: &mut ViewContext<Self>) -> AnyElement<Self> {
                Empty::new().into_any()
            }

            fn ui_name() -> &'static str {
                "View"
            }

            fn keymap_context(&self, _: &AppContext) -> KeymapContext {
                self.keymap_context.clone()
            }
        }

        impl View {
            fn new(id: usize) -> Self {
                View {
                    id,
                    keymap_context: KeymapContext::default(),
                }
            }
        }

        let mut view_1 = View::new(1);
        let mut view_2 = View::new(2);
        let mut view_3 = View::new(3);
        view_1.keymap_context.add_identifier("a");
        view_2.keymap_context.add_identifier("a");
        view_2.keymap_context.add_identifier("b");
        view_3.keymap_context.add_identifier("a");
        view_3.keymap_context.add_identifier("b");
        view_3.keymap_context.add_identifier("c");

        let (window_id, view_1) = cx.add_window(Default::default(), |_| view_1);
        let view_2 = cx.add_view(&view_1, |_| view_2);
        let _view_3 = cx.add_view(&view_2, |cx| {
            cx.focus_self();
            view_3
        });

        // This binding only dispatches an action on view 2 because that view will have
        // "a" and "b" in its context, but not "c".
        cx.add_bindings(vec![Binding::new(
            "a",
            Action("a".to_string()),
            Some("a && b && !c"),
        )]);

        cx.add_bindings(vec![Binding::new("b", Action("b".to_string()), None)]);

        // This binding only dispatches an action on views 2 and 3, because they have
        // a parent view with a in its context
        cx.add_bindings(vec![Binding::new(
            "c",
            Action("c".to_string()),
            Some("b > c"),
        )]);

        // This binding only dispatches an action on view 2, because they have
        // a parent view with a in its context
        cx.add_bindings(vec![Binding::new(
            "d",
            Action("d".to_string()),
            Some("a && !b > b"),
        )]);

        let actions = Rc::new(RefCell::new(Vec::new()));
        cx.add_action({
            let actions = actions.clone();
            move |view: &mut View, action: &Action, cx| {
                actions
                    .borrow_mut()
                    .push(format!("{} {}", view.id, action.0));

                if action.0 == "b" {
                    cx.propagate_action();
                }
            }
        });

        cx.add_global_action({
            let actions = actions.clone();
            move |action: &Action, _| {
                actions.borrow_mut().push(format!("global {}", action.0));
            }
        });

        cx.update_window(window_id, |cx| {
            cx.dispatch_keystroke(&Keystroke::parse("a").unwrap())
        });
        assert_eq!(&*actions.borrow(), &["2 a"]);
        actions.borrow_mut().clear();

        cx.update_window(window_id, |cx| {
            cx.dispatch_keystroke(&Keystroke::parse("b").unwrap());
        });

        assert_eq!(&*actions.borrow(), &["3 b", "2 b", "1 b", "global b"]);
        actions.borrow_mut().clear();

        cx.update_window(window_id, |cx| {
            cx.dispatch_keystroke(&Keystroke::parse("c").unwrap());
        });
        assert_eq!(&*actions.borrow(), &["3 c"]);
        actions.borrow_mut().clear();

        cx.update_window(window_id, |cx| {
            cx.dispatch_keystroke(&Keystroke::parse("d").unwrap());
        });
        assert_eq!(&*actions.borrow(), &["2 d"]);
        actions.borrow_mut().clear();
    }

    #[crate::test(self)]
    fn test_keystrokes_for_action(cx: &mut AppContext) {
        actions!(test, [Action1, Action2, GlobalAction]);

        struct View1 {}
        struct View2 {}

        impl Entity for View1 {
            type Event = ();
        }
        impl Entity for View2 {
            type Event = ();
        }

        impl super::View for View1 {
            fn render(&mut self, _: &mut ViewContext<Self>) -> AnyElement<Self> {
                Empty::new().into_any()
            }
            fn ui_name() -> &'static str {
                "View1"
            }
        }
        impl super::View for View2 {
            fn render(&mut self, _: &mut ViewContext<Self>) -> AnyElement<Self> {
                Empty::new().into_any()
            }
            fn ui_name() -> &'static str {
                "View2"
            }
        }

        let (window_id, view_1) = cx.add_window(Default::default(), |_| View1 {});
        let view_2 = cx.add_view(&view_1, |cx| {
            cx.focus_self();
            View2 {}
        });

        cx.add_action(|_: &mut View1, _: &Action1, _cx| {});
        cx.add_action(|_: &mut View2, _: &Action2, _cx| {});
        cx.add_global_action(|_: &GlobalAction, _| {});

        cx.add_bindings(vec![
            Binding::new("a", Action1, Some("View1")),
            Binding::new("b", Action2, Some("View1 > View2")),
            Binding::new("c", GlobalAction, Some("View3")), // View 3 does not exist
        ]);

        cx.update_window(window_id, |cx| {
            // Sanity check
            assert_eq!(
                cx.keystrokes_for_action(view_1.id(), &Action1)
                    .unwrap()
                    .as_slice(),
                &[Keystroke::parse("a").unwrap()]
            );
            assert_eq!(
                cx.keystrokes_for_action(view_2.id(), &Action2)
                    .unwrap()
                    .as_slice(),
                &[Keystroke::parse("b").unwrap()]
            );

            // The 'a' keystroke propagates up the view tree from view_2
            // to view_1. The action, Action1, is handled by view_1.
            assert_eq!(
                cx.keystrokes_for_action(view_2.id(), &Action1)
                    .unwrap()
                    .as_slice(),
                &[Keystroke::parse("a").unwrap()]
            );

            // Actions that are handled below the current view don't have bindings
            assert_eq!(cx.keystrokes_for_action(view_1.id(), &Action2), None);

            // Actions that are handled in other branches of the tree should not have a binding
            assert_eq!(cx.keystrokes_for_action(view_2.id(), &GlobalAction), None);

            // Check that global actions do not have a binding, even if a binding does exist in another view
            assert_eq!(
                &available_actions(view_1.id(), cx),
                &[
                    ("test::Action1", vec![Keystroke::parse("a").unwrap()]),
                    ("test::GlobalAction", vec![])
                ],
            );

            // Check that view 1 actions and bindings are available even when called from view 2
            assert_eq!(
                &available_actions(view_2.id(), cx),
                &[
                    ("test::Action1", vec![Keystroke::parse("a").unwrap()]),
                    ("test::Action2", vec![Keystroke::parse("b").unwrap()]),
                    ("test::GlobalAction", vec![]),
                ],
            );
        });

        // Produces a list of actions and key bindings
        fn available_actions(
            view_id: usize,
            cx: &WindowContext,
        ) -> Vec<(&'static str, Vec<Keystroke>)> {
            cx.available_actions(view_id)
                .map(|(action_name, _, bindings)| {
                    (
                        action_name,
                        bindings
                            .iter()
                            .map(|binding| binding.keystrokes()[0].clone())
                            .collect::<Vec<_>>(),
                    )
                })
                .sorted_by(|(name1, _), (name2, _)| name1.cmp(name2))
                .collect()
        }
    }

    #[crate::test(self)]
    async fn test_model_condition(cx: &mut TestAppContext) {
        struct Counter(usize);

        impl super::Entity for Counter {
            type Event = ();
        }

        impl Counter {
            fn inc(&mut self, cx: &mut ModelContext<Self>) {
                self.0 += 1;
                cx.notify();
            }
        }

        let model = cx.add_model(|_| Counter(0));

        let condition1 = model.condition(cx, |model, _| model.0 == 2);
        let condition2 = model.condition(cx, |model, _| model.0 == 3);
        smol::pin!(condition1, condition2);

        model.update(cx, |model, cx| model.inc(cx));
        assert_eq!(poll_once(&mut condition1).await, None);
        assert_eq!(poll_once(&mut condition2).await, None);

        model.update(cx, |model, cx| model.inc(cx));
        assert_eq!(poll_once(&mut condition1).await, Some(()));
        assert_eq!(poll_once(&mut condition2).await, None);

        model.update(cx, |model, cx| model.inc(cx));
        assert_eq!(poll_once(&mut condition2).await, Some(()));

        model.update(cx, |_, cx| cx.notify());
    }

    #[crate::test(self)]
    #[should_panic]
    async fn test_model_condition_timeout(cx: &mut TestAppContext) {
        struct Model;

        impl super::Entity for Model {
            type Event = ();
        }

        let model = cx.add_model(|_| Model);
        model.condition(cx, |_, _| false).await;
    }

    #[crate::test(self)]
    #[should_panic(expected = "model dropped with pending condition")]
    async fn test_model_condition_panic_on_drop(cx: &mut TestAppContext) {
        struct Model;

        impl super::Entity for Model {
            type Event = ();
        }

        let model = cx.add_model(|_| Model);
        let condition = model.condition(cx, |_, _| false);
        cx.update(|_| drop(model));
        condition.await;
    }

    #[crate::test(self)]
    async fn test_view_condition(cx: &mut TestAppContext) {
        struct Counter(usize);

        impl super::Entity for Counter {
            type Event = ();
        }

        impl super::View for Counter {
            fn ui_name() -> &'static str {
                "test view"
            }

            fn render(&mut self, _: &mut ViewContext<Self>) -> AnyElement<Self> {
                Empty::new().into_any()
            }
        }

        impl Counter {
            fn inc(&mut self, cx: &mut ViewContext<Self>) {
                self.0 += 1;
                cx.notify();
            }
        }

        let (_, view) = cx.add_window(|_| Counter(0));

        let condition1 = view.condition(cx, |view, _| view.0 == 2);
        let condition2 = view.condition(cx, |view, _| view.0 == 3);
        smol::pin!(condition1, condition2);

        view.update(cx, |view, cx| view.inc(cx));
        assert_eq!(poll_once(&mut condition1).await, None);
        assert_eq!(poll_once(&mut condition2).await, None);

        view.update(cx, |view, cx| view.inc(cx));
        assert_eq!(poll_once(&mut condition1).await, Some(()));
        assert_eq!(poll_once(&mut condition2).await, None);

        view.update(cx, |view, cx| view.inc(cx));
        assert_eq!(poll_once(&mut condition2).await, Some(()));
        view.update(cx, |_, cx| cx.notify());
    }

    #[crate::test(self)]
    #[should_panic]
    async fn test_view_condition_timeout(cx: &mut TestAppContext) {
        let (_, view) = cx.add_window(|_| TestView::default());
        view.condition(cx, |_, _| false).await;
    }

    #[crate::test(self)]
    #[should_panic(expected = "view dropped with pending condition")]
    async fn test_view_condition_panic_on_drop(cx: &mut TestAppContext) {
        let (_, root_view) = cx.add_window(|_| TestView::default());
        let view = cx.add_view(&root_view, |_| TestView::default());

        let condition = view.condition(cx, |_, _| false);
        cx.update(|_| drop(view));
        condition.await;
    }

    #[crate::test(self)]
    fn test_refresh_windows(cx: &mut AppContext) {
        struct View(usize);

        impl super::Entity for View {
            type Event = ();
        }

        impl super::View for View {
            fn ui_name() -> &'static str {
                "test view"
            }

            fn render(&mut self, _: &mut ViewContext<Self>) -> AnyElement<Self> {
                Empty::new().into_any_named(format!("render count: {}", post_inc(&mut self.0)))
            }
        }

        let (window_id, root_view) = cx.add_window(Default::default(), |_| View(0));
        cx.update_window(window_id, |cx| {
            assert_eq!(
                cx.window.rendered_views[&root_view.id()].name(),
                Some("render count: 0")
            );
        });

        let view = cx.add_view(&root_view, |cx| {
            cx.refresh_windows();
            View(0)
        });

        cx.update_window(window_id, |cx| {
            assert_eq!(
                cx.window.rendered_views[&root_view.id()].name(),
                Some("render count: 1")
            );
            assert_eq!(
                cx.window.rendered_views[&view.id()].name(),
                Some("render count: 0")
            );
        });

        cx.update(|cx| cx.refresh_windows());

        cx.update_window(window_id, |cx| {
            assert_eq!(
                cx.window.rendered_views[&root_view.id()].name(),
                Some("render count: 2")
            );
            assert_eq!(
                cx.window.rendered_views[&view.id()].name(),
                Some("render count: 1")
            );
        });

        cx.update(|cx| {
            cx.refresh_windows();
            drop(view);
        });

        cx.update_window(window_id, |cx| {
            assert_eq!(
                cx.window.rendered_views[&root_view.id()].name(),
                Some("render count: 3")
            );
            assert_eq!(cx.window.rendered_views.len(), 1);
        });
    }

    #[crate::test(self)]
    async fn test_labeled_tasks(cx: &mut TestAppContext) {
        assert_eq!(None, cx.update(|cx| cx.active_labeled_tasks().next()));
        let (mut sender, mut reciever) = postage::oneshot::channel::<()>();
        let task = cx
            .update(|cx| cx.spawn_labeled("Test Label", |_| async move { reciever.recv().await }));

        assert_eq!(
            Some("Test Label"),
            cx.update(|cx| cx.active_labeled_tasks().next())
        );
        sender
            .send(())
            .await
            .expect("Could not send message to complete task");
        task.await;

        assert_eq!(None, cx.update(|cx| cx.active_labeled_tasks().next()));
    }

    #[crate::test(self)]
    async fn test_window_activation(cx: &mut TestAppContext) {
        struct View(&'static str);

        impl super::Entity for View {
            type Event = ();
        }

        impl super::View for View {
            fn ui_name() -> &'static str {
                "test view"
            }

            fn render(&mut self, _: &mut ViewContext<Self>) -> AnyElement<Self> {
                Empty::new().into_any()
            }
        }

        let events = Rc::new(RefCell::new(Vec::new()));
        let (window_1, _) = cx.add_window(|cx: &mut ViewContext<View>| {
            cx.observe_window_activation({
                let events = events.clone();
                move |this, active, _| events.borrow_mut().push((this.0, active))
            })
            .detach();
            View("window 1")
        });
        assert_eq!(mem::take(&mut *events.borrow_mut()), [("window 1", true)]);

        let (window_2, _) = cx.add_window(|cx: &mut ViewContext<View>| {
            cx.observe_window_activation({
                let events = events.clone();
                move |this, active, _| events.borrow_mut().push((this.0, active))
            })
            .detach();
            View("window 2")
        });
        assert_eq!(
            mem::take(&mut *events.borrow_mut()),
            [("window 1", false), ("window 2", true)]
        );

        let (window_3, _) = cx.add_window(|cx: &mut ViewContext<View>| {
            cx.observe_window_activation({
                let events = events.clone();
                move |this, active, _| events.borrow_mut().push((this.0, active))
            })
            .detach();
            View("window 3")
        });
        assert_eq!(
            mem::take(&mut *events.borrow_mut()),
            [("window 2", false), ("window 3", true)]
        );

        cx.simulate_window_activation(Some(window_2));
        assert_eq!(
            mem::take(&mut *events.borrow_mut()),
            [("window 3", false), ("window 2", true)]
        );

        cx.simulate_window_activation(Some(window_1));
        assert_eq!(
            mem::take(&mut *events.borrow_mut()),
            [("window 2", false), ("window 1", true)]
        );

        cx.simulate_window_activation(Some(window_3));
        assert_eq!(
            mem::take(&mut *events.borrow_mut()),
            [("window 1", false), ("window 3", true)]
        );

        cx.simulate_window_activation(Some(window_3));
        assert_eq!(mem::take(&mut *events.borrow_mut()), []);
    }

    #[crate::test(self)]
    fn test_child_view(cx: &mut TestAppContext) {
        struct Child {
            rendered: Rc<Cell<bool>>,
            dropped: Rc<Cell<bool>>,
        }

        impl super::Entity for Child {
            type Event = ();
        }

        impl super::View for Child {
            fn ui_name() -> &'static str {
                "child view"
            }

            fn render(&mut self, _: &mut ViewContext<Self>) -> AnyElement<Self> {
                self.rendered.set(true);
                Empty::new().into_any()
            }
        }

        impl Drop for Child {
            fn drop(&mut self) {
                self.dropped.set(true);
            }
        }

        struct Parent {
            child: Option<ViewHandle<Child>>,
        }

        impl super::Entity for Parent {
            type Event = ();
        }

        impl super::View for Parent {
            fn ui_name() -> &'static str {
                "parent view"
            }

            fn render(&mut self, cx: &mut ViewContext<Self>) -> AnyElement<Self> {
                if let Some(child) = self.child.as_ref() {
                    ChildView::new(child, cx).into_any()
                } else {
                    Empty::new().into_any()
                }
            }
        }

        let child_rendered = Rc::new(Cell::new(false));
        let child_dropped = Rc::new(Cell::new(false));
        let (_, root_view) = cx.add_window(|cx| Parent {
            child: Some(cx.add_view(|_| Child {
                rendered: child_rendered.clone(),
                dropped: child_dropped.clone(),
            })),
        });
        assert!(child_rendered.take());
        assert!(!child_dropped.take());

        root_view.update(cx, |view, cx| {
            view.child.take();
            cx.notify();
        });
        assert!(!child_rendered.take());
        assert!(child_dropped.take());
    }

    #[derive(Default)]
    struct TestView {
        events: Vec<String>,
    }

    impl Entity for TestView {
        type Event = String;
    }

    impl View for TestView {
        fn ui_name() -> &'static str {
            "TestView"
        }

        fn render(&mut self, _: &mut ViewContext<Self>) -> AnyElement<Self> {
            Empty::new().into_any()
        }
    }
}<|MERGE_RESOLUTION|>--- conflicted
+++ resolved
@@ -69,11 +69,7 @@
 
 pub trait View: Entity + Sized {
     fn ui_name() -> &'static str;
-<<<<<<< HEAD
-    fn render(&mut self, cx: &mut ViewContext<'_, '_, '_, Self>) -> AnyElement<Self>;
-=======
-    fn render(&mut self, cx: &mut ViewContext<'_, '_, Self>) -> Element<Self>;
->>>>>>> 09111b65
+    fn render(&mut self, cx: &mut ViewContext<'_, '_, Self>) -> AnyElement<Self>;
     fn focus_in(&mut self, _: AnyViewHandle, _: &mut ViewContext<Self>) {}
     fn focus_out(&mut self, _: AnyViewHandle, _: &mut ViewContext<Self>) {}
     fn key_down(&mut self, _: &KeyDownEvent, _: &mut ViewContext<Self>) -> bool {
