use crate::{
    app::{AppContext, MutableAppContext, WindowInvalidation},
    elements::Element,
    font_cache::FontCache,
    geometry::rect::RectF,
    json::{self, ToJson},
    keymap::Keystroke,
    platform::{CursorStyle, Event},
    scene::CursorRegion,
    text_layout::TextLayoutCache,
    Action, AnyModelHandle, AnyViewHandle, AnyWeakModelHandle, AssetCache, ElementBox, Entity,
    FontSystem, ModelHandle, MouseButton, MouseEvent, MouseMovedEvent, MouseRegion, MouseRegionId,
    ReadModel, ReadView, RenderContext, RenderParams, Scene, UpgradeModelHandle, UpgradeViewHandle,
    View, ViewHandle, WeakModelHandle, WeakViewHandle,
};
use pathfinder_geometry::vector::{vec2f, Vector2F};
use serde_json::json;
use smallvec::SmallVec;
use std::{
    collections::{HashMap, HashSet},
    marker::PhantomData,
    ops::{Deref, DerefMut},
    sync::Arc,
};

pub struct Presenter {
    window_id: usize,
    pub(crate) rendered_views: HashMap<usize, ElementBox>,
    parents: HashMap<usize, usize>,
    cursor_regions: Vec<CursorRegion>,
    mouse_regions: Vec<(MouseRegion, usize)>,
    font_cache: Arc<FontCache>,
    text_layout_cache: TextLayoutCache,
    asset_cache: Arc<AssetCache>,
    last_mouse_moved_event: Option<Event>,
    hovered_region_ids: HashSet<MouseRegionId>,
    clicked_region: Option<MouseRegion>,
    right_clicked_region: Option<MouseRegion>,
    prev_drag_position: Option<Vector2F>,
    titlebar_height: f32,
}

impl Presenter {
    pub fn new(
        window_id: usize,
        titlebar_height: f32,
        font_cache: Arc<FontCache>,
        text_layout_cache: TextLayoutCache,
        asset_cache: Arc<AssetCache>,
        cx: &mut MutableAppContext,
    ) -> Self {
        Self {
            window_id,
            rendered_views: cx.render_views(window_id, titlebar_height),
            parents: HashMap::new(),
            cursor_regions: Default::default(),
            mouse_regions: Default::default(),
            font_cache,
            text_layout_cache,
            asset_cache,
            last_mouse_moved_event: None,
            hovered_region_ids: Default::default(),
            clicked_region: None,
            right_clicked_region: None,
            prev_drag_position: None,
            titlebar_height,
        }
    }

    pub fn dispatch_path(&self, app: &AppContext) -> Vec<usize> {
        let mut path = Vec::new();
        if let Some(view_id) = app.focused_view_id(self.window_id) {
            self.compute_dispatch_path_from(view_id, &mut path)
        }
        path
    }

    pub(crate) fn compute_dispatch_path_from(&self, mut view_id: usize, path: &mut Vec<usize>) {
        path.push(view_id);
        while let Some(parent_id) = self.parents.get(&view_id).copied() {
            path.push(parent_id);
            view_id = parent_id;
        }
        path.reverse();
    }

    pub fn invalidate(
        &mut self,
        invalidation: &mut WindowInvalidation,
        cx: &mut MutableAppContext,
    ) {
        cx.start_frame();
        for view_id in &invalidation.removed {
            invalidation.updated.remove(&view_id);
            self.rendered_views.remove(&view_id);
            self.parents.remove(&view_id);
        }
        for view_id in &invalidation.updated {
            self.rendered_views.insert(
                *view_id,
                cx.render_view(RenderParams {
                    window_id: self.window_id,
                    view_id: *view_id,
                    titlebar_height: self.titlebar_height,
                    hovered_region_ids: self.hovered_region_ids.clone(),
                    clicked_region_id: self.clicked_region.as_ref().and_then(MouseRegion::id),
                    right_clicked_region_id: self
                        .right_clicked_region
                        .as_ref()
                        .and_then(MouseRegion::id),
                    refreshing: false,
                })
                .unwrap(),
            );
        }
    }

    pub fn refresh(&mut self, invalidation: &mut WindowInvalidation, cx: &mut MutableAppContext) {
        self.invalidate(invalidation, cx);
        for (view_id, view) in &mut self.rendered_views {
            if !invalidation.updated.contains(view_id) {
                *view = cx
                    .render_view(RenderParams {
                        window_id: self.window_id,
                        view_id: *view_id,
                        titlebar_height: self.titlebar_height,
                        hovered_region_ids: self.hovered_region_ids.clone(),
                        clicked_region_id: self.clicked_region.as_ref().and_then(MouseRegion::id),
                        right_clicked_region_id: self
                            .right_clicked_region
                            .as_ref()
                            .and_then(MouseRegion::id),
                        refreshing: true,
                    })
                    .unwrap();
            }
        }
    }

    pub fn build_scene(
        &mut self,
        window_size: Vector2F,
        scale_factor: f32,
        refreshing: bool,
        cx: &mut MutableAppContext,
    ) -> Scene {
        let mut scene = Scene::new(scale_factor);

        if let Some(root_view_id) = cx.root_view_id(self.window_id) {
            self.layout(window_size, refreshing, cx);
            let mut paint_cx = self.build_paint_context(&mut scene, window_size, cx);
            paint_cx.paint(
                root_view_id,
                Vector2F::zero(),
                RectF::new(Vector2F::zero(), window_size),
            );
            self.text_layout_cache.finish_frame();
            self.cursor_regions = scene.cursor_regions();
            self.mouse_regions = scene.mouse_regions();

            if cx.window_is_active(self.window_id) {
                if let Some(event) = self.last_mouse_moved_event.clone() {
                    let mut invalidated_views = Vec::new();
                    self.handle_hover_events(&event, &mut invalidated_views, cx);

                    for view_id in invalidated_views {
                        cx.notify_view(self.window_id, view_id);
                    }
                }
            }
        } else {
            log::error!("could not find root_view_id for window {}", self.window_id);
        }

        scene
    }

    fn layout(&mut self, window_size: Vector2F, refreshing: bool, cx: &mut MutableAppContext) {
        if let Some(root_view_id) = cx.root_view_id(self.window_id) {
            self.build_layout_context(window_size, refreshing, cx)
                .layout(root_view_id, SizeConstraint::strict(window_size));
        }
    }

    pub fn build_layout_context<'a>(
        &'a mut self,
        window_size: Vector2F,
        refreshing: bool,
        cx: &'a mut MutableAppContext,
    ) -> LayoutContext<'a> {
        LayoutContext {
            window_id: self.window_id,
            rendered_views: &mut self.rendered_views,
            parents: &mut self.parents,
            font_cache: &self.font_cache,
            font_system: cx.platform().fonts(),
            text_layout_cache: &self.text_layout_cache,
            asset_cache: &self.asset_cache,
            view_stack: Vec::new(),
            refreshing,
            hovered_region_ids: self.hovered_region_ids.clone(),
            clicked_region_id: self.clicked_region.as_ref().and_then(MouseRegion::id),
            right_clicked_region_id: self.right_clicked_region.as_ref().and_then(MouseRegion::id),
            titlebar_height: self.titlebar_height,
            window_size,
            app: cx,
        }
    }

    pub fn build_paint_context<'a>(
        &'a mut self,
        scene: &'a mut Scene,
        window_size: Vector2F,
        cx: &'a mut MutableAppContext,
    ) -> PaintContext {
        PaintContext {
            scene,
            window_size,
            font_cache: &self.font_cache,
            text_layout_cache: &self.text_layout_cache,
            rendered_views: &mut self.rendered_views,
            view_stack: Vec::new(),
            app: cx,
        }
    }

    pub fn dispatch_event(&mut self, event: Event, cx: &mut MutableAppContext) -> bool {
        if let Some(root_view_id) = cx.root_view_id(self.window_id) {
            let mut invalidated_views = Vec::new();
            let mut mouse_down_out_handlers = Vec::new();
            let mut mouse_down_region = None;
            let mut clicked_region = None;
            let mut right_mouse_down_region = None;
            let mut right_clicked_region = None;
            let mut dragged_region = None;

            match event {
                Event::MouseDown(MouseEvent {
                    position,
                    button: MouseButton::Left,
                    ..
                }) => {
                    let mut hit = false;
                    for (region, _) in self.mouse_regions.iter().rev() {
                        if region.bounds.contains_point(position) {
                            if !hit {
                                hit = true;
                                invalidated_views.push(region.view_id);
                                mouse_down_region = Some((region.clone(), position));
                                self.clicked_region = Some(region.clone());
                                self.prev_drag_position = Some(position);
                            }
                        } else if let Some(handler) = region.mouse_down_out.clone() {
                            mouse_down_out_handlers.push((handler, region.view_id, position));
                        }
                    }
                }
                Event::MouseUp(MouseEvent {
                    position,
                    click_count,
                    button: MouseButton::Left,
                    ..
                }) => {
                    self.prev_drag_position.take();
                    if let Some(region) = self.clicked_region.take() {
                        invalidated_views.push(region.view_id);
                        if region.bounds.contains_point(position) {
                            clicked_region = Some((region, position, click_count));
                        }
                    }
                }
                Event::MouseDown(MouseEvent {
                    position,
                    button: MouseButton::Right,
                    ..
                }) => {
                    let mut hit = false;
                    for (region, _) in self.mouse_regions.iter().rev() {
                        if region.bounds.contains_point(position) {
                            if !hit {
                                hit = true;
                                invalidated_views.push(region.view_id);
                                right_mouse_down_region = Some((region.clone(), position));
                                self.right_clicked_region = Some(region.clone());
                            }
                        } else if let Some(handler) = region.right_mouse_down_out.clone() {
                            mouse_down_out_handlers.push((handler, region.view_id, position));
                        }
                    }
                }
                Event::MouseUp(MouseEvent {
                    position,
                    click_count,
                    button: MouseButton::Right,
                    ..
                }) => {
                    if let Some(region) = self.right_clicked_region.take() {
                        invalidated_views.push(region.view_id);
                        if region.bounds.contains_point(position) {
                            right_clicked_region = Some((region, position, click_count));
                        }
                    }
                }
                Event::MouseMoved(MouseMovedEvent {
                    pressed_button,
                    position,
                    shift,
                    ctrl,
                    alt,
                    cmd,
<<<<<<< HEAD
                } => {
                    if let Some((clicked_region, prev_drag_position)) = self
                        .clicked_region
                        .as_ref()
                        .zip(self.prev_drag_position.as_mut())
                    {
                        dragged_region =
                            Some((clicked_region.clone(), *prev_drag_position, position));
                        *prev_drag_position = position;
=======
                    ..
                }) => {
                    if let Some(MouseButton::Left) = pressed_button {
                        if let Some((clicked_region, prev_drag_position)) = self
                            .clicked_region
                            .as_ref()
                            .zip(self.prev_drag_position.as_mut())
                        {
                            dragged_region =
                                Some((clicked_region.clone(), position - *prev_drag_position));
                            *prev_drag_position = position;
                        }

                        self.last_mouse_moved_event = Some(Event::MouseMoved(MouseMovedEvent {
                            position,
                            pressed_button: Some(MouseButton::Left),
                            shift,
                            ctrl,
                            alt,
                            cmd,
                        }));
>>>>>>> 805c06ee
                    }

                    self.last_mouse_moved_event = Some(event.clone());
                }
                _ => {}
            }

            let (mut handled, mut event_cx) =
                self.handle_hover_events(&event, &mut invalidated_views, cx);

            for (handler, view_id, position) in mouse_down_out_handlers {
                event_cx.with_current_view(view_id, |event_cx| handler(position, event_cx))
            }

            if let Some((mouse_down_region, position)) = mouse_down_region {
                handled = true;
                if let Some(mouse_down_callback) = mouse_down_region.mouse_down {
                    event_cx.with_current_view(mouse_down_region.view_id, |event_cx| {
                        mouse_down_callback(position, event_cx);
                    })
                }
            }

            if let Some((clicked_region, position, click_count)) = clicked_region {
                handled = true;
                if let Some(click_callback) = clicked_region.click {
                    event_cx.with_current_view(clicked_region.view_id, |event_cx| {
                        click_callback(position, click_count, event_cx);
                    })
                }
            }

            if let Some((right_mouse_down_region, position)) = right_mouse_down_region {
                handled = true;
                if let Some(right_mouse_down_callback) = right_mouse_down_region.right_mouse_down {
                    event_cx.with_current_view(right_mouse_down_region.view_id, |event_cx| {
                        right_mouse_down_callback(position, event_cx);
                    })
                }
            }

            if let Some((right_clicked_region, position, click_count)) = right_clicked_region {
                handled = true;
                if let Some(right_click_callback) = right_clicked_region.right_click {
                    event_cx.with_current_view(right_clicked_region.view_id, |event_cx| {
                        right_click_callback(position, click_count, event_cx);
                    })
                }
            }

            if let Some((dragged_region, prev_position, position)) = dragged_region {
                handled = true;
                if let Some(drag_callback) = dragged_region.drag {
                    event_cx.with_current_view(dragged_region.view_id, |event_cx| {
                        drag_callback(prev_position, position, event_cx);
                    })
                }
            }

            if !handled {
                handled = event_cx.dispatch_event(root_view_id, &event);
            }

            invalidated_views.extend(event_cx.invalidated_views);
            let dispatch_directives = event_cx.dispatched_actions;

            for view_id in invalidated_views {
                cx.notify_view(self.window_id, view_id);
            }

            let mut dispatch_path = Vec::new();
            for directive in dispatch_directives {
                dispatch_path.clear();
                if let Some(view_id) = directive.dispatcher_view_id {
                    self.compute_dispatch_path_from(view_id, &mut dispatch_path);
                }
                cx.dispatch_action_any(self.window_id, &dispatch_path, directive.action.as_ref());
            }

            handled
        } else {
            false
        }
    }

    fn handle_hover_events<'a>(
        &'a mut self,
        event: &Event,
        invalidated_views: &mut Vec<usize>,
        cx: &'a mut MutableAppContext,
    ) -> (bool, EventContext<'a>) {
        let mut unhovered_regions = Vec::new();
        let mut hovered_regions = Vec::new();

        if let Event::MouseMoved(MouseMovedEvent {
            position,
            pressed_button,
            ..
        }) = event
        {
            if let None = pressed_button {
                let mut style_to_assign = CursorStyle::Arrow;
                for region in self.cursor_regions.iter().rev() {
                    if region.bounds.contains_point(*position) {
                        style_to_assign = region.style;
                        break;
                    }
                }
                cx.platform().set_cursor_style(style_to_assign);

                let mut hover_depth = None;
                for (region, depth) in self.mouse_regions.iter().rev() {
                    if region.bounds.contains_point(*position)
                        && hover_depth.map_or(true, |hover_depth| hover_depth == *depth)
                    {
                        hover_depth = Some(*depth);
                        if let Some(region_id) = region.id() {
                            if !self.hovered_region_ids.contains(&region_id) {
                                invalidated_views.push(region.view_id);
                                hovered_regions.push((region.clone(), position));
                                self.hovered_region_ids.insert(region_id);
                            }
                        }
                    } else {
                        if let Some(region_id) = region.id() {
                            if self.hovered_region_ids.contains(&region_id) {
                                invalidated_views.push(region.view_id);
                                unhovered_regions.push((region.clone(), position));
                                self.hovered_region_ids.remove(&region_id);
                            }
                        }
                    }
                }
            }
        }

        let mut event_cx = self.build_event_context(cx);
        let mut handled = false;

        for (unhovered_region, position) in unhovered_regions {
            handled = true;
            if let Some(hover_callback) = unhovered_region.hover {
                event_cx.with_current_view(unhovered_region.view_id, |event_cx| {
                    hover_callback(*position, false, event_cx);
                })
            }
        }

        for (hovered_region, position) in hovered_regions {
            handled = true;
            if let Some(hover_callback) = hovered_region.hover {
                event_cx.with_current_view(hovered_region.view_id, |event_cx| {
                    hover_callback(*position, true, event_cx);
                })
            }
        }

        (handled, event_cx)
    }

    pub fn build_event_context<'a>(
        &'a mut self,
        cx: &'a mut MutableAppContext,
    ) -> EventContext<'a> {
        EventContext {
            rendered_views: &mut self.rendered_views,
            dispatched_actions: Default::default(),
            font_cache: &self.font_cache,
            text_layout_cache: &self.text_layout_cache,
            view_stack: Default::default(),
            invalidated_views: Default::default(),
            notify_count: 0,
            window_id: self.window_id,
            app: cx,
        }
    }

    pub fn debug_elements(&self, cx: &AppContext) -> Option<json::Value> {
        let view = cx.root_view(self.window_id)?;
        Some(json!({
            "root_view": view.debug_json(cx),
            "root_element": self.rendered_views.get(&view.id())
                .map(|root_element| {
                    root_element.debug(&DebugContext {
                        rendered_views: &self.rendered_views,
                        font_cache: &self.font_cache,
                        app: cx,
                    })
                })
        }))
    }
}

pub struct DispatchDirective {
    pub dispatcher_view_id: Option<usize>,
    pub action: Box<dyn Action>,
}

pub struct LayoutContext<'a> {
    window_id: usize,
    rendered_views: &'a mut HashMap<usize, ElementBox>,
    parents: &'a mut HashMap<usize, usize>,
    view_stack: Vec<usize>,
    pub font_cache: &'a Arc<FontCache>,
    pub font_system: Arc<dyn FontSystem>,
    pub text_layout_cache: &'a TextLayoutCache,
    pub asset_cache: &'a AssetCache,
    pub app: &'a mut MutableAppContext,
    pub refreshing: bool,
    pub window_size: Vector2F,
    titlebar_height: f32,
    hovered_region_ids: HashSet<MouseRegionId>,
    clicked_region_id: Option<MouseRegionId>,
    right_clicked_region_id: Option<MouseRegionId>,
}

impl<'a> LayoutContext<'a> {
    pub(crate) fn keystrokes_for_action(
        &self,
        action: &dyn Action,
    ) -> Option<SmallVec<[Keystroke; 2]>> {
        self.app
            .keystrokes_for_action(self.window_id, &self.view_stack, action)
    }

    fn layout(&mut self, view_id: usize, constraint: SizeConstraint) -> Vector2F {
        if let Some(parent_id) = self.view_stack.last() {
            self.parents.insert(view_id, *parent_id);
        }
        self.view_stack.push(view_id);
        let mut rendered_view = self.rendered_views.remove(&view_id).unwrap();
        let size = rendered_view.layout(constraint, self);
        self.rendered_views.insert(view_id, rendered_view);
        self.view_stack.pop();
        size
    }

    pub fn render<F, V, T>(&mut self, handle: &ViewHandle<V>, f: F) -> T
    where
        F: FnOnce(&mut V, &mut RenderContext<V>) -> T,
        V: View,
    {
        handle.update(self.app, |view, cx| {
            let mut render_cx = RenderContext {
                app: cx,
                window_id: handle.window_id(),
                view_id: handle.id(),
                view_type: PhantomData,
                titlebar_height: self.titlebar_height,
                hovered_region_ids: self.hovered_region_ids.clone(),
                clicked_region_id: self.clicked_region_id,
                right_clicked_region_id: self.right_clicked_region_id,
                refreshing: self.refreshing,
            };
            f(view, &mut render_cx)
        })
    }
}

impl<'a> Deref for LayoutContext<'a> {
    type Target = MutableAppContext;

    fn deref(&self) -> &Self::Target {
        self.app
    }
}

impl<'a> DerefMut for LayoutContext<'a> {
    fn deref_mut(&mut self) -> &mut Self::Target {
        self.app
    }
}

impl<'a> ReadView for LayoutContext<'a> {
    fn read_view<T: View>(&self, handle: &ViewHandle<T>) -> &T {
        self.app.read_view(handle)
    }
}

impl<'a> ReadModel for LayoutContext<'a> {
    fn read_model<T: Entity>(&self, handle: &ModelHandle<T>) -> &T {
        self.app.read_model(handle)
    }
}

impl<'a> UpgradeModelHandle for LayoutContext<'a> {
    fn upgrade_model_handle<T: Entity>(
        &self,
        handle: &WeakModelHandle<T>,
    ) -> Option<ModelHandle<T>> {
        self.app.upgrade_model_handle(handle)
    }

    fn model_handle_is_upgradable<T: Entity>(&self, handle: &WeakModelHandle<T>) -> bool {
        self.app.model_handle_is_upgradable(handle)
    }

    fn upgrade_any_model_handle(&self, handle: &AnyWeakModelHandle) -> Option<AnyModelHandle> {
        self.app.upgrade_any_model_handle(handle)
    }
}

impl<'a> UpgradeViewHandle for LayoutContext<'a> {
    fn upgrade_view_handle<T: View>(&self, handle: &WeakViewHandle<T>) -> Option<ViewHandle<T>> {
        self.app.upgrade_view_handle(handle)
    }

    fn upgrade_any_view_handle(&self, handle: &crate::AnyWeakViewHandle) -> Option<AnyViewHandle> {
        self.app.upgrade_any_view_handle(handle)
    }
}

pub struct PaintContext<'a> {
    rendered_views: &'a mut HashMap<usize, ElementBox>,
    view_stack: Vec<usize>,
    pub window_size: Vector2F,
    pub scene: &'a mut Scene,
    pub font_cache: &'a FontCache,
    pub text_layout_cache: &'a TextLayoutCache,
    pub app: &'a AppContext,
}

impl<'a> PaintContext<'a> {
    fn paint(&mut self, view_id: usize, origin: Vector2F, visible_bounds: RectF) {
        if let Some(mut tree) = self.rendered_views.remove(&view_id) {
            self.view_stack.push(view_id);
            tree.paint(origin, visible_bounds, self);
            self.rendered_views.insert(view_id, tree);
            self.view_stack.pop();
        }
    }

    #[inline]
    pub fn paint_layer<F>(&mut self, clip_bounds: Option<RectF>, f: F)
    where
        F: FnOnce(&mut Self) -> (),
    {
        self.scene.push_layer(clip_bounds);
        f(self);
        self.scene.pop_layer();
    }

    pub fn current_view_id(&self) -> usize {
        *self.view_stack.last().unwrap()
    }
}

impl<'a> Deref for PaintContext<'a> {
    type Target = AppContext;

    fn deref(&self) -> &Self::Target {
        self.app
    }
}

pub struct EventContext<'a> {
    rendered_views: &'a mut HashMap<usize, ElementBox>,
    dispatched_actions: Vec<DispatchDirective>,
    pub font_cache: &'a FontCache,
    pub text_layout_cache: &'a TextLayoutCache,
    pub app: &'a mut MutableAppContext,
    pub window_id: usize,
    pub notify_count: usize,
    view_stack: Vec<usize>,
    invalidated_views: HashSet<usize>,
}

impl<'a> EventContext<'a> {
    fn dispatch_event(&mut self, view_id: usize, event: &Event) -> bool {
        if let Some(mut element) = self.rendered_views.remove(&view_id) {
            let result =
                self.with_current_view(view_id, |this| element.dispatch_event(event, this));
            self.rendered_views.insert(view_id, element);
            result
        } else {
            false
        }
    }

    fn with_current_view<F, T>(&mut self, view_id: usize, f: F) -> T
    where
        F: FnOnce(&mut Self) -> T,
    {
        self.view_stack.push(view_id);
        let result = f(self);
        self.view_stack.pop();
        result
    }

    pub fn window_id(&self) -> usize {
        self.window_id
    }

    pub fn view_id(&self) -> Option<usize> {
        self.view_stack.last().copied()
    }

    pub fn is_parent_view_focused(&self) -> bool {
        if let Some(parent_view_id) = self.view_stack.last() {
            self.app.focused_view_id(self.window_id) == Some(*parent_view_id)
        } else {
            false
        }
    }

    pub fn focus_parent_view(&mut self) {
        if let Some(parent_view_id) = self.view_stack.last() {
            self.app.focus(self.window_id, Some(*parent_view_id))
        }
    }

    pub fn dispatch_any_action(&mut self, action: Box<dyn Action>) {
        self.dispatched_actions.push(DispatchDirective {
            dispatcher_view_id: self.view_stack.last().copied(),
            action,
        });
    }

    pub fn dispatch_action<A: Action>(&mut self, action: A) {
        self.dispatch_any_action(Box::new(action));
    }

    pub fn notify(&mut self) {
        self.notify_count += 1;
        if let Some(view_id) = self.view_stack.last() {
            self.invalidated_views.insert(*view_id);
        }
    }

    pub fn notify_count(&self) -> usize {
        self.notify_count
    }
}

impl<'a> Deref for EventContext<'a> {
    type Target = MutableAppContext;

    fn deref(&self) -> &Self::Target {
        self.app
    }
}

impl<'a> DerefMut for EventContext<'a> {
    fn deref_mut(&mut self) -> &mut Self::Target {
        self.app
    }
}

pub struct DebugContext<'a> {
    rendered_views: &'a HashMap<usize, ElementBox>,
    pub font_cache: &'a FontCache,
    pub app: &'a AppContext,
}

#[derive(Clone, Copy, Debug, Eq, PartialEq)]
pub enum Axis {
    Horizontal,
    Vertical,
}

impl Axis {
    pub fn invert(self) -> Self {
        match self {
            Self::Horizontal => Self::Vertical,
            Self::Vertical => Self::Horizontal,
        }
    }
}

impl ToJson for Axis {
    fn to_json(&self) -> serde_json::Value {
        match self {
            Axis::Horizontal => json!("horizontal"),
            Axis::Vertical => json!("vertical"),
        }
    }
}

pub trait Vector2FExt {
    fn along(self, axis: Axis) -> f32;
}

impl Vector2FExt for Vector2F {
    fn along(self, axis: Axis) -> f32 {
        match axis {
            Axis::Horizontal => self.x(),
            Axis::Vertical => self.y(),
        }
    }
}

#[derive(Copy, Clone, Debug)]
pub struct SizeConstraint {
    pub min: Vector2F,
    pub max: Vector2F,
}

impl SizeConstraint {
    pub fn new(min: Vector2F, max: Vector2F) -> Self {
        Self { min, max }
    }

    pub fn strict(size: Vector2F) -> Self {
        Self {
            min: size,
            max: size,
        }
    }

    pub fn strict_along(axis: Axis, max: f32) -> Self {
        match axis {
            Axis::Horizontal => Self {
                min: vec2f(max, 0.0),
                max: vec2f(max, f32::INFINITY),
            },
            Axis::Vertical => Self {
                min: vec2f(0.0, max),
                max: vec2f(f32::INFINITY, max),
            },
        }
    }

    pub fn max_along(&self, axis: Axis) -> f32 {
        match axis {
            Axis::Horizontal => self.max.x(),
            Axis::Vertical => self.max.y(),
        }
    }

    pub fn min_along(&self, axis: Axis) -> f32 {
        match axis {
            Axis::Horizontal => self.min.x(),
            Axis::Vertical => self.min.y(),
        }
    }

    pub fn constrain(&self, size: Vector2F) -> Vector2F {
        vec2f(
            size.x().min(self.max.x()).max(self.min.x()),
            size.y().min(self.max.y()).max(self.min.y()),
        )
    }
}

impl Default for SizeConstraint {
    fn default() -> Self {
        SizeConstraint {
            min: Vector2F::zero(),
            max: Vector2F::splat(f32::INFINITY),
        }
    }
}

impl ToJson for SizeConstraint {
    fn to_json(&self) -> serde_json::Value {
        json!({
            "min": self.min.to_json(),
            "max": self.max.to_json(),
        })
    }
}

pub struct ChildView {
    view: AnyViewHandle,
}

impl ChildView {
    pub fn new(view: impl Into<AnyViewHandle>) -> Self {
        Self { view: view.into() }
    }
}

impl Element for ChildView {
    type LayoutState = ();
    type PaintState = ();

    fn layout(
        &mut self,
        constraint: SizeConstraint,
        cx: &mut LayoutContext,
    ) -> (Vector2F, Self::LayoutState) {
        let size = cx.layout(self.view.id(), constraint);
        (size, ())
    }

    fn paint(
        &mut self,
        bounds: RectF,
        visible_bounds: RectF,
        _: &mut Self::LayoutState,
        cx: &mut PaintContext,
    ) -> Self::PaintState {
        cx.paint(self.view.id(), bounds.origin(), visible_bounds);
    }

    fn dispatch_event(
        &mut self,
        event: &Event,
        _: RectF,
        _: RectF,
        _: &mut Self::LayoutState,
        _: &mut Self::PaintState,
        cx: &mut EventContext,
    ) -> bool {
        cx.dispatch_event(self.view.id(), event)
    }

    fn debug(
        &self,
        bounds: RectF,
        _: &Self::LayoutState,
        _: &Self::PaintState,
        cx: &DebugContext,
    ) -> serde_json::Value {
        json!({
            "type": "ChildView",
            "view_id": self.view.id(),
            "bounds": bounds.to_json(),
            "view": self.view.debug_json(cx.app),
            "child": if let Some(view) = cx.rendered_views.get(&self.view.id()) {
                view.debug(cx)
            } else {
                json!(null)
            }
        })
    }
}<|MERGE_RESOLUTION|>--- conflicted
+++ resolved
@@ -308,17 +308,6 @@
                     ctrl,
                     alt,
                     cmd,
-<<<<<<< HEAD
-                } => {
-                    if let Some((clicked_region, prev_drag_position)) = self
-                        .clicked_region
-                        .as_ref()
-                        .zip(self.prev_drag_position.as_mut())
-                    {
-                        dragged_region =
-                            Some((clicked_region.clone(), *prev_drag_position, position));
-                        *prev_drag_position = position;
-=======
                     ..
                 }) => {
                     if let Some(MouseButton::Left) = pressed_button {
@@ -328,7 +317,7 @@
                             .zip(self.prev_drag_position.as_mut())
                         {
                             dragged_region =
-                                Some((clicked_region.clone(), position - *prev_drag_position));
+                                Some((clicked_region.clone(), *prev_drag_position, position));
                             *prev_drag_position = position;
                         }
 
@@ -340,7 +329,6 @@
                             alt,
                             cmd,
                         }));
->>>>>>> 805c06ee
                     }
 
                     self.last_mouse_moved_event = Some(event.clone());
