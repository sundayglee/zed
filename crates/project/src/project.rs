pub mod buffer_store;
mod color_extractor;
pub mod connection_manager;
pub mod dap_command;
pub mod dap_store;
pub mod debounced_delay;
pub mod git;
pub mod image_store;
pub mod lsp_command;
pub mod lsp_ext_command;
pub mod lsp_store;
pub mod prettier_store;
pub mod project_settings;
pub mod search;
mod task_inventory;
pub mod task_store;
pub mod terminals;
pub mod toolchain_store;
pub mod worktree_store;

#[cfg(test)]
mod project_tests;

mod direnv;
mod environment;
pub use environment::EnvironmentErrorMessage;
pub mod search_history;
mod yarn;

use crate::git::GitState;
use anyhow::{anyhow, Context as _, Result};
use buffer_store::{BufferChangeSet, BufferStore, BufferStoreEvent};
use client::{proto, Client, Collaborator, PendingEntitySubscription, TypedEnvelope, UserStore};
use clock::ReplicaId;

use dap::{
    client::{DebugAdapterClient, DebugAdapterClientId},
    debugger_settings::DebuggerSettings,
    messages::Message,
    session::DebugSessionId,
};

use collections::{BTreeSet, HashMap, HashSet};
use dap_store::{Breakpoint, BreakpointEditAction, DapStore, DapStoreEvent, SerializedBreakpoint};
use debounced_delay::DebouncedDelay;
pub use environment::ProjectEnvironment;
use futures::{
    channel::mpsc::{self, UnboundedReceiver},
    future::{join_all, try_join_all},
    StreamExt,
};
pub use image_store::{ImageItem, ImageStore};
use image_store::{ImageItemEvent, ImageStoreEvent};

use ::git::{
    blame::Blame,
    repository::{Branch, GitRepository},
    status::FileStatus,
};
use gpui::{
    AnyModel, AppContext, AsyncAppContext, BorrowAppContext, Context as _, EventEmitter, Hsla,
    Model, ModelContext, SharedString, Task, WeakModel, WindowContext,
};
use itertools::Itertools;
use language::{
    language_settings::InlayHintKind, proto::split_operations, Buffer, BufferEvent,
    CachedLspAdapter, Capability, CodeLabel, Documentation, File as _, Language, LanguageName,
    LanguageRegistry, PointUtf16, ToOffset, ToPointUtf16, Toolchain, ToolchainList, Transaction,
    Unclipped,
};
use lsp::{
    CodeActionKind, CompletionContext, CompletionItemKind, DocumentHighlightKind, LanguageServer,
    LanguageServerId, LanguageServerName, MessageActionItem,
};
use lsp_command::*;
use lsp_store::LspFormatTarget;
use node_runtime::NodeRuntime;
use parking_lot::Mutex;
pub use prettier_store::PrettierStore;
use project_settings::{ProjectSettings, SettingsObserver, SettingsObserverEvent};
use remote::{SshConnectionOptions, SshRemoteClient};
use rpc::{
    proto::{LanguageServerPromptResponse, SetDebuggerPanelItem, SSH_PROJECT_ID},
    AnyProtoClient, ErrorCode,
};
use search::{SearchInputKind, SearchQuery, SearchResult};
use search_history::SearchHistory;
use settings::{InvalidSettingsError, Settings, SettingsLocation, SettingsStore};
use smol::channel::Receiver;
use snippet::Snippet;
use snippet_provider::SnippetProvider;
use std::{
    borrow::Cow,
    ops::Range,
    path::{Component, Path, PathBuf},
    pin::pin,
    str,
    sync::Arc,
    time::Duration,
};

use task_store::TaskStore;
use terminals::Terminals;
use text::{Anchor, BufferId};
use toolchain_store::EmptyToolchainStore;
use util::{maybe, paths::compare_paths, ResultExt as _};
use worktree::{CreatedEntry, Snapshot, Traversal};
use worktree_store::{WorktreeStore, WorktreeStoreEvent};

pub use fs::*;
pub use language::Location;
#[cfg(any(test, feature = "test-support"))]
pub use prettier::FORMAT_SUFFIX as TEST_PRETTIER_FORMAT_SUFFIX;
pub use task_inventory::{
    BasicContextProvider, ContextProviderWithTasks, Inventory, TaskSourceKind,
};
pub use worktree::{
    Entry, EntryKind, File, LocalWorktree, PathChange, ProjectEntryId, UpdatedEntriesSet,
    UpdatedGitRepositoriesSet, Worktree, WorktreeId, WorktreeSettings, FS_WATCH_LATENCY,
};

pub use buffer_store::ProjectTransaction;
pub use lsp_store::{
    DiagnosticSummary, LanguageServerLogType, LanguageServerProgress, LanguageServerPromptRequest,
    LanguageServerStatus, LanguageServerToQuery, LspStore, LspStoreEvent,
    SERVER_PROGRESS_THROTTLE_TIMEOUT,
};
pub use toolchain_store::ToolchainStore;
const MAX_PROJECT_SEARCH_HISTORY_SIZE: usize = 500;
const MAX_SEARCH_RESULT_FILES: usize = 5_000;
const MAX_SEARCH_RESULT_RANGES: usize = 10_000;

pub trait ProjectItem {
    fn try_open(
        project: &Model<Project>,
        path: &ProjectPath,
        cx: &mut AppContext,
    ) -> Option<Task<Result<Model<Self>>>>
    where
        Self: Sized;
    fn entry_id(&self, cx: &AppContext) -> Option<ProjectEntryId>;
    fn project_path(&self, cx: &AppContext) -> Option<ProjectPath>;
    fn is_dirty(&self) -> bool;
}

#[derive(Clone)]
pub enum OpenedBufferEvent {
    Disconnected,
    Ok(BufferId),
    Err(BufferId, Arc<anyhow::Error>),
}

/// Semantics-aware entity that is relevant to one or more [`Worktree`] with the files.
/// `Project` is responsible for tasks, LSP and collab queries, synchronizing worktree states accordingly.
/// Maps [`Worktree`] entries with its own logic using [`ProjectEntryId`] and [`ProjectPath`] structs.
///
/// Can be either local (for the project opened on the same host) or remote.(for collab projects, browsed by multiple remote users).
pub struct Project {
    active_entry: Option<ProjectEntryId>,
    buffer_ordered_messages_tx: mpsc::UnboundedSender<BufferOrderedMessage>,
    languages: Arc<LanguageRegistry>,
    dap_store: Model<DapStore>,
    client: Arc<client::Client>,
    join_project_response_message_id: u32,
    task_store: Model<TaskStore>,
    user_store: Model<UserStore>,
    fs: Arc<dyn Fs>,
    ssh_client: Option<Model<SshRemoteClient>>,
    client_state: ProjectClientState,
    git_state: Option<Model<GitState>>,
    collaborators: HashMap<proto::PeerId, Collaborator>,
    client_subscriptions: Vec<client::Subscription>,
    worktree_store: Model<WorktreeStore>,
    buffer_store: Model<BufferStore>,
    image_store: Model<ImageStore>,
    lsp_store: Model<LspStore>,
    _subscriptions: Vec<gpui::Subscription>,
    buffers_needing_diff: HashSet<WeakModel<Buffer>>,
    git_diff_debouncer: DebouncedDelay<Self>,
    remotely_created_models: Arc<Mutex<RemotelyCreatedModels>>,
    terminals: Terminals,
    node: Option<NodeRuntime>,
    search_history: SearchHistory,
    search_included_history: SearchHistory,
    search_excluded_history: SearchHistory,
    snippets: Model<SnippetProvider>,
    environment: Model<ProjectEnvironment>,
    settings_observer: Model<SettingsObserver>,
    toolchain_store: Option<Model<ToolchainStore>>,
}

#[derive(Default)]
struct RemotelyCreatedModels {
    worktrees: Vec<Model<Worktree>>,
    buffers: Vec<Model<Buffer>>,
    retain_count: usize,
}

struct RemotelyCreatedModelGuard {
    remote_models: std::sync::Weak<Mutex<RemotelyCreatedModels>>,
}

impl Drop for RemotelyCreatedModelGuard {
    fn drop(&mut self) {
        if let Some(remote_models) = self.remote_models.upgrade() {
            let mut remote_models = remote_models.lock();
            assert!(
                remote_models.retain_count > 0,
                "RemotelyCreatedModelGuard dropped too many times"
            );
            remote_models.retain_count -= 1;
            if remote_models.retain_count == 0 {
                remote_models.buffers.clear();
                remote_models.worktrees.clear();
            }
        }
    }
}
/// Message ordered with respect to buffer operations
#[derive(Debug)]
enum BufferOrderedMessage {
    Operation {
        buffer_id: BufferId,
        operation: proto::Operation,
    },
    LanguageServerUpdate {
        language_server_id: LanguageServerId,
        message: proto::update_language_server::Variant,
    },
    Resync,
}

#[derive(Debug)]
enum ProjectClientState {
    /// Single-player mode.
    Local,
    /// Multi-player mode but still a local project.
    Shared { remote_id: u64 },
    /// Multi-player mode but working on a remote project.
    Remote {
        sharing_has_stopped: bool,
        capability: Capability,
        remote_id: u64,
        replica_id: ReplicaId,
    },
}

#[derive(Clone, Debug, PartialEq)]
pub enum Event {
    LanguageServerAdded(LanguageServerId, LanguageServerName, Option<WorktreeId>),
    LanguageServerRemoved(LanguageServerId),
    LanguageServerLog(LanguageServerId, LanguageServerLogType, String),
    Toast {
        notification_id: SharedString,
        message: String,
    },
    HideToast {
        notification_id: SharedString,
    },
    LanguageServerPrompt(LanguageServerPromptRequest),
    LanguageNotFound(Model<Buffer>),
    DebugClientStarted((DebugSessionId, DebugAdapterClientId)),
    DebugClientShutdown(DebugAdapterClientId),
    SetDebugClient(SetDebuggerPanelItem),
    ActiveDebugLineChanged,
    DebugClientEvent {
        session_id: DebugSessionId,
        client_id: DebugAdapterClientId,
        message: Message,
    },
    DebugClientLog(DebugAdapterClientId, String),
    ActiveEntryChanged(Option<ProjectEntryId>),
    ActivateProjectPanel,
    WorktreeAdded(WorktreeId),
    WorktreeOrderChanged,
    WorktreeRemoved(WorktreeId),
    WorktreeUpdatedEntries(WorktreeId, UpdatedEntriesSet),
    WorktreeUpdatedGitRepositories(WorktreeId),
    DiskBasedDiagnosticsStarted {
        language_server_id: LanguageServerId,
    },
    DiskBasedDiagnosticsFinished {
        language_server_id: LanguageServerId,
    },
    DiagnosticsUpdated {
        path: ProjectPath,
        language_server_id: LanguageServerId,
    },
    RemoteIdChanged(Option<u64>),
    DisconnectedFromHost,
    DisconnectedFromSshRemote,
    Closed,
    DeletedEntry(WorktreeId, ProjectEntryId),
    CollaboratorUpdated {
        old_peer_id: proto::PeerId,
        new_peer_id: proto::PeerId,
    },
    CollaboratorJoined(proto::PeerId),
    CollaboratorLeft(proto::PeerId),
    HostReshared,
    Reshared,
    Rejoined,
    RefreshInlayHints,
    RevealInProjectPanel(ProjectEntryId),
    SnippetEdit(BufferId, Vec<(lsp::Range, Snippet)>),
}

pub enum DebugAdapterClientState {
    Starting(Task<Option<Arc<DebugAdapterClient>>>),
    Running(Arc<DebugAdapterClient>),
}

#[derive(Clone, Debug, Eq, PartialEq, Hash, PartialOrd, Ord)]
pub struct ProjectPath {
    pub worktree_id: WorktreeId,
    pub path: Arc<Path>,
}

impl ProjectPath {
    pub fn from_proto(p: proto::ProjectPath) -> Self {
        Self {
            worktree_id: WorktreeId::from_proto(p.worktree_id),
            path: Arc::from(PathBuf::from(p.path)),
        }
    }

    pub fn to_proto(&self) -> proto::ProjectPath {
        proto::ProjectPath {
            worktree_id: self.worktree_id.to_proto(),
            path: self.path.to_string_lossy().to_string(),
        }
    }

    pub fn root_path(worktree_id: WorktreeId) -> Self {
        Self {
            worktree_id,
            path: Path::new("").into(),
        }
    }
}

#[derive(Debug, Default)]
pub enum PrepareRenameResponse {
    Success(Range<Anchor>),
    OnlyUnpreparedRenameSupported,
    #[default]
    InvalidPosition,
}

#[derive(Debug, Clone, PartialEq, Eq)]
pub struct InlayHint {
    pub position: language::Anchor,
    pub label: InlayHintLabel,
    pub kind: Option<InlayHintKind>,
    pub padding_left: bool,
    pub padding_right: bool,
    pub tooltip: Option<InlayHintTooltip>,
    pub resolve_state: ResolveState,
}

/// The user's intent behind a given completion confirmation
#[derive(PartialEq, Eq, Hash, Debug, Clone, Copy)]
pub enum CompletionIntent {
    /// The user intends to 'commit' this result, if possible
    /// completion confirmations should run side effects
    Complete,
    /// The user intends to continue 'composing' this completion
    /// completion confirmations should not run side effects and
    /// let the user continue composing their action
    Compose,
}

impl CompletionIntent {
    pub fn is_complete(&self) -> bool {
        self == &Self::Complete
    }

    pub fn is_compose(&self) -> bool {
        self == &Self::Compose
    }
}

/// A completion provided by a language server
#[derive(Clone)]
pub struct Completion {
    /// The range of the buffer that will be replaced.
    pub old_range: Range<Anchor>,
    /// The new text that will be inserted.
    pub new_text: String,
    /// A label for this completion that is shown in the menu.
    pub label: CodeLabel,
    /// The id of the language server that produced this completion.
    pub server_id: LanguageServerId,
    /// The documentation for this completion.
    pub documentation: Option<Documentation>,
    /// The raw completion provided by the language server.
    pub lsp_completion: lsp::CompletionItem,
    /// Whether this completion has been resolved, to ensure it happens once per completion.
    pub resolved: bool,
    /// An optional callback to invoke when this completion is confirmed.
    /// Returns, whether new completions should be retriggered after the current one.
    /// If `true` is returned, the editor will show a new completion menu after this completion is confirmed.
    /// if no confirmation is provided or `false` is returned, the completion will be committed.
    pub confirm: Option<Arc<dyn Send + Sync + Fn(CompletionIntent, &mut WindowContext) -> bool>>,
}

impl std::fmt::Debug for Completion {
    fn fmt(&self, f: &mut std::fmt::Formatter<'_>) -> std::fmt::Result {
        f.debug_struct("Completion")
            .field("old_range", &self.old_range)
            .field("new_text", &self.new_text)
            .field("label", &self.label)
            .field("server_id", &self.server_id)
            .field("documentation", &self.documentation)
            .field("lsp_completion", &self.lsp_completion)
            .finish()
    }
}

/// A completion provided by a language server
#[derive(Clone, Debug)]
pub(crate) struct CoreCompletion {
    old_range: Range<Anchor>,
    new_text: String,
    server_id: LanguageServerId,
    lsp_completion: lsp::CompletionItem,
    resolved: bool,
}

/// A code action provided by a language server.
#[derive(Clone, Debug)]
pub struct CodeAction {
    /// The id of the language server that produced this code action.
    pub server_id: LanguageServerId,
    /// The range of the buffer where this code action is applicable.
    pub range: Range<Anchor>,
    /// The raw code action provided by the language server.
    pub lsp_action: lsp::CodeAction,
}

#[derive(Debug, Clone, PartialEq, Eq)]
pub enum ResolveState {
    Resolved,
    CanResolve(LanguageServerId, Option<lsp::LSPAny>),
    Resolving,
}

impl InlayHint {
    pub fn text(&self) -> String {
        match &self.label {
            InlayHintLabel::String(s) => s.to_owned(),
            InlayHintLabel::LabelParts(parts) => parts.iter().map(|part| &part.value).join(""),
        }
    }
}

#[derive(Debug, Clone, PartialEq, Eq)]
pub enum InlayHintLabel {
    String(String),
    LabelParts(Vec<InlayHintLabelPart>),
}

#[derive(Debug, Clone, PartialEq, Eq)]
pub struct InlayHintLabelPart {
    pub value: String,
    pub tooltip: Option<InlayHintLabelPartTooltip>,
    pub location: Option<(LanguageServerId, lsp::Location)>,
}

#[derive(Debug, Clone, PartialEq, Eq)]
pub enum InlayHintTooltip {
    String(String),
    MarkupContent(MarkupContent),
}

#[derive(Debug, Clone, PartialEq, Eq)]
pub enum InlayHintLabelPartTooltip {
    String(String),
    MarkupContent(MarkupContent),
}

#[derive(Debug, Clone, PartialEq, Eq)]
pub struct MarkupContent {
    pub kind: HoverBlockKind,
    pub value: String,
}

#[derive(Debug, Clone)]
pub struct LocationLink {
    pub origin: Option<Location>,
    pub target: Location,
}

#[derive(Debug)]
pub struct DocumentHighlight {
    pub range: Range<language::Anchor>,
    pub kind: DocumentHighlightKind,
}

#[derive(Clone, Debug)]
pub struct Symbol {
    pub language_server_name: LanguageServerName,
    pub source_worktree_id: WorktreeId,
    pub path: ProjectPath,
    pub label: CodeLabel,
    pub name: String,
    pub kind: lsp::SymbolKind,
    pub range: Range<Unclipped<PointUtf16>>,
    pub signature: [u8; 32],
}

#[derive(Clone, Debug, PartialEq)]
pub struct HoverBlock {
    pub text: String,
    pub kind: HoverBlockKind,
}

#[derive(Clone, Debug, PartialEq, Eq)]
pub enum HoverBlockKind {
    PlainText,
    Markdown,
    Code { language: String },
}

#[derive(Debug, Clone)]
pub struct Hover {
    pub contents: Vec<HoverBlock>,
    pub range: Option<Range<language::Anchor>>,
    pub language: Option<Arc<Language>>,
}

impl Hover {
    pub fn is_empty(&self) -> bool {
        self.contents.iter().all(|block| block.text.is_empty())
    }
}

enum EntitySubscription {
    Project(PendingEntitySubscription<Project>),
    BufferStore(PendingEntitySubscription<BufferStore>),
    WorktreeStore(PendingEntitySubscription<WorktreeStore>),
    LspStore(PendingEntitySubscription<LspStore>),
    SettingsObserver(PendingEntitySubscription<SettingsObserver>),
    DapStore(PendingEntitySubscription<DapStore>),
}

#[derive(Clone)]
pub enum DirectoryLister {
    Project(Model<Project>),
    Local(Arc<dyn Fs>),
}

impl DirectoryLister {
    pub fn is_local(&self, cx: &AppContext) -> bool {
        match self {
            DirectoryLister::Local(_) => true,
            DirectoryLister::Project(project) => project.read(cx).is_local(),
        }
    }

    pub fn resolve_tilde<'a>(&self, path: &'a String, cx: &AppContext) -> Cow<'a, str> {
        if self.is_local(cx) {
            shellexpand::tilde(path)
        } else {
            Cow::from(path)
        }
    }

    pub fn default_query(&self, cx: &mut AppContext) -> String {
        if let DirectoryLister::Project(project) = self {
            if let Some(worktree) = project.read(cx).visible_worktrees(cx).next() {
                return worktree.read(cx).abs_path().to_string_lossy().to_string();
            }
        };
        "~/".to_string()
    }

    pub fn list_directory(&self, path: String, cx: &mut AppContext) -> Task<Result<Vec<PathBuf>>> {
        match self {
            DirectoryLister::Project(project) => {
                project.update(cx, |project, cx| project.list_directory(path, cx))
            }
            DirectoryLister::Local(fs) => {
                let fs = fs.clone();
                cx.background_executor().spawn(async move {
                    let mut results = vec![];
                    let expanded = shellexpand::tilde(&path);
                    let query = Path::new(expanded.as_ref());
                    let mut response = fs.read_dir(query).await?;
                    while let Some(path) = response.next().await {
                        if let Some(file_name) = path?.file_name() {
                            results.push(PathBuf::from(file_name.to_os_string()));
                        }
                    }
                    Ok(results)
                })
            }
        }
    }
}

#[cfg(any(test, feature = "test-support"))]
pub const DEFAULT_COMPLETION_CONTEXT: CompletionContext = CompletionContext {
    trigger_kind: lsp::CompletionTriggerKind::INVOKED,
    trigger_character: None,
};

impl Project {
    pub fn init_settings(cx: &mut AppContext) {
        WorktreeSettings::register(cx);
        ProjectSettings::register(cx);
    }

    pub fn init(client: &Arc<Client>, cx: &mut AppContext) {
        connection_manager::init(client.clone(), cx);
        Self::init_settings(cx);

        let client: AnyProtoClient = client.clone().into();
        client.add_model_message_handler(Self::handle_add_collaborator);
        client.add_model_message_handler(Self::handle_update_project_collaborator);
        client.add_model_message_handler(Self::handle_remove_collaborator);
        client.add_model_message_handler(Self::handle_update_project);
        client.add_model_message_handler(Self::handle_unshare_project);
        client.add_model_request_handler(Self::handle_update_buffer);
        client.add_model_message_handler(Self::handle_update_worktree);
        client.add_model_request_handler(Self::handle_synchronize_buffers);

        client.add_model_request_handler(Self::handle_search_candidate_buffers);
        client.add_model_request_handler(Self::handle_open_buffer_by_id);
        client.add_model_request_handler(Self::handle_open_buffer_by_path);
        client.add_model_request_handler(Self::handle_open_new_buffer);
        client.add_model_message_handler(Self::handle_create_buffer_for_peer);

        client.add_model_request_handler(WorktreeStore::handle_rename_project_entry);

        WorktreeStore::init(&client);
        BufferStore::init(&client);
        LspStore::init(&client);
        SettingsObserver::init(&client);
        TaskStore::init(Some(&client));
        ToolchainStore::init(&client);
        DapStore::init(&client);
    }

    pub fn local(
        client: Arc<Client>,
        node: NodeRuntime,
        user_store: Model<UserStore>,
        languages: Arc<LanguageRegistry>,
        fs: Arc<dyn Fs>,
        env: Option<HashMap<String, String>>,
        cx: &mut AppContext,
    ) -> Model<Self> {
        cx.new_model(|cx: &mut ModelContext<Self>| {
            let (tx, rx) = mpsc::unbounded();
            cx.spawn(move |this, cx| Self::send_buffer_ordered_messages(this, rx, cx))
                .detach();
            let snippets = SnippetProvider::new(fs.clone(), BTreeSet::from_iter([]), cx);
            let worktree_store = cx.new_model(|_| WorktreeStore::local(false, fs.clone()));
            cx.subscribe(&worktree_store, Self::on_worktree_store_event)
                .detach();

            let environment = ProjectEnvironment::new(&worktree_store, env, cx);

            let dap_store = cx.new_model(|cx| {
                DapStore::new_local(
                    client.http_client(),
                    node.clone(),
                    fs.clone(),
                    languages.clone(),
                    environment.clone(),
                    cx,
                )
            });
            cx.subscribe(&dap_store, Self::on_dap_store_event).detach();

            let buffer_store = cx
                .new_model(|cx| BufferStore::local(worktree_store.clone(), dap_store.clone(), cx));
            cx.subscribe(&buffer_store, Self::on_buffer_store_event)
                .detach();

            let image_store = cx.new_model(|cx| ImageStore::local(worktree_store.clone(), cx));
            cx.subscribe(&image_store, Self::on_image_store_event)
                .detach();

            let prettier_store = cx.new_model(|cx| {
                PrettierStore::new(
                    node.clone(),
                    fs.clone(),
                    languages.clone(),
                    worktree_store.clone(),
                    cx,
                )
            });

            let toolchain_store = cx.new_model(|cx| {
                ToolchainStore::local(
                    languages.clone(),
                    worktree_store.clone(),
                    environment.clone(),
                    cx,
                )
            });

            let task_store = cx.new_model(|cx| {
                TaskStore::local(
                    fs.clone(),
                    buffer_store.downgrade(),
                    worktree_store.clone(),
                    toolchain_store.read(cx).as_language_toolchain_store(),
                    environment.clone(),
                    cx,
                )
            });

            let settings_observer = cx.new_model(|cx| {
                SettingsObserver::new_local(
                    fs.clone(),
                    worktree_store.clone(),
                    task_store.clone(),
                    cx,
                )
            });
            cx.subscribe(&settings_observer, Self::on_settings_observer_event)
                .detach();

            let lsp_store = cx.new_model(|cx| {
                LspStore::new_local(
                    buffer_store.clone(),
                    worktree_store.clone(),
                    dap_store.clone(),
                    prettier_store.clone(),
                    toolchain_store.clone(),
                    environment.clone(),
                    languages.clone(),
                    client.http_client(),
                    fs.clone(),
                    cx,
                )
            });

            let git_state = Some(cx.new_model(|cx| GitState::new(cx)));

            cx.subscribe(&lsp_store, Self::on_lsp_store_event).detach();

            Self {
                buffer_ordered_messages_tx: tx,
                collaborators: Default::default(),
                worktree_store,
                buffer_store,
                image_store,
                lsp_store,
                join_project_response_message_id: 0,
                client_state: ProjectClientState::Local,
                git_state,
                client_subscriptions: Vec::new(),
                _subscriptions: vec![cx.on_release(Self::release)],
                active_entry: None,
                snippets,
                languages,
                client,
                task_store,
                user_store,
                settings_observer,
                fs,
                ssh_client: None,
                dap_store,
                buffers_needing_diff: Default::default(),
                git_diff_debouncer: DebouncedDelay::new(),
                terminals: Terminals {
                    local_handles: Vec::new(),
                },
                node: Some(node),
                search_history: Self::new_search_history(),
                environment,
                remotely_created_models: Default::default(),

                search_included_history: Self::new_search_history(),
                search_excluded_history: Self::new_search_history(),

                toolchain_store: Some(toolchain_store),
            }
        })
    }

    pub fn ssh(
        ssh: Model<SshRemoteClient>,
        client: Arc<Client>,
        node: NodeRuntime,
        user_store: Model<UserStore>,
        languages: Arc<LanguageRegistry>,
        fs: Arc<dyn Fs>,
        cx: &mut AppContext,
    ) -> Model<Self> {
        cx.new_model(|cx: &mut ModelContext<Self>| {
            let (tx, rx) = mpsc::unbounded();
            cx.spawn(move |this, cx| Self::send_buffer_ordered_messages(this, rx, cx))
                .detach();
            let global_snippets_dir = paths::config_dir().join("snippets");
            let snippets =
                SnippetProvider::new(fs.clone(), BTreeSet::from_iter([global_snippets_dir]), cx);

            let ssh_proto = ssh.read(cx).proto_client();
            let worktree_store =
                cx.new_model(|_| WorktreeStore::remote(false, ssh_proto.clone(), SSH_PROJECT_ID));
            cx.subscribe(&worktree_store, Self::on_worktree_store_event)
                .detach();

            let buffer_store = cx.new_model(|cx| {
                BufferStore::remote(
                    worktree_store.clone(),
                    ssh.read(cx).proto_client(),
                    SSH_PROJECT_ID,
                    cx,
                )
            });
            let image_store = cx.new_model(|cx| {
                ImageStore::remote(
                    worktree_store.clone(),
                    ssh.read(cx).proto_client(),
                    SSH_PROJECT_ID,
                    cx,
                )
            });
            cx.subscribe(&buffer_store, Self::on_buffer_store_event)
                .detach();
            let toolchain_store = cx.new_model(|cx| {
                ToolchainStore::remote(SSH_PROJECT_ID, ssh.read(cx).proto_client(), cx)
            });
            let task_store = cx.new_model(|cx| {
                TaskStore::remote(
                    fs.clone(),
                    buffer_store.downgrade(),
                    worktree_store.clone(),
                    toolchain_store.read(cx).as_language_toolchain_store(),
                    ssh.read(cx).proto_client(),
                    SSH_PROJECT_ID,
                    cx,
                )
            });

            let settings_observer = cx.new_model(|cx| {
                SettingsObserver::new_remote(worktree_store.clone(), task_store.clone(), cx)
            });
            cx.subscribe(&settings_observer, Self::on_settings_observer_event)
                .detach();

            let environment = ProjectEnvironment::new(&worktree_store, None, cx);

            let lsp_store = cx.new_model(|cx| {
                LspStore::new_remote(
                    buffer_store.clone(),
                    worktree_store.clone(),
                    Some(toolchain_store.clone()),
                    languages.clone(),
                    ssh_proto.clone(),
                    SSH_PROJECT_ID,
                    cx,
                )
            });
            cx.subscribe(&lsp_store, Self::on_lsp_store_event).detach();

            let dap_store =
                cx.new_model(|cx| DapStore::new_remote(SSH_PROJECT_ID, client.clone().into(), cx));

            cx.subscribe(&ssh, Self::on_ssh_event).detach();
            cx.observe(&ssh, |_, _, cx| cx.notify()).detach();

            let this = Self {
                buffer_ordered_messages_tx: tx,
                collaborators: Default::default(),
                worktree_store,
                buffer_store,
                image_store,
                lsp_store,
                dap_store,
                join_project_response_message_id: 0,
                client_state: ProjectClientState::Local,
                git_state: None,
                client_subscriptions: Vec::new(),
                _subscriptions: vec![
                    cx.on_release(Self::release),
                    cx.on_app_quit(|this, cx| {
                        let shutdown = this.ssh_client.take().and_then(|client| {
                            client
                                .read(cx)
                                .shutdown_processes(Some(proto::ShutdownRemoteServer {}))
                        });

                        cx.background_executor().spawn(async move {
                            if let Some(shutdown) = shutdown {
                                shutdown.await;
                            }
                        })
                    }),
                ],
                active_entry: None,
                snippets,
                languages,
                client,
                task_store,
                user_store,
                settings_observer,
                fs,
                ssh_client: Some(ssh.clone()),
                buffers_needing_diff: Default::default(),
                git_diff_debouncer: DebouncedDelay::new(),
                terminals: Terminals {
                    local_handles: Vec::new(),
                },
                node: Some(node),
                search_history: Self::new_search_history(),
                environment,
                remotely_created_models: Default::default(),

                search_included_history: Self::new_search_history(),
                search_excluded_history: Self::new_search_history(),

                toolchain_store: Some(toolchain_store),
            };

            let ssh = ssh.read(cx);
            ssh.subscribe_to_entity(SSH_PROJECT_ID, &cx.handle());
            ssh.subscribe_to_entity(SSH_PROJECT_ID, &this.buffer_store);
            ssh.subscribe_to_entity(SSH_PROJECT_ID, &this.worktree_store);
            ssh.subscribe_to_entity(SSH_PROJECT_ID, &this.lsp_store);
            ssh.subscribe_to_entity(SSH_PROJECT_ID, &this.dap_store);
            ssh.subscribe_to_entity(SSH_PROJECT_ID, &this.settings_observer);

            ssh_proto.add_model_message_handler(Self::handle_create_buffer_for_peer);
            ssh_proto.add_model_message_handler(Self::handle_update_worktree);
            ssh_proto.add_model_message_handler(Self::handle_update_project);
            ssh_proto.add_model_message_handler(Self::handle_toast);
            ssh_proto.add_model_request_handler(Self::handle_language_server_prompt_request);
            ssh_proto.add_model_message_handler(Self::handle_hide_toast);
            ssh_proto.add_model_request_handler(Self::handle_update_buffer_from_ssh);
            BufferStore::init(&ssh_proto);
            LspStore::init(&ssh_proto);
            SettingsObserver::init(&ssh_proto);
            TaskStore::init(Some(&ssh_proto));
            ToolchainStore::init(&ssh_proto);
            DapStore::init(&ssh_proto);

            this
        })
    }

    pub async fn remote(
        remote_id: u64,
        client: Arc<Client>,
        user_store: Model<UserStore>,
        languages: Arc<LanguageRegistry>,
        fs: Arc<dyn Fs>,
        cx: AsyncAppContext,
    ) -> Result<Model<Self>> {
        let project =
            Self::in_room(remote_id, client, user_store, languages, fs, cx.clone()).await?;
        cx.update(|cx| {
            connection_manager::Manager::global(cx).update(cx, |manager, cx| {
                manager.maintain_project_connection(&project, cx)
            })
        })?;
        Ok(project)
    }

    pub async fn in_room(
        remote_id: u64,
        client: Arc<Client>,
        user_store: Model<UserStore>,
        languages: Arc<LanguageRegistry>,
        fs: Arc<dyn Fs>,
        cx: AsyncAppContext,
    ) -> Result<Model<Self>> {
        client.authenticate_and_connect(true, &cx).await?;

        let subscriptions = [
            EntitySubscription::Project(client.subscribe_to_entity::<Self>(remote_id)?),
            EntitySubscription::BufferStore(client.subscribe_to_entity::<BufferStore>(remote_id)?),
            EntitySubscription::WorktreeStore(
                client.subscribe_to_entity::<WorktreeStore>(remote_id)?,
            ),
            EntitySubscription::LspStore(client.subscribe_to_entity::<LspStore>(remote_id)?),
            EntitySubscription::SettingsObserver(
                client.subscribe_to_entity::<SettingsObserver>(remote_id)?,
            ),
            EntitySubscription::DapStore(client.subscribe_to_entity::<DapStore>(remote_id)?),
        ];
        let response = client
            .request_envelope(proto::JoinProject {
                project_id: remote_id,
            })
            .await?;
        Self::from_join_project_response(
            response,
            subscriptions,
            client,
            false,
            user_store,
            languages,
            fs,
            cx,
        )
        .await
    }

    #[allow(clippy::too_many_arguments)]
    async fn from_join_project_response(
        response: TypedEnvelope<proto::JoinProjectResponse>,
        subscriptions: [EntitySubscription; 6],
        client: Arc<Client>,
        run_tasks: bool,
        user_store: Model<UserStore>,
        languages: Arc<LanguageRegistry>,
        fs: Arc<dyn Fs>,
        mut cx: AsyncAppContext,
    ) -> Result<Model<Self>> {
        let remote_id = response.payload.project_id;
        let role = response.payload.role();

        let worktree_store = cx.new_model(|_| {
            WorktreeStore::remote(true, client.clone().into(), response.payload.project_id)
        })?;
        let buffer_store = cx.new_model(|cx| {
            BufferStore::remote(worktree_store.clone(), client.clone().into(), remote_id, cx)
        })?;
        let image_store = cx.new_model(|cx| {
            ImageStore::remote(worktree_store.clone(), client.clone().into(), remote_id, cx)
        })?;

        let environment = cx.update(|cx| ProjectEnvironment::new(&worktree_store, None, cx))?;

        let dap_store = cx.new_model(|cx| {
            let mut dap_store = DapStore::new_remote(remote_id, client.clone().into(), cx);

            dap_store.set_breakpoints_from_proto(response.payload.breakpoints, cx);
            dap_store.set_debug_sessions_from_proto(response.payload.debug_sessions, cx);
            dap_store
        })?;

        let lsp_store = cx.new_model(|cx| {
            let mut lsp_store = LspStore::new_remote(
                buffer_store.clone(),
                worktree_store.clone(),
                None,
                languages.clone(),
                client.clone().into(),
                remote_id,
                cx,
            );
            lsp_store.set_language_server_statuses_from_proto(response.payload.language_servers);
            lsp_store
        })?;

        let task_store = cx.new_model(|cx| {
            if run_tasks {
                TaskStore::remote(
                    fs.clone(),
                    buffer_store.downgrade(),
                    worktree_store.clone(),
                    Arc::new(EmptyToolchainStore),
                    client.clone().into(),
                    remote_id,
                    cx,
                )
            } else {
                TaskStore::Noop
            }
        })?;

        let settings_observer = cx.new_model(|cx| {
            SettingsObserver::new_remote(worktree_store.clone(), task_store.clone(), cx)
        })?;

        let this = cx.new_model(|cx| {
            let replica_id = response.payload.replica_id as ReplicaId;

            let snippets = SnippetProvider::new(fs.clone(), BTreeSet::from_iter([]), cx);

            let mut worktrees = Vec::new();
            for worktree in response.payload.worktrees {
                let worktree =
                    Worktree::remote(remote_id, replica_id, worktree, client.clone().into(), cx);
                worktrees.push(worktree);
            }

            let (tx, rx) = mpsc::unbounded();
            cx.spawn(move |this, cx| Self::send_buffer_ordered_messages(this, rx, cx))
                .detach();

            cx.subscribe(&worktree_store, Self::on_worktree_store_event)
                .detach();

            cx.subscribe(&buffer_store, Self::on_buffer_store_event)
                .detach();
            cx.subscribe(&lsp_store, Self::on_lsp_store_event).detach();
            cx.subscribe(&settings_observer, Self::on_settings_observer_event)
                .detach();

            cx.subscribe(&dap_store, Self::on_dap_store_event).detach();

            let mut this = Self {
                buffer_ordered_messages_tx: tx,
                buffer_store: buffer_store.clone(),
                image_store,
                worktree_store: worktree_store.clone(),
                lsp_store: lsp_store.clone(),
                active_entry: None,
                collaborators: Default::default(),
                join_project_response_message_id: response.message_id,
                languages,
                user_store: user_store.clone(),
                task_store,
                snippets,
                fs,
                ssh_client: None,
                settings_observer: settings_observer.clone(),
                client_subscriptions: Default::default(),
                _subscriptions: vec![cx.on_release(Self::release)],
                client: client.clone(),
                client_state: ProjectClientState::Remote {
                    sharing_has_stopped: false,
                    capability: Capability::ReadWrite,
                    remote_id,
                    replica_id,
                },
<<<<<<< HEAD
                dap_store: dap_store.clone(),
=======
                git_state: None,
>>>>>>> 1d5499be
                buffers_needing_diff: Default::default(),
                git_diff_debouncer: DebouncedDelay::new(),
                terminals: Terminals {
                    local_handles: Vec::new(),
                },
                node: None,
                search_history: Self::new_search_history(),
                search_included_history: Self::new_search_history(),
                search_excluded_history: Self::new_search_history(),
                environment,
                remotely_created_models: Arc::new(Mutex::new(RemotelyCreatedModels::default())),
                toolchain_store: None,
            };
            this.set_role(role, cx);
            for worktree in worktrees {
                this.add_worktree(&worktree, cx);
            }
            this
        })?;

        let subscriptions = subscriptions
            .into_iter()
            .map(|s| match s {
                EntitySubscription::BufferStore(subscription) => {
                    subscription.set_model(&buffer_store, &mut cx)
                }
                EntitySubscription::WorktreeStore(subscription) => {
                    subscription.set_model(&worktree_store, &mut cx)
                }
                EntitySubscription::SettingsObserver(subscription) => {
                    subscription.set_model(&settings_observer, &mut cx)
                }
                EntitySubscription::Project(subscription) => subscription.set_model(&this, &mut cx),
                EntitySubscription::LspStore(subscription) => {
                    subscription.set_model(&lsp_store, &mut cx)
                }
                EntitySubscription::DapStore(subscription) => {
                    subscription.set_model(&dap_store, &mut cx)
                }
            })
            .collect::<Vec<_>>();

        let user_ids = response
            .payload
            .collaborators
            .iter()
            .map(|peer| peer.user_id)
            .collect();
        user_store
            .update(&mut cx, |user_store, cx| user_store.get_users(user_ids, cx))?
            .await?;

        this.update(&mut cx, |this, cx| {
            this.set_collaborators_from_proto(response.payload.collaborators, cx)?;
            this.client_subscriptions.extend(subscriptions);
            anyhow::Ok(())
        })??;

        Ok(this)
    }

    fn new_search_history() -> SearchHistory {
        SearchHistory::new(
            Some(MAX_PROJECT_SEARCH_HISTORY_SIZE),
            search_history::QueryInsertionBehavior::AlwaysInsert,
        )
    }

    fn release(&mut self, cx: &mut AppContext) {
        if let Some(client) = self.ssh_client.take() {
            let shutdown = client
                .read(cx)
                .shutdown_processes(Some(proto::ShutdownRemoteServer {}));

            cx.background_executor()
                .spawn(async move {
                    if let Some(shutdown) = shutdown {
                        shutdown.await;
                    }
                })
                .detach()
        }

        match &self.client_state {
            ProjectClientState::Local => {}
            ProjectClientState::Shared { .. } => {
                let _ = self.unshare_internal(cx);
            }
            ProjectClientState::Remote { remote_id, .. } => {
                let _ = self.client.send(proto::LeaveProject {
                    project_id: *remote_id,
                });
                self.disconnected_from_host_internal(cx);
            }
        }
    }

    pub fn all_breakpoints(
        &self,
        as_abs_path: bool,
        cx: &mut ModelContext<Self>,
    ) -> HashMap<Arc<Path>, Vec<SerializedBreakpoint>> {
        let mut all_breakpoints: HashMap<Arc<Path>, Vec<SerializedBreakpoint>> = Default::default();

        let open_breakpoints = self.dap_store.read(cx).breakpoints();
        for (project_path, breakpoints) in open_breakpoints.iter() {
            let buffer = maybe!({
                let buffer_store = self.buffer_store.read(cx);
                let buffer_id = buffer_store.buffer_id_for_project_path(project_path)?;
                let buffer = self.buffer_for_id(*buffer_id, cx)?;
                Some(buffer.read(cx))
            });

            let Some(path) = maybe!({
                if as_abs_path {
                    let worktree = self.worktree_for_id(project_path.worktree_id, cx)?;
                    Some(Arc::from(
                        worktree
                            .read(cx)
                            .absolutize(&project_path.path)
                            .ok()?
                            .as_path(),
                    ))
                } else {
                    Some(project_path.clone().path)
                }
            }) else {
                continue;
            };

            all_breakpoints.entry(path).or_default().extend(
                breakpoints
                    .into_iter()
                    .map(|bp| bp.to_serialized(buffer, project_path.clone().path)),
            );
        }

        all_breakpoints
    }

    pub fn initial_send_breakpoints(
        &self,
        session_id: &DebugSessionId,
        client_id: &DebugAdapterClientId,
        cx: &mut ModelContext<Self>,
    ) -> Task<()> {
        let mut tasks = Vec::new();

        for (abs_path, serialized_breakpoints) in self
            .all_breakpoints(true, cx)
            .into_iter()
            .filter(|(_, bps)| !bps.is_empty())
        {
            let source_breakpoints = serialized_breakpoints
                .iter()
                .map(|bp| bp.to_source_breakpoint())
                .collect::<Vec<_>>();

            tasks.push(self.dap_store.update(cx, |store, cx| {
                store.send_breakpoints(
                    client_id,
                    abs_path,
                    source_breakpoints,
                    store.ignore_breakpoints(session_id, cx),
                    false,
                    cx,
                )
            }));
        }

        cx.background_executor().spawn(async move {
            join_all(tasks).await;
        })
    }

    pub fn start_debug_adapter_client_from_task(
        &mut self,
        debug_task: task::ResolvedTask,
        cx: &mut ModelContext<Self>,
    ) {
        if let Some(config) = debug_task.debug_adapter_config() {
            self.dap_store.update(cx, |store, cx| {
                store.start_debug_session(config, cx).detach_and_log_err(cx);
            });
        }
    }

    /// Get all serialized breakpoints that belong to a buffer
    ///
    /// # Parameters
    /// `buffer_id`: The buffer id to get serialized breakpoints of
    /// `cx`: The context of the editor
    ///
    /// # Return
    /// `None`: If the buffer associated with buffer id doesn't exist or this editor
    ///     doesn't belong to a project
    ///
    /// `(Path, Vec<SerializedBreakpoint)`: Returns worktree path (used when saving workspace)
    ///     and a vector of the serialized breakpoints
    pub fn serialize_breakpoints_for_project_path(
        &self,
        project_path: &ProjectPath,
        cx: &ModelContext<Self>,
    ) -> Option<(Arc<Path>, Vec<SerializedBreakpoint>)> {
        let buffer = maybe!({
            let buffer_id = self
                .buffer_store
                .read(cx)
                .buffer_id_for_project_path(project_path)?;
            Some(self.buffer_for_id(*buffer_id, cx)?.read(cx))
        });

        let worktree_path = self
            .worktree_for_id(project_path.worktree_id, cx)?
            .read(cx)
            .abs_path();

        let breakpoints = self.dap_store.read(cx).breakpoints();

        Some((
            worktree_path,
            breakpoints
                .get(&project_path)?
                .iter()
                .map(|bp| bp.to_serialized(buffer, project_path.path.clone()))
                .collect(),
        ))
    }

    /// Serialize all breakpoints to save within workspace's database
    ///
    /// # Return
    /// HashMap:
    ///     Key: A valid worktree path
    ///     Value: All serialized breakpoints that belong to a worktree
    pub fn serialize_breakpoints(
        &self,
        cx: &ModelContext<Self>,
    ) -> HashMap<Arc<Path>, Vec<SerializedBreakpoint>> {
        let mut result: HashMap<Arc<Path>, Vec<SerializedBreakpoint>> = Default::default();

        if !DebuggerSettings::get_global(cx).save_breakpoints {
            return result;
        }

        let breakpoints = self.dap_store.read(cx).breakpoints();
        for project_path in breakpoints.keys() {
            if let Some((worktree_path, mut serialized_breakpoint)) =
                self.serialize_breakpoints_for_project_path(&project_path, cx)
            {
                result
                    .entry(worktree_path.clone())
                    .or_default()
                    .append(&mut serialized_breakpoint)
            }
        }

        result
    }

    pub fn toggle_ignore_breakpoints(
        &self,
        session_id: &DebugSessionId,
        client_id: &DebugAdapterClientId,
        cx: &mut ModelContext<Self>,
    ) -> Task<Result<()>> {
        let tasks = self.dap_store.update(cx, |store, cx| {
            store.toggle_ignore_breakpoints(session_id, cx);

            let mut tasks = Vec::new();

            for (project_path, breakpoints) in store.breakpoints() {
                let Some((buffer, buffer_path)) = maybe!({
                    let buffer = self
                        .buffer_store
                        .read_with(cx, |store, cx| store.get_by_path(project_path, cx))?;

                    let buffer = buffer.read(cx);
                    let project_path = buffer.project_path(cx)?;
                    let worktree = self.worktree_for_id(project_path.clone().worktree_id, cx)?;
                    Some((
                        buffer,
                        worktree.read(cx).absolutize(&project_path.path).ok()?,
                    ))
                }) else {
                    continue;
                };

                tasks.push(
                    store.send_breakpoints(
                        client_id,
                        Arc::from(buffer_path),
                        breakpoints
                            .into_iter()
                            .map(|breakpoint| breakpoint.to_source_breakpoint(buffer))
                            .collect::<Vec<_>>(),
                        store.ignore_breakpoints(session_id, cx),
                        false,
                        cx,
                    ),
                );
            }

            tasks
        });

        cx.background_executor().spawn(async move {
            try_join_all(tasks).await?;

            Ok(())
        })
    }

    /// Sends updated breakpoint information of one file to all active debug adapters
    ///
    /// This function is called whenever a breakpoint is toggled, and it doesn't need
    /// to send breakpoints from closed files because those breakpoints can't change
    /// without opening a buffer.
    pub fn toggle_breakpoint(
        &self,
        buffer_id: BufferId,
        breakpoint: Breakpoint,
        edit_action: BreakpointEditAction,
        cx: &mut ModelContext<Self>,
    ) {
        let Some(buffer) = self.buffer_for_id(buffer_id, cx) else {
            return;
        };

        if let Some(project_path) = buffer.read(cx).project_path(cx) {
            self.dap_store.update(cx, |store, cx| {
                store.toggle_breakpoint_for_buffer(&project_path, breakpoint, edit_action, cx)
            });
        }
    }

    #[cfg(any(test, feature = "test-support"))]
    pub async fn example(
        root_paths: impl IntoIterator<Item = &Path>,
        cx: &mut AsyncAppContext,
    ) -> Model<Project> {
        use clock::FakeSystemClock;

        let fs = Arc::new(RealFs::default());
        let languages = LanguageRegistry::test(cx.background_executor().clone());
        let clock = Arc::new(FakeSystemClock::new());
        let http_client = http_client::FakeHttpClient::with_404_response();
        let client = cx
            .update(|cx| client::Client::new(clock, http_client.clone(), cx))
            .unwrap();
        let user_store = cx
            .new_model(|cx| UserStore::new(client.clone(), cx))
            .unwrap();
        let project = cx
            .update(|cx| {
                Project::local(
                    client,
                    node_runtime::NodeRuntime::unavailable(),
                    user_store,
                    Arc::new(languages),
                    fs,
                    None,
                    cx,
                )
            })
            .unwrap();
        for path in root_paths {
            let (tree, _) = project
                .update(cx, |project, cx| {
                    project.find_or_create_worktree(path, true, cx)
                })
                .unwrap()
                .await
                .unwrap();
            tree.update(cx, |tree, _| tree.as_local().unwrap().scan_complete())
                .unwrap()
                .await;
        }
        project
    }

    #[cfg(any(test, feature = "test-support"))]
    pub async fn test(
        fs: Arc<dyn Fs>,
        root_paths: impl IntoIterator<Item = &Path>,
        cx: &mut gpui::TestAppContext,
    ) -> Model<Project> {
        use clock::FakeSystemClock;
        use gpui::Context;

        let languages = LanguageRegistry::test(cx.executor());
        let clock = Arc::new(FakeSystemClock::new());
        let http_client = http_client::FakeHttpClient::with_404_response();
        let client = cx.update(|cx| client::Client::new(clock, http_client.clone(), cx));
        let user_store = cx.new_model(|cx| UserStore::new(client.clone(), cx));
        let project = cx.update(|cx| {
            Project::local(
                client,
                node_runtime::NodeRuntime::unavailable(),
                user_store,
                Arc::new(languages),
                fs,
                None,
                cx,
            )
        });
        for path in root_paths {
            let (tree, _) = project
                .update(cx, |project, cx| {
                    project.find_or_create_worktree(path, true, cx)
                })
                .await
                .unwrap();

            tree.update(cx, |tree, _| tree.as_local().unwrap().scan_complete())
                .await;
        }
        project
    }

    pub fn dap_store(&self) -> Model<DapStore> {
        self.dap_store.clone()
    }

    pub fn lsp_store(&self) -> Model<LspStore> {
        self.lsp_store.clone()
    }

    pub fn worktree_store(&self) -> Model<WorktreeStore> {
        self.worktree_store.clone()
    }

    pub fn buffer_for_id(&self, remote_id: BufferId, cx: &AppContext) -> Option<Model<Buffer>> {
        self.buffer_store.read(cx).get(remote_id)
    }

    pub fn languages(&self) -> &Arc<LanguageRegistry> {
        &self.languages
    }

    pub fn client(&self) -> Arc<Client> {
        self.client.clone()
    }

    pub fn ssh_client(&self) -> Option<Model<SshRemoteClient>> {
        self.ssh_client.clone()
    }

    pub fn user_store(&self) -> Model<UserStore> {
        self.user_store.clone()
    }

    pub fn node_runtime(&self) -> Option<&NodeRuntime> {
        self.node.as_ref()
    }

    pub fn opened_buffers(&self, cx: &AppContext) -> Vec<Model<Buffer>> {
        self.buffer_store.read(cx).buffers().collect()
    }

    pub fn environment(&self) -> &Model<ProjectEnvironment> {
        &self.environment
    }

    pub fn cli_environment(&self, cx: &AppContext) -> Option<HashMap<String, String>> {
        self.environment.read(cx).get_cli_environment()
    }

    pub fn shell_environment_errors<'a>(
        &'a self,
        cx: &'a AppContext,
    ) -> impl Iterator<Item = (&'a WorktreeId, &'a EnvironmentErrorMessage)> {
        self.environment.read(cx).environment_errors()
    }

    pub fn remove_environment_error(
        &mut self,
        cx: &mut ModelContext<Self>,
        worktree_id: WorktreeId,
    ) {
        self.environment.update(cx, |environment, _| {
            environment.remove_environment_error(worktree_id);
        });
    }

    #[cfg(any(test, feature = "test-support"))]
    pub fn has_open_buffer(&self, path: impl Into<ProjectPath>, cx: &AppContext) -> bool {
        self.buffer_store
            .read(cx)
            .get_by_path(&path.into(), cx)
            .is_some()
    }

    pub fn fs(&self) -> &Arc<dyn Fs> {
        &self.fs
    }

    pub fn remote_id(&self) -> Option<u64> {
        match self.client_state {
            ProjectClientState::Local => None,
            ProjectClientState::Shared { remote_id, .. }
            | ProjectClientState::Remote { remote_id, .. } => Some(remote_id),
        }
    }

    pub fn supports_terminal(&self, _cx: &AppContext) -> bool {
        if self.is_local() {
            return true;
        }
        if self.is_via_ssh() {
            return true;
        }

        return false;
    }

    pub fn ssh_connection_string(&self, cx: &AppContext) -> Option<SharedString> {
        if let Some(ssh_state) = &self.ssh_client {
            return Some(ssh_state.read(cx).connection_string().into());
        }

        return None;
    }

    pub fn ssh_connection_state(&self, cx: &AppContext) -> Option<remote::ConnectionState> {
        self.ssh_client
            .as_ref()
            .map(|ssh| ssh.read(cx).connection_state())
    }

    pub fn ssh_connection_options(&self, cx: &AppContext) -> Option<SshConnectionOptions> {
        self.ssh_client
            .as_ref()
            .map(|ssh| ssh.read(cx).connection_options())
    }

    pub fn replica_id(&self) -> ReplicaId {
        match self.client_state {
            ProjectClientState::Remote { replica_id, .. } => replica_id,
            _ => {
                if self.ssh_client.is_some() {
                    1
                } else {
                    0
                }
            }
        }
    }

    pub fn task_store(&self) -> &Model<TaskStore> {
        &self.task_store
    }

    pub fn snippets(&self) -> &Model<SnippetProvider> {
        &self.snippets
    }

    pub fn search_history(&self, kind: SearchInputKind) -> &SearchHistory {
        match kind {
            SearchInputKind::Query => &self.search_history,
            SearchInputKind::Include => &self.search_included_history,
            SearchInputKind::Exclude => &self.search_excluded_history,
        }
    }

    pub fn search_history_mut(&mut self, kind: SearchInputKind) -> &mut SearchHistory {
        match kind {
            SearchInputKind::Query => &mut self.search_history,
            SearchInputKind::Include => &mut self.search_included_history,
            SearchInputKind::Exclude => &mut self.search_excluded_history,
        }
    }

    pub fn collaborators(&self) -> &HashMap<proto::PeerId, Collaborator> {
        &self.collaborators
    }

    pub fn host(&self) -> Option<&Collaborator> {
        self.collaborators.values().find(|c| c.is_host)
    }

    pub fn set_worktrees_reordered(&mut self, worktrees_reordered: bool, cx: &mut AppContext) {
        self.worktree_store.update(cx, |store, _| {
            store.set_worktrees_reordered(worktrees_reordered);
        });
    }

    /// Collect all worktrees, including ones that don't appear in the project panel
    pub fn worktrees<'a>(
        &self,
        cx: &'a AppContext,
    ) -> impl 'a + DoubleEndedIterator<Item = Model<Worktree>> {
        self.worktree_store.read(cx).worktrees()
    }

    /// Collect all user-visible worktrees, the ones that appear in the project panel.
    pub fn visible_worktrees<'a>(
        &'a self,
        cx: &'a AppContext,
    ) -> impl 'a + DoubleEndedIterator<Item = Model<Worktree>> {
        self.worktree_store.read(cx).visible_worktrees(cx)
    }

    pub fn worktree_root_names<'a>(&'a self, cx: &'a AppContext) -> impl Iterator<Item = &'a str> {
        self.visible_worktrees(cx)
            .map(|tree| tree.read(cx).root_name())
    }

    pub fn worktree_for_id(&self, id: WorktreeId, cx: &AppContext) -> Option<Model<Worktree>> {
        self.worktree_store.read(cx).worktree_for_id(id, cx)
    }

    pub fn worktree_for_entry(
        &self,
        entry_id: ProjectEntryId,
        cx: &AppContext,
    ) -> Option<Model<Worktree>> {
        self.worktree_store
            .read(cx)
            .worktree_for_entry(entry_id, cx)
    }

    pub fn worktree_id_for_entry(
        &self,
        entry_id: ProjectEntryId,
        cx: &AppContext,
    ) -> Option<WorktreeId> {
        self.worktree_for_entry(entry_id, cx)
            .map(|worktree| worktree.read(cx).id())
    }

    /// Checks if the entry is the root of a worktree.
    pub fn entry_is_worktree_root(&self, entry_id: ProjectEntryId, cx: &AppContext) -> bool {
        self.worktree_for_entry(entry_id, cx)
            .map(|worktree| {
                worktree
                    .read(cx)
                    .root_entry()
                    .is_some_and(|e| e.id == entry_id)
            })
            .unwrap_or(false)
    }

    pub fn project_path_git_status(
        &self,
        project_path: &ProjectPath,
        cx: &AppContext,
    ) -> Option<FileStatus> {
        self.worktree_for_id(project_path.worktree_id, cx)
            .and_then(|worktree| worktree.read(cx).status_for_file(&project_path.path))
    }

    pub fn visibility_for_paths(&self, paths: &[PathBuf], cx: &AppContext) -> Option<bool> {
        paths
            .iter()
            .map(|path| self.visibility_for_path(path, cx))
            .max()
            .flatten()
    }

    pub fn visibility_for_path(&self, path: &Path, cx: &AppContext) -> Option<bool> {
        self.worktrees(cx)
            .filter_map(|worktree| {
                let worktree = worktree.read(cx);
                worktree
                    .as_local()?
                    .contains_abs_path(path)
                    .then(|| worktree.is_visible())
            })
            .max()
    }

    pub fn create_entry(
        &mut self,
        project_path: impl Into<ProjectPath>,
        is_directory: bool,
        cx: &mut ModelContext<Self>,
    ) -> Task<Result<CreatedEntry>> {
        let project_path = project_path.into();
        let Some(worktree) = self.worktree_for_id(project_path.worktree_id, cx) else {
            return Task::ready(Err(anyhow!(format!(
                "No worktree for path {project_path:?}"
            ))));
        };
        worktree.update(cx, |worktree, cx| {
            worktree.create_entry(project_path.path, is_directory, cx)
        })
    }

    pub fn copy_entry(
        &mut self,
        entry_id: ProjectEntryId,
        relative_worktree_source_path: Option<PathBuf>,
        new_path: impl Into<Arc<Path>>,
        cx: &mut ModelContext<Self>,
    ) -> Task<Result<Option<Entry>>> {
        let Some(worktree) = self.worktree_for_entry(entry_id, cx) else {
            return Task::ready(Ok(None));
        };
        worktree.update(cx, |worktree, cx| {
            worktree.copy_entry(entry_id, relative_worktree_source_path, new_path, cx)
        })
    }

    pub fn rename_entry(
        &mut self,
        entry_id: ProjectEntryId,
        new_path: impl Into<Arc<Path>>,
        cx: &mut ModelContext<Self>,
    ) -> Task<Result<CreatedEntry>> {
        let worktree_store = self.worktree_store.read(cx);
        let new_path = new_path.into();
        let Some((worktree, old_path, is_dir)) = worktree_store
            .worktree_and_entry_for_id(entry_id, cx)
            .map(|(worktree, entry)| (worktree, entry.path.clone(), entry.is_dir()))
        else {
            return Task::ready(Err(anyhow!(format!("No worktree for entry {entry_id:?}"))));
        };

        let worktree_id = worktree.read(cx).id();

        let lsp_store = self.lsp_store().downgrade();
        cx.spawn(|_, mut cx| async move {
            let (old_abs_path, new_abs_path) = {
                let root_path = worktree.update(&mut cx, |this, _| this.abs_path())?;
                (root_path.join(&old_path), root_path.join(&new_path))
            };
            LspStore::will_rename_entry(
                lsp_store.clone(),
                worktree_id,
                &old_abs_path,
                &new_abs_path,
                is_dir,
                cx.clone(),
            )
            .await;

            let entry = worktree
                .update(&mut cx, |worktree, cx| {
                    worktree.rename_entry(entry_id, new_path.clone(), cx)
                })?
                .await?;

            lsp_store
                .update(&mut cx, |this, _| {
                    this.did_rename_entry(worktree_id, &old_abs_path, &new_abs_path, is_dir);
                })
                .ok();
            Ok(entry)
        })
    }

    pub fn delete_entry(
        &mut self,
        entry_id: ProjectEntryId,
        trash: bool,
        cx: &mut ModelContext<Self>,
    ) -> Option<Task<Result<()>>> {
        let worktree = self.worktree_for_entry(entry_id, cx)?;
        cx.emit(Event::DeletedEntry(worktree.read(cx).id(), entry_id));
        worktree.update(cx, |worktree, cx| {
            worktree.delete_entry(entry_id, trash, cx)
        })
    }

    pub fn expand_entry(
        &mut self,
        worktree_id: WorktreeId,
        entry_id: ProjectEntryId,
        cx: &mut ModelContext<Self>,
    ) -> Option<Task<Result<()>>> {
        let worktree = self.worktree_for_id(worktree_id, cx)?;
        worktree.update(cx, |worktree, cx| worktree.expand_entry(entry_id, cx))
    }

    pub fn shared(&mut self, project_id: u64, cx: &mut ModelContext<Self>) -> Result<()> {
        if !matches!(self.client_state, ProjectClientState::Local) {
            return Err(anyhow!("project was already shared"));
        }

        self.client_subscriptions.extend([
            self.client
                .subscribe_to_entity(project_id)?
                .set_model(&cx.handle(), &mut cx.to_async()),
            self.client
                .subscribe_to_entity(project_id)?
                .set_model(&self.worktree_store, &mut cx.to_async()),
            self.client
                .subscribe_to_entity(project_id)?
                .set_model(&self.buffer_store, &mut cx.to_async()),
            self.client
                .subscribe_to_entity(project_id)?
                .set_model(&self.lsp_store, &mut cx.to_async()),
            self.client
                .subscribe_to_entity(project_id)?
                .set_model(&self.dap_store, &mut cx.to_async()),
            self.client
                .subscribe_to_entity(project_id)?
                .set_model(&self.settings_observer, &mut cx.to_async()),
        ]);

        self.buffer_store.update(cx, |buffer_store, cx| {
            buffer_store.shared(project_id, self.client.clone().into(), cx)
        });
        self.worktree_store.update(cx, |worktree_store, cx| {
            worktree_store.shared(project_id, self.client.clone().into(), cx);
        });
        self.lsp_store.update(cx, |lsp_store, cx| {
            lsp_store.shared(project_id, self.client.clone().into(), cx)
        });
        self.dap_store.update(cx, |dap_store, cx| {
            dap_store.shared(project_id, self.client.clone().into(), cx);
        });
        self.task_store.update(cx, |task_store, cx| {
            task_store.shared(project_id, self.client.clone().into(), cx);
        });
        self.settings_observer.update(cx, |settings_observer, cx| {
            settings_observer.shared(project_id, self.client.clone().into(), cx)
        });

        self.client_state = ProjectClientState::Shared {
            remote_id: project_id,
        };

        cx.emit(Event::RemoteIdChanged(Some(project_id)));
        cx.notify();
        Ok(())
    }

    pub fn reshared(
        &mut self,
        message: proto::ResharedProject,
        cx: &mut ModelContext<Self>,
    ) -> Result<()> {
        self.buffer_store
            .update(cx, |buffer_store, _| buffer_store.forget_shared_buffers());
        self.set_collaborators_from_proto(message.collaborators, cx)?;

        self.worktree_store.update(cx, |worktree_store, cx| {
            worktree_store.send_project_updates(cx);
        });
        cx.notify();
        cx.emit(Event::Reshared);
        Ok(())
    }

    pub fn rejoined(
        &mut self,
        message: proto::RejoinedProject,
        message_id: u32,
        cx: &mut ModelContext<Self>,
    ) -> Result<()> {
        cx.update_global::<SettingsStore, _>(|store, cx| {
            self.worktree_store.update(cx, |worktree_store, cx| {
                for worktree in worktree_store.worktrees() {
                    store
                        .clear_local_settings(worktree.read(cx).id(), cx)
                        .log_err();
                }
            });
        });

        self.join_project_response_message_id = message_id;
        self.set_worktrees_from_proto(message.worktrees, cx)?;
        self.set_collaborators_from_proto(message.collaborators, cx)?;
        self.lsp_store.update(cx, |lsp_store, _| {
            lsp_store.set_language_server_statuses_from_proto(message.language_servers)
        });
        self.dap_store.update(cx, |dap_store, cx| {
            dap_store.set_breakpoints_from_proto(message.breakpoints, cx);
        });
        self.enqueue_buffer_ordered_message(BufferOrderedMessage::Resync)
            .unwrap();
        cx.emit(Event::Rejoined);
        cx.notify();
        Ok(())
    }

    pub fn unshare(&mut self, cx: &mut ModelContext<Self>) -> Result<()> {
        self.unshare_internal(cx)?;
        cx.notify();
        Ok(())
    }

    fn unshare_internal(&mut self, cx: &mut AppContext) -> Result<()> {
        if self.is_via_collab() {
            return Err(anyhow!("attempted to unshare a remote project"));
        }

        if let ProjectClientState::Shared { remote_id, .. } = self.client_state {
            self.client_state = ProjectClientState::Local;
            self.collaborators.clear();
            self.client_subscriptions.clear();
            self.worktree_store.update(cx, |store, cx| {
                store.unshared(cx);
            });
            self.buffer_store.update(cx, |buffer_store, cx| {
                buffer_store.forget_shared_buffers();
                buffer_store.unshared(cx)
            });
            self.task_store.update(cx, |task_store, cx| {
                task_store.unshared(cx);
            });
            self.dap_store.update(cx, |dap_store, cx| {
                dap_store.unshared(cx);
            });
            self.settings_observer.update(cx, |settings_observer, cx| {
                settings_observer.unshared(cx);
            });

            self.client
                .send(proto::UnshareProject {
                    project_id: remote_id,
                })
                .ok();
            Ok(())
        } else {
            Err(anyhow!("attempted to unshare an unshared project"))
        }
    }

    pub fn disconnected_from_host(&mut self, cx: &mut ModelContext<Self>) {
        if self.is_disconnected(cx) {
            return;
        }
        self.disconnected_from_host_internal(cx);
        cx.emit(Event::DisconnectedFromHost);
        cx.notify();
    }

    pub fn set_role(&mut self, role: proto::ChannelRole, cx: &mut ModelContext<Self>) {
        let new_capability =
            if role == proto::ChannelRole::Member || role == proto::ChannelRole::Admin {
                Capability::ReadWrite
            } else {
                Capability::ReadOnly
            };
        if let ProjectClientState::Remote { capability, .. } = &mut self.client_state {
            if *capability == new_capability {
                return;
            }

            *capability = new_capability;
            for buffer in self.opened_buffers(cx) {
                buffer.update(cx, |buffer, cx| buffer.set_capability(new_capability, cx));
            }
        }
    }

    fn disconnected_from_host_internal(&mut self, cx: &mut AppContext) {
        if let ProjectClientState::Remote {
            sharing_has_stopped,
            ..
        } = &mut self.client_state
        {
            *sharing_has_stopped = true;
            self.collaborators.clear();
            self.worktree_store.update(cx, |store, cx| {
                store.disconnected_from_host(cx);
            });
            self.buffer_store.update(cx, |buffer_store, cx| {
                buffer_store.disconnected_from_host(cx)
            });
            self.lsp_store
                .update(cx, |lsp_store, _cx| lsp_store.disconnected_from_host());
        }
    }

    pub fn close(&mut self, cx: &mut ModelContext<Self>) {
        cx.emit(Event::Closed);
    }

    pub fn is_disconnected(&self, cx: &AppContext) -> bool {
        match &self.client_state {
            ProjectClientState::Remote {
                sharing_has_stopped,
                ..
            } => *sharing_has_stopped,
            ProjectClientState::Local if self.is_via_ssh() => self.ssh_is_disconnected(cx),
            _ => false,
        }
    }

    fn ssh_is_disconnected(&self, cx: &AppContext) -> bool {
        self.ssh_client
            .as_ref()
            .map(|ssh| ssh.read(cx).is_disconnected())
            .unwrap_or(false)
    }

    pub fn capability(&self) -> Capability {
        match &self.client_state {
            ProjectClientState::Remote { capability, .. } => *capability,
            ProjectClientState::Shared { .. } | ProjectClientState::Local => Capability::ReadWrite,
        }
    }

    pub fn is_read_only(&self, cx: &AppContext) -> bool {
        self.is_disconnected(cx) || self.capability() == Capability::ReadOnly
    }

    pub fn is_local(&self) -> bool {
        match &self.client_state {
            ProjectClientState::Local | ProjectClientState::Shared { .. } => {
                self.ssh_client.is_none()
            }
            ProjectClientState::Remote { .. } => false,
        }
    }

    pub fn is_via_ssh(&self) -> bool {
        match &self.client_state {
            ProjectClientState::Local | ProjectClientState::Shared { .. } => {
                self.ssh_client.is_some()
            }
            ProjectClientState::Remote { .. } => false,
        }
    }

    pub fn is_via_collab(&self) -> bool {
        match &self.client_state {
            ProjectClientState::Local | ProjectClientState::Shared { .. } => false,
            ProjectClientState::Remote { .. } => true,
        }
    }

    pub fn create_buffer(&mut self, cx: &mut ModelContext<Self>) -> Task<Result<Model<Buffer>>> {
        self.buffer_store
            .update(cx, |buffer_store, cx| buffer_store.create_buffer(cx))
    }

    pub fn create_local_buffer(
        &mut self,
        text: &str,
        language: Option<Arc<Language>>,
        cx: &mut ModelContext<Self>,
    ) -> Model<Buffer> {
        if self.is_via_collab() || self.is_via_ssh() {
            panic!("called create_local_buffer on a remote project")
        }
        self.buffer_store.update(cx, |buffer_store, cx| {
            buffer_store.create_local_buffer(text, language, cx)
        })
    }

    pub fn open_path(
        &mut self,
        path: ProjectPath,
        cx: &mut ModelContext<Self>,
    ) -> Task<Result<(Option<ProjectEntryId>, AnyModel)>> {
        let task = self.open_buffer(path.clone(), cx);
        cx.spawn(move |_project, cx| async move {
            let buffer = task.await?;
            let project_entry_id = buffer.read_with(&cx, |buffer, cx| {
                File::from_dyn(buffer.file()).and_then(|file| file.project_entry_id(cx))
            })?;

            let buffer: &AnyModel = &buffer;
            Ok((project_entry_id, buffer.clone()))
        })
    }

    pub fn open_local_buffer(
        &mut self,
        abs_path: impl AsRef<Path>,
        cx: &mut ModelContext<Self>,
    ) -> Task<Result<Model<Buffer>>> {
        if let Some((worktree, relative_path)) = self.find_worktree(abs_path.as_ref(), cx) {
            self.open_buffer((worktree.read(cx).id(), relative_path), cx)
        } else {
            Task::ready(Err(anyhow!("no such path")))
        }
    }

    #[cfg(any(test, feature = "test-support"))]
    pub fn open_local_buffer_with_lsp(
        &mut self,
        abs_path: impl AsRef<Path>,
        cx: &mut ModelContext<Self>,
    ) -> Task<Result<(Model<Buffer>, lsp_store::OpenLspBufferHandle)>> {
        if let Some((worktree, relative_path)) = self.find_worktree(abs_path.as_ref(), cx) {
            self.open_buffer_with_lsp((worktree.read(cx).id(), relative_path), cx)
        } else {
            Task::ready(Err(anyhow!("no such path")))
        }
    }

    pub fn open_buffer(
        &mut self,
        path: impl Into<ProjectPath>,
        cx: &mut ModelContext<Self>,
    ) -> Task<Result<Model<Buffer>>> {
        if self.is_disconnected(cx) {
            return Task::ready(Err(anyhow!(ErrorCode::Disconnected)));
        }

        self.buffer_store.update(cx, |buffer_store, cx| {
            buffer_store.open_buffer(path.into(), cx)
        })
    }

    #[cfg(any(test, feature = "test-support"))]
    pub fn open_buffer_with_lsp(
        &mut self,
        path: impl Into<ProjectPath>,
        cx: &mut ModelContext<Self>,
    ) -> Task<Result<(Model<Buffer>, lsp_store::OpenLspBufferHandle)>> {
        let buffer = self.open_buffer(path, cx);
        let lsp_store = self.lsp_store().clone();
        cx.spawn(|_, mut cx| async move {
            let buffer = buffer.await?;
            let handle = lsp_store.update(&mut cx, |lsp_store, cx| {
                lsp_store.register_buffer_with_language_servers(&buffer, cx)
            })?;
            Ok((buffer, handle))
        })
    }

    pub fn open_unstaged_changes(
        &mut self,
        buffer: Model<Buffer>,
        cx: &mut ModelContext<Self>,
    ) -> Task<Result<Model<BufferChangeSet>>> {
        if self.is_disconnected(cx) {
            return Task::ready(Err(anyhow!(ErrorCode::Disconnected)));
        }

        self.buffer_store.update(cx, |buffer_store, cx| {
            buffer_store.open_unstaged_changes(buffer, cx)
        })
    }

    pub fn open_buffer_by_id(
        &mut self,
        id: BufferId,
        cx: &mut ModelContext<Self>,
    ) -> Task<Result<Model<Buffer>>> {
        if let Some(buffer) = self.buffer_for_id(id, cx) {
            Task::ready(Ok(buffer))
        } else if self.is_local() || self.is_via_ssh() {
            Task::ready(Err(anyhow!("buffer {} does not exist", id)))
        } else if let Some(project_id) = self.remote_id() {
            let request = self.client.request(proto::OpenBufferById {
                project_id,
                id: id.into(),
            });
            cx.spawn(move |this, mut cx| async move {
                let buffer_id = BufferId::new(request.await?.buffer_id)?;
                this.update(&mut cx, |this, cx| {
                    this.wait_for_remote_buffer(buffer_id, cx)
                })?
                .await
            })
        } else {
            Task::ready(Err(anyhow!("cannot open buffer while disconnected")))
        }
    }

    pub fn save_buffers(
        &self,
        buffers: HashSet<Model<Buffer>>,
        cx: &mut ModelContext<Self>,
    ) -> Task<Result<()>> {
        cx.spawn(move |this, mut cx| async move {
            let save_tasks = buffers.into_iter().filter_map(|buffer| {
                this.update(&mut cx, |this, cx| this.save_buffer(buffer, cx))
                    .ok()
            });
            try_join_all(save_tasks).await?;
            Ok(())
        })
    }

    pub fn save_buffer(
        &self,
        buffer: Model<Buffer>,
        cx: &mut ModelContext<Self>,
    ) -> Task<Result<()>> {
        self.buffer_store
            .update(cx, |buffer_store, cx| buffer_store.save_buffer(buffer, cx))
    }

    pub fn save_buffer_as(
        &mut self,
        buffer: Model<Buffer>,
        path: ProjectPath,
        cx: &mut ModelContext<Self>,
    ) -> Task<Result<()>> {
        self.buffer_store.update(cx, |buffer_store, cx| {
            buffer_store.save_buffer_as(buffer.clone(), path, cx)
        })
    }

    pub fn get_open_buffer(&self, path: &ProjectPath, cx: &AppContext) -> Option<Model<Buffer>> {
        self.buffer_store.read(cx).get_by_path(path, cx)
    }

    fn register_buffer(
        &mut self,
        buffer: &Model<Buffer>,
        cx: &mut ModelContext<Self>,
    ) -> Result<()> {
        {
            let mut remotely_created_models = self.remotely_created_models.lock();
            if remotely_created_models.retain_count > 0 {
                remotely_created_models.buffers.push(buffer.clone())
            }
        }

        self.request_buffer_diff_recalculation(buffer, cx);

        cx.subscribe(buffer, |this, buffer, event, cx| {
            this.on_buffer_event(buffer, event, cx);
        })
        .detach();

        Ok(())
    }

    pub fn open_image(
        &mut self,
        path: impl Into<ProjectPath>,
        cx: &mut ModelContext<Self>,
    ) -> Task<Result<Model<ImageItem>>> {
        if self.is_disconnected(cx) {
            return Task::ready(Err(anyhow!(ErrorCode::Disconnected)));
        }

        self.image_store.update(cx, |image_store, cx| {
            image_store.open_image(path.into(), cx)
        })
    }

    async fn send_buffer_ordered_messages(
        this: WeakModel<Self>,
        rx: UnboundedReceiver<BufferOrderedMessage>,
        mut cx: AsyncAppContext,
    ) -> Result<()> {
        const MAX_BATCH_SIZE: usize = 128;

        let mut operations_by_buffer_id = HashMap::default();
        async fn flush_operations(
            this: &WeakModel<Project>,
            operations_by_buffer_id: &mut HashMap<BufferId, Vec<proto::Operation>>,
            needs_resync_with_host: &mut bool,
            is_local: bool,
            cx: &mut AsyncAppContext,
        ) -> Result<()> {
            for (buffer_id, operations) in operations_by_buffer_id.drain() {
                let request = this.update(cx, |this, _| {
                    let project_id = this.remote_id()?;
                    Some(this.client.request(proto::UpdateBuffer {
                        buffer_id: buffer_id.into(),
                        project_id,
                        operations,
                    }))
                })?;
                if let Some(request) = request {
                    if request.await.is_err() && !is_local {
                        *needs_resync_with_host = true;
                        break;
                    }
                }
            }
            Ok(())
        }

        let mut needs_resync_with_host = false;
        let mut changes = rx.ready_chunks(MAX_BATCH_SIZE);

        while let Some(changes) = changes.next().await {
            let is_local = this.update(&mut cx, |this, _| this.is_local())?;

            for change in changes {
                match change {
                    BufferOrderedMessage::Operation {
                        buffer_id,
                        operation,
                    } => {
                        if needs_resync_with_host {
                            continue;
                        }

                        operations_by_buffer_id
                            .entry(buffer_id)
                            .or_insert(Vec::new())
                            .push(operation);
                    }

                    BufferOrderedMessage::Resync => {
                        operations_by_buffer_id.clear();
                        if this
                            .update(&mut cx, |this, cx| this.synchronize_remote_buffers(cx))?
                            .await
                            .is_ok()
                        {
                            needs_resync_with_host = false;
                        }
                    }

                    BufferOrderedMessage::LanguageServerUpdate {
                        language_server_id,
                        message,
                    } => {
                        flush_operations(
                            &this,
                            &mut operations_by_buffer_id,
                            &mut needs_resync_with_host,
                            is_local,
                            &mut cx,
                        )
                        .await?;

                        this.update(&mut cx, |this, _| {
                            if let Some(project_id) = this.remote_id() {
                                this.client
                                    .send(proto::UpdateLanguageServer {
                                        project_id,
                                        language_server_id: language_server_id.0 as u64,
                                        variant: Some(message),
                                    })
                                    .log_err();
                            }
                        })?;
                    }
                }
            }

            flush_operations(
                &this,
                &mut operations_by_buffer_id,
                &mut needs_resync_with_host,
                is_local,
                &mut cx,
            )
            .await?;
        }

        Ok(())
    }

    fn on_buffer_store_event(
        &mut self,
        _: Model<BufferStore>,
        event: &BufferStoreEvent,
        cx: &mut ModelContext<Self>,
    ) {
        match event {
            BufferStoreEvent::BufferAdded(buffer) => {
                self.register_buffer(buffer, cx).log_err();
            }
            BufferStoreEvent::BufferChangedFilePath { .. } => {}
            BufferStoreEvent::BufferDropped(buffer_id) => {
                if let Some(ref ssh_client) = self.ssh_client {
                    ssh_client
                        .read(cx)
                        .proto_client()
                        .send(proto::CloseBuffer {
                            project_id: 0,
                            buffer_id: buffer_id.to_proto(),
                        })
                        .log_err();
                }
            }
        }
    }

    fn on_image_store_event(
        &mut self,
        _: Model<ImageStore>,
        event: &ImageStoreEvent,
        cx: &mut ModelContext<Self>,
    ) {
        match event {
            ImageStoreEvent::ImageAdded(image) => {
                cx.subscribe(image, |this, image, event, cx| {
                    this.on_image_event(image, event, cx);
                })
                .detach();
            }
        }
    }

    fn on_dap_store_event(
        &mut self,
        _: Model<DapStore>,
        event: &DapStoreEvent,
        cx: &mut ModelContext<Self>,
    ) {
        match event {
            DapStoreEvent::DebugClientStarted(client_id) => {
                cx.emit(Event::DebugClientStarted(*client_id));
            }
            DapStoreEvent::DebugClientShutdown(client_id) => {
                cx.emit(Event::DebugClientShutdown(*client_id));
            }
            DapStoreEvent::DebugClientEvent {
                session_id,
                client_id,
                message,
            } => {
                cx.emit(Event::DebugClientEvent {
                    session_id: *session_id,
                    client_id: *client_id,
                    message: message.clone(),
                });
            }
            DapStoreEvent::Notification(message) => {
                cx.emit(Event::Toast {
                    notification_id: "dap".into(),
                    message: message.clone(),
                });
            }
            DapStoreEvent::BreakpointsChanged {
                project_path,
                source_changed,
            } => {
                cx.notify(); // so the UI updates

                let buffer_id = self
                    .buffer_store
                    .read(cx)
                    .buffer_id_for_project_path(&project_path);

                let Some(buffer_id) = buffer_id else {
                    return;
                };

                let Some(buffer) = self.buffer_for_id(*buffer_id, cx) else {
                    return;
                };

                let Some(absolute_path) = self.absolute_path(project_path, cx) else {
                    return;
                };

                self.dap_store.update(cx, |store, cx| {
                    store
                        .send_changed_breakpoints(
                            project_path,
                            absolute_path,
                            buffer.read(cx).snapshot(),
                            *source_changed,
                            cx,
                        )
                        .detach_and_log_err(cx);
                });
            }
            DapStoreEvent::ActiveDebugLineChanged => {
                cx.emit(Event::ActiveDebugLineChanged);
            }
            _ => {}
        }
    }

    fn on_lsp_store_event(
        &mut self,
        _: Model<LspStore>,
        event: &LspStoreEvent,
        cx: &mut ModelContext<Self>,
    ) {
        match event {
            LspStoreEvent::DiagnosticsUpdated {
                language_server_id,
                path,
            } => cx.emit(Event::DiagnosticsUpdated {
                path: path.clone(),
                language_server_id: *language_server_id,
            }),
            LspStoreEvent::LanguageServerAdded(language_server_id, name, worktree_id) => cx.emit(
                Event::LanguageServerAdded(*language_server_id, name.clone(), *worktree_id),
            ),
            LspStoreEvent::LanguageServerRemoved(language_server_id) => {
                cx.emit(Event::LanguageServerRemoved(*language_server_id))
            }
            LspStoreEvent::LanguageServerLog(server_id, log_type, string) => cx.emit(
                Event::LanguageServerLog(*server_id, log_type.clone(), string.clone()),
            ),
            LspStoreEvent::LanguageDetected {
                buffer,
                new_language,
            } => {
                let Some(_) = new_language else {
                    cx.emit(Event::LanguageNotFound(buffer.clone()));
                    return;
                };
            }
            LspStoreEvent::RefreshInlayHints => cx.emit(Event::RefreshInlayHints),
            LspStoreEvent::LanguageServerPrompt(prompt) => {
                cx.emit(Event::LanguageServerPrompt(prompt.clone()))
            }
            LspStoreEvent::DiskBasedDiagnosticsStarted { language_server_id } => {
                cx.emit(Event::DiskBasedDiagnosticsStarted {
                    language_server_id: *language_server_id,
                });
            }
            LspStoreEvent::DiskBasedDiagnosticsFinished { language_server_id } => {
                cx.emit(Event::DiskBasedDiagnosticsFinished {
                    language_server_id: *language_server_id,
                });
            }
            LspStoreEvent::LanguageServerUpdate {
                language_server_id,
                message,
            } => {
                if self.is_local() {
                    self.enqueue_buffer_ordered_message(
                        BufferOrderedMessage::LanguageServerUpdate {
                            language_server_id: *language_server_id,
                            message: message.clone(),
                        },
                    )
                    .ok();
                }
            }
            LspStoreEvent::Notification(message) => cx.emit(Event::Toast {
                notification_id: "lsp".into(),
                message: message.clone(),
            }),
            LspStoreEvent::SnippetEdit {
                buffer_id,
                edits,
                most_recent_edit,
            } => {
                if most_recent_edit.replica_id == self.replica_id() {
                    cx.emit(Event::SnippetEdit(*buffer_id, edits.clone()))
                }
            }
        }
    }

    fn on_ssh_event(
        &mut self,
        _: Model<SshRemoteClient>,
        event: &remote::SshRemoteEvent,
        cx: &mut ModelContext<Self>,
    ) {
        match event {
            remote::SshRemoteEvent::Disconnected => {
                // if self.is_via_ssh() {
                // self.collaborators.clear();
                self.worktree_store.update(cx, |store, cx| {
                    store.disconnected_from_host(cx);
                });
                self.buffer_store.update(cx, |buffer_store, cx| {
                    buffer_store.disconnected_from_host(cx)
                });
                self.lsp_store.update(cx, |lsp_store, _cx| {
                    lsp_store.disconnected_from_ssh_remote()
                });
                cx.emit(Event::DisconnectedFromSshRemote);
            }
        }
    }

    fn on_settings_observer_event(
        &mut self,
        _: Model<SettingsObserver>,
        event: &SettingsObserverEvent,
        cx: &mut ModelContext<Self>,
    ) {
        match event {
            SettingsObserverEvent::LocalSettingsUpdated(result) => match result {
                Err(InvalidSettingsError::LocalSettings { message, path }) => {
                    let message =
                        format!("Failed to set local settings in {:?}:\n{}", path, message);
                    cx.emit(Event::Toast {
                        notification_id: "local-settings".into(),
                        message,
                    });
                }
                Ok(_) => cx.emit(Event::HideToast {
                    notification_id: "local-settings".into(),
                }),
                Err(_) => {}
            },
        }
    }

    fn on_worktree_store_event(
        &mut self,
        _: Model<WorktreeStore>,
        event: &WorktreeStoreEvent,
        cx: &mut ModelContext<Self>,
    ) {
        match event {
            WorktreeStoreEvent::WorktreeAdded(worktree) => {
                self.on_worktree_added(worktree, cx);
                cx.emit(Event::WorktreeAdded(worktree.read(cx).id()));
            }
            WorktreeStoreEvent::WorktreeRemoved(_, id) => {
                cx.emit(Event::WorktreeRemoved(*id));
            }
            WorktreeStoreEvent::WorktreeReleased(_, id) => {
                self.on_worktree_released(*id, cx);
            }
            WorktreeStoreEvent::WorktreeOrderChanged => cx.emit(Event::WorktreeOrderChanged),
            WorktreeStoreEvent::WorktreeUpdateSent(_) => {}
        }
    }

    fn on_worktree_added(&mut self, worktree: &Model<Worktree>, cx: &mut ModelContext<Self>) {
        {
            let mut remotely_created_models = self.remotely_created_models.lock();
            if remotely_created_models.retain_count > 0 {
                remotely_created_models.worktrees.push(worktree.clone())
            }
        }
        cx.observe(worktree, |_, _, cx| cx.notify()).detach();
        cx.subscribe(worktree, |project, worktree, event, cx| {
            let worktree_id = worktree.update(cx, |worktree, _| worktree.id());
            match event {
                worktree::Event::UpdatedEntries(changes) => {
                    cx.emit(Event::WorktreeUpdatedEntries(
                        worktree.read(cx).id(),
                        changes.clone(),
                    ));

                    project
                        .client()
                        .telemetry()
                        .report_discovered_project_events(worktree_id, changes);
                }
                worktree::Event::UpdatedGitRepositories(_) => {
                    cx.emit(Event::WorktreeUpdatedGitRepositories(worktree_id));
                }
                worktree::Event::DeletedEntry(id) => cx.emit(Event::DeletedEntry(worktree_id, *id)),
            }
        })
        .detach();
        cx.notify();
    }

    fn on_worktree_released(&mut self, id_to_remove: WorktreeId, cx: &mut ModelContext<Self>) {
        if let Some(ssh) = &self.ssh_client {
            ssh.read(cx)
                .proto_client()
                .send(proto::RemoveWorktree {
                    worktree_id: id_to_remove.to_proto(),
                })
                .log_err();
        }

        cx.notify();
    }

    fn on_buffer_event(
        &mut self,
        buffer: Model<Buffer>,
        event: &BufferEvent,
        cx: &mut ModelContext<Self>,
    ) -> Option<()> {
        if matches!(event, BufferEvent::Edited { .. } | BufferEvent::Reloaded) {
            self.request_buffer_diff_recalculation(&buffer, cx);
        }

        let buffer_id = buffer.read(cx).remote_id();
        match event {
            BufferEvent::ReloadNeeded => {
                if !self.is_via_collab() {
                    self.reload_buffers([buffer.clone()].into_iter().collect(), true, cx)
                        .detach_and_log_err(cx);
                }
            }
            BufferEvent::Operation {
                operation,
                is_local: true,
            } => {
                let operation = language::proto::serialize_operation(operation);

                if let Some(ssh) = &self.ssh_client {
                    ssh.read(cx)
                        .proto_client()
                        .send(proto::UpdateBuffer {
                            project_id: 0,
                            buffer_id: buffer_id.to_proto(),
                            operations: vec![operation.clone()],
                        })
                        .ok();
                }

                self.enqueue_buffer_ordered_message(BufferOrderedMessage::Operation {
                    buffer_id,
                    operation,
                })
                .ok();
            }

            _ => {}
        }

        None
    }

    fn on_image_event(
        &mut self,
        image: Model<ImageItem>,
        event: &ImageItemEvent,
        cx: &mut ModelContext<Self>,
    ) -> Option<()> {
        match event {
            ImageItemEvent::ReloadNeeded => {
                if !self.is_via_collab() {
                    self.reload_images([image.clone()].into_iter().collect(), cx)
                        .detach_and_log_err(cx);
                }
            }
            _ => {}
        }

        None
    }

    fn request_buffer_diff_recalculation(
        &mut self,
        buffer: &Model<Buffer>,
        cx: &mut ModelContext<Self>,
    ) {
        self.buffers_needing_diff.insert(buffer.downgrade());
        let first_insertion = self.buffers_needing_diff.len() == 1;

        let settings = ProjectSettings::get_global(cx);
        let delay = if let Some(delay) = settings.git.gutter_debounce {
            delay
        } else {
            if first_insertion {
                let this = cx.weak_model();
                cx.defer(move |cx| {
                    if let Some(this) = this.upgrade() {
                        this.update(cx, |this, cx| {
                            this.recalculate_buffer_diffs(cx).detach();
                        });
                    }
                });
            }
            return;
        };

        const MIN_DELAY: u64 = 50;
        let delay = delay.max(MIN_DELAY);
        let duration = Duration::from_millis(delay);

        self.git_diff_debouncer
            .fire_new(duration, cx, move |this, cx| {
                this.recalculate_buffer_diffs(cx)
            });
    }

    fn recalculate_buffer_diffs(&mut self, cx: &mut ModelContext<Self>) -> Task<()> {
        cx.spawn(move |this, mut cx| async move {
            loop {
                let task = this
                    .update(&mut cx, |this, cx| {
                        let buffers = this
                            .buffers_needing_diff
                            .drain()
                            .filter_map(|buffer| buffer.upgrade())
                            .collect::<Vec<_>>();
                        if buffers.is_empty() {
                            None
                        } else {
                            Some(this.buffer_store.update(cx, |buffer_store, cx| {
                                buffer_store.recalculate_buffer_diffs(buffers, cx)
                            }))
                        }
                    })
                    .ok()
                    .flatten();

                if let Some(task) = task {
                    task.await;
                } else {
                    break;
                }
            }
        })
    }

    pub fn set_language_for_buffer(
        &mut self,
        buffer: &Model<Buffer>,
        new_language: Arc<Language>,
        cx: &mut ModelContext<Self>,
    ) {
        self.lsp_store.update(cx, |lsp_store, cx| {
            lsp_store.set_language_for_buffer(buffer, new_language, cx)
        })
    }

    pub fn restart_language_servers_for_buffers(
        &mut self,
        buffers: impl IntoIterator<Item = Model<Buffer>>,
        cx: &mut ModelContext<Self>,
    ) {
        self.lsp_store.update(cx, |lsp_store, cx| {
            lsp_store.restart_language_servers_for_buffers(buffers, cx)
        })
    }

    pub fn cancel_language_server_work_for_buffers(
        &mut self,
        buffers: impl IntoIterator<Item = Model<Buffer>>,
        cx: &mut ModelContext<Self>,
    ) {
        self.lsp_store.update(cx, |lsp_store, cx| {
            lsp_store.cancel_language_server_work_for_buffers(buffers, cx)
        })
    }

    pub fn cancel_language_server_work(
        &mut self,
        server_id: LanguageServerId,
        token_to_cancel: Option<String>,
        cx: &mut ModelContext<Self>,
    ) {
        self.lsp_store.update(cx, |lsp_store, cx| {
            lsp_store.cancel_language_server_work(server_id, token_to_cancel, cx)
        })
    }

    fn enqueue_buffer_ordered_message(&mut self, message: BufferOrderedMessage) -> Result<()> {
        self.buffer_ordered_messages_tx
            .unbounded_send(message)
            .map_err(|e| anyhow!(e))
    }

    pub fn available_toolchains(
        &self,
        worktree_id: WorktreeId,
        language_name: LanguageName,
        cx: &AppContext,
    ) -> Task<Option<ToolchainList>> {
        if let Some(toolchain_store) = self.toolchain_store.clone() {
            cx.spawn(|cx| async move {
                cx.update(|cx| {
                    toolchain_store
                        .read(cx)
                        .list_toolchains(worktree_id, language_name, cx)
                })
                .ok()?
                .await
            })
        } else {
            Task::ready(None)
        }
    }

    pub async fn toolchain_term(
        languages: Arc<LanguageRegistry>,
        language_name: LanguageName,
    ) -> Option<SharedString> {
        languages
            .language_for_name(&language_name.0)
            .await
            .ok()?
            .toolchain_lister()
            .map(|lister| lister.term())
    }

    pub fn activate_toolchain(
        &self,
        worktree_id: WorktreeId,
        toolchain: Toolchain,
        cx: &mut AppContext,
    ) -> Task<Option<()>> {
        let Some(toolchain_store) = self.toolchain_store.clone() else {
            return Task::ready(None);
        };
        toolchain_store.update(cx, |this, cx| {
            this.activate_toolchain(worktree_id, toolchain, cx)
        })
    }
    pub fn active_toolchain(
        &self,
        worktree_id: WorktreeId,
        language_name: LanguageName,
        cx: &AppContext,
    ) -> Task<Option<Toolchain>> {
        let Some(toolchain_store) = self.toolchain_store.clone() else {
            return Task::ready(None);
        };
        toolchain_store
            .read(cx)
            .active_toolchain(worktree_id, language_name, cx)
    }
    pub fn language_server_statuses<'a>(
        &'a self,
        cx: &'a AppContext,
    ) -> impl DoubleEndedIterator<Item = (LanguageServerId, &'a LanguageServerStatus)> {
        self.lsp_store.read(cx).language_server_statuses()
    }

    pub fn last_formatting_failure<'a>(&self, cx: &'a AppContext) -> Option<&'a str> {
        self.lsp_store.read(cx).last_formatting_failure()
    }

    pub fn reset_last_formatting_failure(&self, cx: &mut AppContext) {
        self.lsp_store
            .update(cx, |store, _| store.reset_last_formatting_failure());
    }

    pub fn reload_buffers(
        &self,
        buffers: HashSet<Model<Buffer>>,
        push_to_history: bool,
        cx: &mut ModelContext<Self>,
    ) -> Task<Result<ProjectTransaction>> {
        self.buffer_store.update(cx, |buffer_store, cx| {
            buffer_store.reload_buffers(buffers, push_to_history, cx)
        })
    }

    pub fn reload_images(
        &self,
        images: HashSet<Model<ImageItem>>,
        cx: &mut ModelContext<Self>,
    ) -> Task<Result<()>> {
        self.image_store
            .update(cx, |image_store, cx| image_store.reload_images(images, cx))
    }

    pub fn format(
        &mut self,
        buffers: HashSet<Model<Buffer>>,
        target: LspFormatTarget,
        push_to_history: bool,
        trigger: lsp_store::FormatTrigger,
        cx: &mut ModelContext<Project>,
    ) -> Task<anyhow::Result<ProjectTransaction>> {
        self.lsp_store.update(cx, |lsp_store, cx| {
            lsp_store.format(buffers, target, push_to_history, trigger, cx)
        })
    }

    #[inline(never)]
    fn definition_impl(
        &mut self,
        buffer: &Model<Buffer>,
        position: PointUtf16,
        cx: &mut ModelContext<Self>,
    ) -> Task<Result<Vec<LocationLink>>> {
        self.request_lsp(
            buffer.clone(),
            LanguageServerToQuery::Primary,
            GetDefinition { position },
            cx,
        )
    }
    pub fn definition<T: ToPointUtf16>(
        &mut self,
        buffer: &Model<Buffer>,
        position: T,
        cx: &mut ModelContext<Self>,
    ) -> Task<Result<Vec<LocationLink>>> {
        let position = position.to_point_utf16(buffer.read(cx));
        self.definition_impl(buffer, position, cx)
    }

    fn declaration_impl(
        &mut self,
        buffer: &Model<Buffer>,
        position: PointUtf16,
        cx: &mut ModelContext<Self>,
    ) -> Task<Result<Vec<LocationLink>>> {
        self.request_lsp(
            buffer.clone(),
            LanguageServerToQuery::Primary,
            GetDeclaration { position },
            cx,
        )
    }

    pub fn declaration<T: ToPointUtf16>(
        &mut self,
        buffer: &Model<Buffer>,
        position: T,
        cx: &mut ModelContext<Self>,
    ) -> Task<Result<Vec<LocationLink>>> {
        let position = position.to_point_utf16(buffer.read(cx));
        self.declaration_impl(buffer, position, cx)
    }

    fn type_definition_impl(
        &mut self,
        buffer: &Model<Buffer>,
        position: PointUtf16,
        cx: &mut ModelContext<Self>,
    ) -> Task<Result<Vec<LocationLink>>> {
        self.request_lsp(
            buffer.clone(),
            LanguageServerToQuery::Primary,
            GetTypeDefinition { position },
            cx,
        )
    }

    pub fn type_definition<T: ToPointUtf16>(
        &mut self,
        buffer: &Model<Buffer>,
        position: T,
        cx: &mut ModelContext<Self>,
    ) -> Task<Result<Vec<LocationLink>>> {
        let position = position.to_point_utf16(buffer.read(cx));
        self.type_definition_impl(buffer, position, cx)
    }

    pub fn implementation<T: ToPointUtf16>(
        &mut self,
        buffer: &Model<Buffer>,
        position: T,
        cx: &mut ModelContext<Self>,
    ) -> Task<Result<Vec<LocationLink>>> {
        let position = position.to_point_utf16(buffer.read(cx));
        self.request_lsp(
            buffer.clone(),
            LanguageServerToQuery::Primary,
            GetImplementation { position },
            cx,
        )
    }

    pub fn references<T: ToPointUtf16>(
        &mut self,
        buffer: &Model<Buffer>,
        position: T,
        cx: &mut ModelContext<Self>,
    ) -> Task<Result<Vec<Location>>> {
        let position = position.to_point_utf16(buffer.read(cx));
        self.request_lsp(
            buffer.clone(),
            LanguageServerToQuery::Primary,
            GetReferences { position },
            cx,
        )
    }

    fn document_highlights_impl(
        &mut self,
        buffer: &Model<Buffer>,
        position: PointUtf16,
        cx: &mut ModelContext<Self>,
    ) -> Task<Result<Vec<DocumentHighlight>>> {
        self.request_lsp(
            buffer.clone(),
            LanguageServerToQuery::Primary,
            GetDocumentHighlights { position },
            cx,
        )
    }

    pub fn document_highlights<T: ToPointUtf16>(
        &mut self,
        buffer: &Model<Buffer>,
        position: T,
        cx: &mut ModelContext<Self>,
    ) -> Task<Result<Vec<DocumentHighlight>>> {
        let position = position.to_point_utf16(buffer.read(cx));
        self.document_highlights_impl(buffer, position, cx)
    }

    pub fn symbols(&self, query: &str, cx: &mut ModelContext<Self>) -> Task<Result<Vec<Symbol>>> {
        self.lsp_store
            .update(cx, |lsp_store, cx| lsp_store.symbols(query, cx))
    }

    pub fn open_buffer_for_symbol(
        &mut self,
        symbol: &Symbol,
        cx: &mut ModelContext<Self>,
    ) -> Task<Result<Model<Buffer>>> {
        self.lsp_store.update(cx, |lsp_store, cx| {
            lsp_store.open_buffer_for_symbol(symbol, cx)
        })
    }

    pub fn open_server_settings(
        &mut self,
        cx: &mut ModelContext<Self>,
    ) -> Task<Result<Model<Buffer>>> {
        let guard = self.retain_remotely_created_models(cx);
        let Some(ssh_client) = self.ssh_client.as_ref() else {
            return Task::ready(Err(anyhow!("not an ssh project")));
        };

        let proto_client = ssh_client.read(cx).proto_client();

        cx.spawn(|this, mut cx| async move {
            let buffer = proto_client
                .request(proto::OpenServerSettings {
                    project_id: SSH_PROJECT_ID,
                })
                .await?;

            let buffer = this
                .update(&mut cx, |this, cx| {
                    anyhow::Ok(this.wait_for_remote_buffer(BufferId::new(buffer.buffer_id)?, cx))
                })??
                .await;

            drop(guard);
            buffer
        })
    }

    pub fn open_local_buffer_via_lsp(
        &mut self,
        abs_path: lsp::Url,
        language_server_id: LanguageServerId,
        language_server_name: LanguageServerName,
        cx: &mut ModelContext<Self>,
    ) -> Task<Result<Model<Buffer>>> {
        self.lsp_store.update(cx, |lsp_store, cx| {
            lsp_store.open_local_buffer_via_lsp(
                abs_path,
                language_server_id,
                language_server_name,
                cx,
            )
        })
    }

    pub fn signature_help<T: ToPointUtf16>(
        &self,
        buffer: &Model<Buffer>,
        position: T,
        cx: &mut ModelContext<Self>,
    ) -> Task<Vec<SignatureHelp>> {
        self.lsp_store.update(cx, |lsp_store, cx| {
            lsp_store.signature_help(buffer, position, cx)
        })
    }

    pub fn hover<T: ToPointUtf16>(
        &self,
        buffer: &Model<Buffer>,
        position: T,
        cx: &mut ModelContext<Self>,
    ) -> Task<Vec<Hover>> {
        let position = position.to_point_utf16(buffer.read(cx));
        self.lsp_store
            .update(cx, |lsp_store, cx| lsp_store.hover(buffer, position, cx))
    }

    pub fn linked_edit(
        &self,
        buffer: &Model<Buffer>,
        position: Anchor,
        cx: &mut ModelContext<Self>,
    ) -> Task<Result<Vec<Range<Anchor>>>> {
        self.lsp_store.update(cx, |lsp_store, cx| {
            lsp_store.linked_edit(buffer, position, cx)
        })
    }

    pub fn completions<T: ToOffset + ToPointUtf16>(
        &self,
        buffer: &Model<Buffer>,
        position: T,
        context: CompletionContext,
        cx: &mut ModelContext<Self>,
    ) -> Task<Result<Vec<Completion>>> {
        let position = position.to_point_utf16(buffer.read(cx));
        self.lsp_store.update(cx, |lsp_store, cx| {
            lsp_store.completions(buffer, position, context, cx)
        })
    }

    pub fn code_actions<T: Clone + ToOffset>(
        &mut self,
        buffer_handle: &Model<Buffer>,
        range: Range<T>,
        kinds: Option<Vec<CodeActionKind>>,
        cx: &mut ModelContext<Self>,
    ) -> Task<Result<Vec<CodeAction>>> {
        let buffer = buffer_handle.read(cx);
        let range = buffer.anchor_before(range.start)..buffer.anchor_before(range.end);
        self.lsp_store.update(cx, |lsp_store, cx| {
            lsp_store.code_actions(buffer_handle, range, kinds, cx)
        })
    }

    pub fn apply_code_action(
        &self,
        buffer_handle: Model<Buffer>,
        action: CodeAction,
        push_to_history: bool,
        cx: &mut ModelContext<Self>,
    ) -> Task<Result<ProjectTransaction>> {
        self.lsp_store.update(cx, |lsp_store, cx| {
            lsp_store.apply_code_action(buffer_handle, action, push_to_history, cx)
        })
    }

    fn prepare_rename_impl(
        &mut self,
        buffer: Model<Buffer>,
        position: PointUtf16,
        cx: &mut ModelContext<Self>,
    ) -> Task<Result<PrepareRenameResponse>> {
        self.request_lsp(
            buffer,
            LanguageServerToQuery::Primary,
            PrepareRename { position },
            cx,
        )
    }
    pub fn prepare_rename<T: ToPointUtf16>(
        &mut self,
        buffer: Model<Buffer>,
        position: T,
        cx: &mut ModelContext<Self>,
    ) -> Task<Result<PrepareRenameResponse>> {
        let position = position.to_point_utf16(buffer.read(cx));
        self.prepare_rename_impl(buffer, position, cx)
    }

    pub fn perform_rename<T: ToPointUtf16>(
        &mut self,
        buffer: Model<Buffer>,
        position: T,
        new_name: String,
        cx: &mut ModelContext<Self>,
    ) -> Task<Result<ProjectTransaction>> {
        let push_to_history = true;
        let position = position.to_point_utf16(buffer.read(cx));
        self.request_lsp(
            buffer,
            LanguageServerToQuery::Primary,
            PerformRename {
                position,
                new_name,
                push_to_history,
            },
            cx,
        )
    }

    pub fn on_type_format<T: ToPointUtf16>(
        &mut self,
        buffer: Model<Buffer>,
        position: T,
        trigger: String,
        push_to_history: bool,
        cx: &mut ModelContext<Self>,
    ) -> Task<Result<Option<Transaction>>> {
        self.lsp_store.update(cx, |lsp_store, cx| {
            lsp_store.on_type_format(buffer, position, trigger, push_to_history, cx)
        })
    }

    pub fn inlay_hints<T: ToOffset>(
        &mut self,
        buffer_handle: Model<Buffer>,
        range: Range<T>,
        cx: &mut ModelContext<Self>,
    ) -> Task<anyhow::Result<Vec<InlayHint>>> {
        let buffer = buffer_handle.read(cx);
        let range = buffer.anchor_before(range.start)..buffer.anchor_before(range.end);
        self.lsp_store.update(cx, |lsp_store, cx| {
            lsp_store.inlay_hints(buffer_handle, range, cx)
        })
    }

    pub fn resolve_inlay_hint(
        &self,
        hint: InlayHint,
        buffer_handle: Model<Buffer>,
        server_id: LanguageServerId,
        cx: &mut ModelContext<Self>,
    ) -> Task<anyhow::Result<InlayHint>> {
        self.lsp_store.update(cx, |lsp_store, cx| {
            lsp_store.resolve_inlay_hint(hint, buffer_handle, server_id, cx)
        })
    }

    pub fn search(
        &mut self,
        query: SearchQuery,
        cx: &mut ModelContext<Self>,
    ) -> Receiver<SearchResult> {
        let (result_tx, result_rx) = smol::channel::unbounded();

        let matching_buffers_rx = if query.is_opened_only() {
            self.sort_search_candidates(&query, cx)
        } else {
            self.find_search_candidate_buffers(&query, MAX_SEARCH_RESULT_FILES + 1, cx)
        };

        cx.spawn(|_, cx| async move {
            let mut range_count = 0;
            let mut buffer_count = 0;
            let mut limit_reached = false;
            let query = Arc::new(query);
            let mut chunks = matching_buffers_rx.ready_chunks(64);

            // Now that we know what paths match the query, we will load at most
            // 64 buffers at a time to avoid overwhelming the main thread. For each
            // opened buffer, we will spawn a background task that retrieves all the
            // ranges in the buffer matched by the query.
            let mut chunks = pin!(chunks);
            'outer: while let Some(matching_buffer_chunk) = chunks.next().await {
                let mut chunk_results = Vec::new();
                for buffer in matching_buffer_chunk {
                    let buffer = buffer.clone();
                    let query = query.clone();
                    let snapshot = buffer.read_with(&cx, |buffer, _| buffer.snapshot())?;
                    chunk_results.push(cx.background_executor().spawn(async move {
                        let ranges = query
                            .search(&snapshot, None)
                            .await
                            .iter()
                            .map(|range| {
                                snapshot.anchor_before(range.start)
                                    ..snapshot.anchor_after(range.end)
                            })
                            .collect::<Vec<_>>();
                        anyhow::Ok((buffer, ranges))
                    }));
                }

                let chunk_results = futures::future::join_all(chunk_results).await;
                for result in chunk_results {
                    if let Some((buffer, ranges)) = result.log_err() {
                        range_count += ranges.len();
                        buffer_count += 1;
                        result_tx
                            .send(SearchResult::Buffer { buffer, ranges })
                            .await?;
                        if buffer_count > MAX_SEARCH_RESULT_FILES
                            || range_count > MAX_SEARCH_RESULT_RANGES
                        {
                            limit_reached = true;
                            break 'outer;
                        }
                    }
                }
            }

            if limit_reached {
                result_tx.send(SearchResult::LimitReached).await?;
            }

            anyhow::Ok(())
        })
        .detach();

        result_rx
    }

    fn find_search_candidate_buffers(
        &mut self,
        query: &SearchQuery,
        limit: usize,
        cx: &mut ModelContext<Project>,
    ) -> Receiver<Model<Buffer>> {
        if self.is_local() {
            let fs = self.fs.clone();
            self.buffer_store.update(cx, |buffer_store, cx| {
                buffer_store.find_search_candidates(query, limit, fs, cx)
            })
        } else {
            self.find_search_candidates_remote(query, limit, cx)
        }
    }

    fn sort_search_candidates(
        &mut self,
        search_query: &SearchQuery,
        cx: &mut ModelContext<Project>,
    ) -> Receiver<Model<Buffer>> {
        let worktree_store = self.worktree_store.read(cx);
        let mut buffers = search_query
            .buffers()
            .into_iter()
            .flatten()
            .filter(|buffer| {
                let b = buffer.read(cx);
                if let Some(file) = b.file() {
                    if !search_query.file_matches(file.path()) {
                        return false;
                    }
                    if let Some(entry) = b
                        .entry_id(cx)
                        .and_then(|entry_id| worktree_store.entry_for_id(entry_id, cx))
                    {
                        if entry.is_ignored && !search_query.include_ignored() {
                            return false;
                        }
                    }
                }
                true
            })
            .collect::<Vec<_>>();
        let (tx, rx) = smol::channel::unbounded();
        buffers.sort_by(|a, b| match (a.read(cx).file(), b.read(cx).file()) {
            (None, None) => a.read(cx).remote_id().cmp(&b.read(cx).remote_id()),
            (None, Some(_)) => std::cmp::Ordering::Less,
            (Some(_), None) => std::cmp::Ordering::Greater,
            (Some(a), Some(b)) => compare_paths((a.path(), true), (b.path(), true)),
        });
        for buffer in buffers {
            tx.send_blocking(buffer.clone()).unwrap()
        }

        rx
    }

    fn find_search_candidates_remote(
        &mut self,
        query: &SearchQuery,
        limit: usize,
        cx: &mut ModelContext<Project>,
    ) -> Receiver<Model<Buffer>> {
        let (tx, rx) = smol::channel::unbounded();

        let (client, remote_id): (AnyProtoClient, _) = if let Some(ssh_client) = &self.ssh_client {
            (ssh_client.read(cx).proto_client(), 0)
        } else if let Some(remote_id) = self.remote_id() {
            (self.client.clone().into(), remote_id)
        } else {
            return rx;
        };

        let request = client.request(proto::FindSearchCandidates {
            project_id: remote_id,
            query: Some(query.to_proto()),
            limit: limit as _,
        });
        let guard = self.retain_remotely_created_models(cx);

        cx.spawn(move |this, mut cx| async move {
            let response = request.await?;
            for buffer_id in response.buffer_ids {
                let buffer_id = BufferId::new(buffer_id)?;
                let buffer = this
                    .update(&mut cx, |this, cx| {
                        this.wait_for_remote_buffer(buffer_id, cx)
                    })?
                    .await?;
                let _ = tx.send(buffer).await;
            }

            drop(guard);
            anyhow::Ok(())
        })
        .detach_and_log_err(cx);
        rx
    }

    pub fn request_lsp<R: LspCommand>(
        &mut self,
        buffer_handle: Model<Buffer>,
        server: LanguageServerToQuery,
        request: R,
        cx: &mut ModelContext<Self>,
    ) -> Task<Result<R::Response>>
    where
        <R::LspRequest as lsp::request::Request>::Result: Send,
        <R::LspRequest as lsp::request::Request>::Params: Send,
    {
        let guard = self.retain_remotely_created_models(cx);
        let task = self.lsp_store.update(cx, |lsp_store, cx| {
            lsp_store.request_lsp(buffer_handle, server, request, cx)
        });
        cx.spawn(|_, _| async move {
            let result = task.await;
            drop(guard);
            result
        })
    }

    /// Move a worktree to a new position in the worktree order.
    ///
    /// The worktree will moved to the opposite side of the destination worktree.
    ///
    /// # Example
    ///
    /// Given the worktree order `[11, 22, 33]` and a call to move worktree `22` to `33`,
    /// worktree_order will be updated to produce the indexes `[11, 33, 22]`.
    ///
    /// Given the worktree order `[11, 22, 33]` and a call to move worktree `22` to `11`,
    /// worktree_order will be updated to produce the indexes `[22, 11, 33]`.
    ///
    /// # Errors
    ///
    /// An error will be returned if the worktree or destination worktree are not found.
    pub fn move_worktree(
        &mut self,
        source: WorktreeId,
        destination: WorktreeId,
        cx: &mut ModelContext<'_, Self>,
    ) -> Result<()> {
        self.worktree_store.update(cx, |worktree_store, cx| {
            worktree_store.move_worktree(source, destination, cx)
        })
    }

    pub fn find_or_create_worktree(
        &mut self,
        abs_path: impl AsRef<Path>,
        visible: bool,
        cx: &mut ModelContext<Self>,
    ) -> Task<Result<(Model<Worktree>, PathBuf)>> {
        self.worktree_store.update(cx, |worktree_store, cx| {
            worktree_store.find_or_create_worktree(abs_path, visible, cx)
        })
    }

    pub fn find_worktree(
        &self,
        abs_path: &Path,
        cx: &AppContext,
    ) -> Option<(Model<Worktree>, PathBuf)> {
        self.worktree_store.read_with(cx, |worktree_store, cx| {
            worktree_store.find_worktree(abs_path, cx)
        })
    }

    pub fn is_shared(&self) -> bool {
        match &self.client_state {
            ProjectClientState::Shared { .. } => true,
            ProjectClientState::Local => false,
            ProjectClientState::Remote { .. } => true,
        }
    }

    /// Returns the resolved version of `path`, that was found in `buffer`, if it exists.
    pub fn resolve_path_in_buffer(
        &self,
        path: &str,
        buffer: &Model<Buffer>,
        cx: &mut ModelContext<Self>,
    ) -> Task<Option<ResolvedPath>> {
        let path_buf = PathBuf::from(path);
        if path_buf.is_absolute() || path.starts_with("~") {
            self.resolve_abs_path(path, cx)
        } else {
            self.resolve_path_in_worktrees(path_buf, buffer, cx)
        }
    }

    pub fn resolve_abs_file_path(
        &self,
        path: &str,
        cx: &mut ModelContext<Self>,
    ) -> Task<Option<ResolvedPath>> {
        let resolve_task = self.resolve_abs_path(path, cx);
        cx.background_executor().spawn(async move {
            let resolved_path = resolve_task.await;
            resolved_path.filter(|path| path.is_file())
        })
    }

    pub fn resolve_abs_path(
        &self,
        path: &str,
        cx: &mut ModelContext<Self>,
    ) -> Task<Option<ResolvedPath>> {
        if self.is_local() {
            let expanded = PathBuf::from(shellexpand::tilde(&path).into_owned());
            let fs = self.fs.clone();
            cx.background_executor().spawn(async move {
                let path = expanded.as_path();
                let metadata = fs.metadata(path).await.ok().flatten();

                metadata.map(|metadata| ResolvedPath::AbsPath {
                    path: expanded,
                    is_dir: metadata.is_dir,
                })
            })
        } else if let Some(ssh_client) = self.ssh_client.as_ref() {
            let request = ssh_client
                .read(cx)
                .proto_client()
                .request(proto::GetPathMetadata {
                    project_id: SSH_PROJECT_ID,
                    path: path.to_string(),
                });
            cx.background_executor().spawn(async move {
                let response = request.await.log_err()?;
                if response.exists {
                    Some(ResolvedPath::AbsPath {
                        path: PathBuf::from(response.path),
                        is_dir: response.is_dir,
                    })
                } else {
                    None
                }
            })
        } else {
            return Task::ready(None);
        }
    }

    fn resolve_path_in_worktrees(
        &self,
        path: PathBuf,
        buffer: &Model<Buffer>,
        cx: &mut ModelContext<Self>,
    ) -> Task<Option<ResolvedPath>> {
        let mut candidates = vec![path.clone()];

        if let Some(file) = buffer.read(cx).file() {
            if let Some(dir) = file.path().parent() {
                let joined = dir.to_path_buf().join(path);
                candidates.push(joined);
            }
        }

        let worktrees = self.worktrees(cx).collect::<Vec<_>>();
        cx.spawn(|_, mut cx| async move {
            for worktree in worktrees {
                for candidate in candidates.iter() {
                    let path = worktree
                        .update(&mut cx, |worktree, _| {
                            let root_entry_path = &worktree.root_entry()?.path;

                            let resolved = resolve_path(root_entry_path, candidate);

                            let stripped =
                                resolved.strip_prefix(root_entry_path).unwrap_or(&resolved);

                            worktree.entry_for_path(stripped).map(|entry| {
                                let project_path = ProjectPath {
                                    worktree_id: worktree.id(),
                                    path: entry.path.clone(),
                                };
                                ResolvedPath::ProjectPath {
                                    project_path,
                                    is_dir: entry.is_dir(),
                                }
                            })
                        })
                        .ok()?;

                    if path.is_some() {
                        return path;
                    }
                }
            }
            None
        })
    }

    pub fn list_directory(
        &self,
        query: String,
        cx: &mut ModelContext<Self>,
    ) -> Task<Result<Vec<PathBuf>>> {
        if self.is_local() {
            DirectoryLister::Local(self.fs.clone()).list_directory(query, cx)
        } else if let Some(session) = self.ssh_client.as_ref() {
            let request = proto::ListRemoteDirectory {
                dev_server_id: SSH_PROJECT_ID,
                path: query,
            };

            let response = session.read(cx).proto_client().request(request);
            cx.background_executor().spawn(async move {
                let response = response.await?;
                Ok(response.entries.into_iter().map(PathBuf::from).collect())
            })
        } else {
            Task::ready(Err(anyhow!("cannot list directory in remote project")))
        }
    }

    pub fn create_worktree(
        &mut self,
        abs_path: impl AsRef<Path>,
        visible: bool,
        cx: &mut ModelContext<Self>,
    ) -> Task<Result<Model<Worktree>>> {
        self.worktree_store.update(cx, |worktree_store, cx| {
            worktree_store.create_worktree(abs_path, visible, cx)
        })
    }

    pub fn remove_worktree(&mut self, id_to_remove: WorktreeId, cx: &mut ModelContext<Self>) {
        self.worktree_store.update(cx, |worktree_store, cx| {
            worktree_store.remove_worktree(id_to_remove, cx);
        });
    }

    fn add_worktree(&mut self, worktree: &Model<Worktree>, cx: &mut ModelContext<Self>) {
        self.worktree_store.update(cx, |worktree_store, cx| {
            worktree_store.add(worktree, cx);
        });
    }

    pub fn set_active_path(&mut self, entry: Option<ProjectPath>, cx: &mut ModelContext<Self>) {
        let new_active_entry = entry.and_then(|project_path| {
            let worktree = self.worktree_for_id(project_path.worktree_id, cx)?;
            let entry = worktree.read(cx).entry_for_path(project_path.path)?;
            Some(entry.id)
        });
        if new_active_entry != self.active_entry {
            self.active_entry = new_active_entry;
            self.lsp_store.update(cx, |lsp_store, _| {
                lsp_store.set_active_entry(new_active_entry);
            });
            cx.emit(Event::ActiveEntryChanged(new_active_entry));
        }
    }

    pub fn language_servers_running_disk_based_diagnostics<'a>(
        &'a self,
        cx: &'a AppContext,
    ) -> impl Iterator<Item = LanguageServerId> + 'a {
        self.lsp_store
            .read(cx)
            .language_servers_running_disk_based_diagnostics()
    }

    pub fn diagnostic_summary(&self, include_ignored: bool, cx: &AppContext) -> DiagnosticSummary {
        self.lsp_store
            .read(cx)
            .diagnostic_summary(include_ignored, cx)
    }

    pub fn diagnostic_summaries<'a>(
        &'a self,
        include_ignored: bool,
        cx: &'a AppContext,
    ) -> impl Iterator<Item = (ProjectPath, LanguageServerId, DiagnosticSummary)> + 'a {
        self.lsp_store
            .read(cx)
            .diagnostic_summaries(include_ignored, cx)
    }

    pub fn active_entry(&self) -> Option<ProjectEntryId> {
        self.active_entry
    }

    pub fn entry_for_path(&self, path: &ProjectPath, cx: &AppContext) -> Option<Entry> {
        self.worktree_store.read(cx).entry_for_path(path, cx)
    }

    pub fn path_for_entry(&self, entry_id: ProjectEntryId, cx: &AppContext) -> Option<ProjectPath> {
        let worktree = self.worktree_for_entry(entry_id, cx)?;
        let worktree = worktree.read(cx);
        let worktree_id = worktree.id();
        let path = worktree.entry_for_id(entry_id)?.path.clone();
        Some(ProjectPath { worktree_id, path })
    }

    pub fn absolute_path(&self, project_path: &ProjectPath, cx: &AppContext) -> Option<PathBuf> {
        self.worktree_for_id(project_path.worktree_id, cx)?
            .read(cx)
            .absolutize(&project_path.path)
            .ok()
    }

    /// Attempts to find a `ProjectPath` corresponding to the given path. If the path
    /// is a *full path*, meaning it starts with the root name of a worktree, we'll locate
    /// it in that worktree. Otherwise, we'll attempt to find it as a relative path in
    /// the first visible worktree that has an entry for that relative path.
    ///
    /// We use this to resolve edit steps, when there's a chance an LLM may omit the workree
    /// root name from paths.
    ///
    /// # Arguments
    ///
    /// * `path` - A full path that starts with a worktree root name, or alternatively a
    ///            relative path within a visible worktree.
    /// * `cx` - A reference to the `AppContext`.
    ///
    /// # Returns
    ///
    /// Returns `Some(ProjectPath)` if a matching worktree is found, otherwise `None`.
    pub fn find_project_path(&self, path: &Path, cx: &AppContext) -> Option<ProjectPath> {
        let worktree_store = self.worktree_store.read(cx);

        for worktree in worktree_store.visible_worktrees(cx) {
            let worktree_root_name = worktree.read(cx).root_name();
            if let Ok(relative_path) = path.strip_prefix(worktree_root_name) {
                return Some(ProjectPath {
                    worktree_id: worktree.read(cx).id(),
                    path: relative_path.into(),
                });
            }
        }

        for worktree in worktree_store.visible_worktrees(cx) {
            let worktree = worktree.read(cx);
            if let Some(entry) = worktree.entry_for_path(path) {
                return Some(ProjectPath {
                    worktree_id: worktree.id(),
                    path: entry.path.clone(),
                });
            }
        }

        None
    }

    pub fn project_path_for_absolute_path(
        &self,
        abs_path: &Path,
        cx: &AppContext,
    ) -> Option<ProjectPath> {
        self.find_local_worktree(abs_path, cx)
            .map(|(worktree, relative_path)| ProjectPath {
                worktree_id: worktree.read(cx).id(),
                path: relative_path.into(),
            })
    }

    pub fn find_local_worktree(
        &self,
        abs_path: &Path,
        cx: &AppContext,
    ) -> Option<(Model<Worktree>, PathBuf)> {
        let trees = self.worktrees(cx);

        for tree in trees {
            if let Some(relative_path) = abs_path.strip_prefix(tree.read(cx).abs_path()).ok() {
                return Some((tree.clone(), relative_path.into()));
            }
        }
        None
    }

    pub fn get_workspace_root(
        &self,
        project_path: &ProjectPath,
        cx: &AppContext,
    ) -> Option<PathBuf> {
        Some(
            self.worktree_for_id(project_path.worktree_id, cx)?
                .read(cx)
                .abs_path()
                .to_path_buf(),
        )
    }

    pub fn get_first_worktree_root_repo(&self, cx: &AppContext) -> Option<Arc<dyn GitRepository>> {
        let worktree = self.visible_worktrees(cx).next()?.read(cx).as_local()?;
        let root_entry = worktree.root_git_entry()?;
        worktree.get_local_repo(&root_entry)?.repo().clone().into()
    }

    pub fn branches(
        &self,
        project_path: ProjectPath,
        cx: &AppContext,
    ) -> Task<Result<Vec<Branch>>> {
        self.worktree_store().read(cx).branches(project_path, cx)
    }

    pub fn update_or_create_branch(
        &self,
        repository: ProjectPath,
        new_branch: String,
        cx: &AppContext,
    ) -> Task<Result<()>> {
        self.worktree_store()
            .read(cx)
            .update_or_create_branch(repository, new_branch, cx)
    }

    pub fn blame_buffer(
        &self,
        buffer: &Model<Buffer>,
        version: Option<clock::Global>,
        cx: &AppContext,
    ) -> Task<Result<Option<Blame>>> {
        self.buffer_store.read(cx).blame_buffer(buffer, version, cx)
    }

    pub fn get_permalink_to_line(
        &self,
        buffer: &Model<Buffer>,
        selection: Range<u32>,
        cx: &AppContext,
    ) -> Task<Result<url::Url>> {
        self.buffer_store
            .read(cx)
            .get_permalink_to_line(buffer, selection, cx)
    }

    // RPC message handlers

    async fn handle_unshare_project(
        this: Model<Self>,
        _: TypedEnvelope<proto::UnshareProject>,
        mut cx: AsyncAppContext,
    ) -> Result<()> {
        this.update(&mut cx, |this, cx| {
            if this.is_local() || this.is_via_ssh() {
                this.unshare(cx)?;
            } else {
                this.disconnected_from_host(cx);
            }
            Ok(())
        })?
    }

    async fn handle_add_collaborator(
        this: Model<Self>,
        mut envelope: TypedEnvelope<proto::AddProjectCollaborator>,
        mut cx: AsyncAppContext,
    ) -> Result<()> {
        let collaborator = envelope
            .payload
            .collaborator
            .take()
            .ok_or_else(|| anyhow!("empty collaborator"))?;

        let collaborator = Collaborator::from_proto(collaborator)?;
        this.update(&mut cx, |this, cx| {
            this.buffer_store.update(cx, |buffer_store, _| {
                buffer_store.forget_shared_buffers_for(&collaborator.peer_id);
            });
            cx.emit(Event::CollaboratorJoined(collaborator.peer_id));
            this.collaborators
                .insert(collaborator.peer_id, collaborator);
            cx.notify();
        })?;

        Ok(())
    }

    async fn handle_update_project_collaborator(
        this: Model<Self>,
        envelope: TypedEnvelope<proto::UpdateProjectCollaborator>,
        mut cx: AsyncAppContext,
    ) -> Result<()> {
        let old_peer_id = envelope
            .payload
            .old_peer_id
            .ok_or_else(|| anyhow!("missing old peer id"))?;
        let new_peer_id = envelope
            .payload
            .new_peer_id
            .ok_or_else(|| anyhow!("missing new peer id"))?;
        this.update(&mut cx, |this, cx| {
            let collaborator = this
                .collaborators
                .remove(&old_peer_id)
                .ok_or_else(|| anyhow!("received UpdateProjectCollaborator for unknown peer"))?;
            let is_host = collaborator.is_host;
            this.collaborators.insert(new_peer_id, collaborator);

            log::info!("peer {} became {}", old_peer_id, new_peer_id,);
            this.buffer_store.update(cx, |buffer_store, _| {
                buffer_store.update_peer_id(&old_peer_id, new_peer_id)
            });

            if is_host {
                this.buffer_store
                    .update(cx, |buffer_store, _| buffer_store.discard_incomplete());
                this.enqueue_buffer_ordered_message(BufferOrderedMessage::Resync)
                    .unwrap();
                cx.emit(Event::HostReshared);
            }

            cx.emit(Event::CollaboratorUpdated {
                old_peer_id,
                new_peer_id,
            });
            cx.notify();
            Ok(())
        })?
    }

    async fn handle_remove_collaborator(
        this: Model<Self>,
        envelope: TypedEnvelope<proto::RemoveProjectCollaborator>,
        mut cx: AsyncAppContext,
    ) -> Result<()> {
        this.update(&mut cx, |this, cx| {
            let peer_id = envelope
                .payload
                .peer_id
                .ok_or_else(|| anyhow!("invalid peer id"))?;
            let replica_id = this
                .collaborators
                .remove(&peer_id)
                .ok_or_else(|| anyhow!("unknown peer {:?}", peer_id))?
                .replica_id;
            this.buffer_store.update(cx, |buffer_store, cx| {
                buffer_store.forget_shared_buffers_for(&peer_id);
                for buffer in buffer_store.buffers() {
                    buffer.update(cx, |buffer, cx| buffer.remove_peer(replica_id, cx));
                }
            });

            cx.emit(Event::CollaboratorLeft(peer_id));
            cx.notify();
            Ok(())
        })?
    }

    async fn handle_update_project(
        this: Model<Self>,
        envelope: TypedEnvelope<proto::UpdateProject>,
        mut cx: AsyncAppContext,
    ) -> Result<()> {
        this.update(&mut cx, |this, cx| {
            // Don't handle messages that were sent before the response to us joining the project
            if envelope.message_id > this.join_project_response_message_id {
                this.set_worktrees_from_proto(envelope.payload.worktrees, cx)?;
            }
            Ok(())
        })?
    }

    async fn handle_toast(
        this: Model<Self>,
        envelope: TypedEnvelope<proto::Toast>,
        mut cx: AsyncAppContext,
    ) -> Result<()> {
        this.update(&mut cx, |_, cx| {
            cx.emit(Event::Toast {
                notification_id: envelope.payload.notification_id.into(),
                message: envelope.payload.message,
            });
            Ok(())
        })?
    }

    async fn handle_language_server_prompt_request(
        this: Model<Self>,
        envelope: TypedEnvelope<proto::LanguageServerPromptRequest>,
        mut cx: AsyncAppContext,
    ) -> Result<proto::LanguageServerPromptResponse> {
        let (tx, mut rx) = smol::channel::bounded(1);
        let actions: Vec<_> = envelope
            .payload
            .actions
            .into_iter()
            .map(|action| MessageActionItem {
                title: action,
                properties: Default::default(),
            })
            .collect();
        this.update(&mut cx, |_, cx| {
            cx.emit(Event::LanguageServerPrompt(LanguageServerPromptRequest {
                level: proto_to_prompt(envelope.payload.level.context("Invalid prompt level")?),
                message: envelope.payload.message,
                actions: actions.clone(),
                lsp_name: envelope.payload.lsp_name,
                response_channel: tx,
            }));

            anyhow::Ok(())
        })??;

        // We drop `this` to avoid holding a reference in this future for too
        // long.
        // If we keep the reference, we might not drop the `Project` early
        // enough when closing a window and it will only get releases on the
        // next `flush_effects()` call.
        drop(this);

        let mut rx = pin!(rx);
        let answer = rx.next().await;

        Ok(LanguageServerPromptResponse {
            action_response: answer.and_then(|answer| {
                actions
                    .iter()
                    .position(|action| *action == answer)
                    .map(|index| index as u64)
            }),
        })
    }

    async fn handle_hide_toast(
        this: Model<Self>,
        envelope: TypedEnvelope<proto::HideToast>,
        mut cx: AsyncAppContext,
    ) -> Result<()> {
        this.update(&mut cx, |_, cx| {
            cx.emit(Event::HideToast {
                notification_id: envelope.payload.notification_id.into(),
            });
            Ok(())
        })?
    }

    // Collab sends UpdateWorktree protos as messages
    async fn handle_update_worktree(
        this: Model<Self>,
        envelope: TypedEnvelope<proto::UpdateWorktree>,
        mut cx: AsyncAppContext,
    ) -> Result<()> {
        this.update(&mut cx, |this, cx| {
            let worktree_id = WorktreeId::from_proto(envelope.payload.worktree_id);
            if let Some(worktree) = this.worktree_for_id(worktree_id, cx) {
                worktree.update(cx, |worktree, _| {
                    let worktree = worktree.as_remote_mut().unwrap();
                    worktree.update_from_remote(envelope.payload);
                });
            }
            Ok(())
        })?
    }

    async fn handle_update_buffer_from_ssh(
        this: Model<Self>,
        envelope: TypedEnvelope<proto::UpdateBuffer>,
        cx: AsyncAppContext,
    ) -> Result<proto::Ack> {
        let buffer_store = this.read_with(&cx, |this, cx| {
            if let Some(remote_id) = this.remote_id() {
                let mut payload = envelope.payload.clone();
                payload.project_id = remote_id;
                cx.background_executor()
                    .spawn(this.client.request(payload))
                    .detach_and_log_err(cx);
            }
            this.buffer_store.clone()
        })?;
        BufferStore::handle_update_buffer(buffer_store, envelope, cx).await
    }

    async fn handle_update_buffer(
        this: Model<Self>,
        envelope: TypedEnvelope<proto::UpdateBuffer>,
        cx: AsyncAppContext,
    ) -> Result<proto::Ack> {
        let buffer_store = this.read_with(&cx, |this, cx| {
            if let Some(ssh) = &this.ssh_client {
                let mut payload = envelope.payload.clone();
                payload.project_id = SSH_PROJECT_ID;
                cx.background_executor()
                    .spawn(ssh.read(cx).proto_client().request(payload))
                    .detach_and_log_err(cx);
            }
            this.buffer_store.clone()
        })?;
        BufferStore::handle_update_buffer(buffer_store, envelope, cx).await
    }

    fn retain_remotely_created_models(
        &mut self,
        cx: &mut ModelContext<Self>,
    ) -> RemotelyCreatedModelGuard {
        {
            let mut remotely_create_models = self.remotely_created_models.lock();
            if remotely_create_models.retain_count == 0 {
                remotely_create_models.buffers = self.buffer_store.read(cx).buffers().collect();
                remotely_create_models.worktrees =
                    self.worktree_store.read(cx).worktrees().collect();
            }
            remotely_create_models.retain_count += 1;
        }
        RemotelyCreatedModelGuard {
            remote_models: Arc::downgrade(&self.remotely_created_models),
        }
    }

    async fn handle_create_buffer_for_peer(
        this: Model<Self>,
        envelope: TypedEnvelope<proto::CreateBufferForPeer>,
        mut cx: AsyncAppContext,
    ) -> Result<()> {
        this.update(&mut cx, |this, cx| {
            this.buffer_store.update(cx, |buffer_store, cx| {
                buffer_store.handle_create_buffer_for_peer(
                    envelope,
                    this.replica_id(),
                    this.capability(),
                    cx,
                )
            })
        })?
    }

    async fn handle_synchronize_buffers(
        this: Model<Self>,
        envelope: TypedEnvelope<proto::SynchronizeBuffers>,
        mut cx: AsyncAppContext,
    ) -> Result<proto::SynchronizeBuffersResponse> {
        let response = this.update(&mut cx, |this, cx| {
            let client = this.client.clone();
            this.buffer_store.update(cx, |this, cx| {
                this.handle_synchronize_buffers(envelope, cx, client)
            })
        })??;

        Ok(response)
    }

    async fn handle_search_candidate_buffers(
        this: Model<Self>,
        envelope: TypedEnvelope<proto::FindSearchCandidates>,
        mut cx: AsyncAppContext,
    ) -> Result<proto::FindSearchCandidatesResponse> {
        let peer_id = envelope.original_sender_id()?;
        let message = envelope.payload;
        let query = SearchQuery::from_proto(
            message
                .query
                .ok_or_else(|| anyhow!("missing query field"))?,
        )?;
        let results = this.update(&mut cx, |this, cx| {
            this.find_search_candidate_buffers(&query, message.limit as _, cx)
        })?;

        let mut response = proto::FindSearchCandidatesResponse {
            buffer_ids: Vec::new(),
        };

        while let Ok(buffer) = results.recv().await {
            this.update(&mut cx, |this, cx| {
                let buffer_id = this.create_buffer_for_peer(&buffer, peer_id, cx);
                response.buffer_ids.push(buffer_id.to_proto());
            })?;
        }

        Ok(response)
    }

    async fn handle_open_buffer_by_id(
        this: Model<Self>,
        envelope: TypedEnvelope<proto::OpenBufferById>,
        mut cx: AsyncAppContext,
    ) -> Result<proto::OpenBufferResponse> {
        let peer_id = envelope.original_sender_id()?;
        let buffer_id = BufferId::new(envelope.payload.id)?;
        let buffer = this
            .update(&mut cx, |this, cx| this.open_buffer_by_id(buffer_id, cx))?
            .await?;
        Project::respond_to_open_buffer_request(this, buffer, peer_id, &mut cx)
    }

    async fn handle_open_buffer_by_path(
        this: Model<Self>,
        envelope: TypedEnvelope<proto::OpenBufferByPath>,
        mut cx: AsyncAppContext,
    ) -> Result<proto::OpenBufferResponse> {
        let peer_id = envelope.original_sender_id()?;
        let worktree_id = WorktreeId::from_proto(envelope.payload.worktree_id);
        let open_buffer = this.update(&mut cx, |this, cx| {
            this.open_buffer(
                ProjectPath {
                    worktree_id,
                    path: PathBuf::from(envelope.payload.path).into(),
                },
                cx,
            )
        })?;

        let buffer = open_buffer.await?;
        Project::respond_to_open_buffer_request(this, buffer, peer_id, &mut cx)
    }

    async fn handle_open_new_buffer(
        this: Model<Self>,
        envelope: TypedEnvelope<proto::OpenNewBuffer>,
        mut cx: AsyncAppContext,
    ) -> Result<proto::OpenBufferResponse> {
        let buffer = this
            .update(&mut cx, |this, cx| this.create_buffer(cx))?
            .await?;
        let peer_id = envelope.original_sender_id()?;

        Project::respond_to_open_buffer_request(this, buffer, peer_id, &mut cx)
    }

    fn respond_to_open_buffer_request(
        this: Model<Self>,
        buffer: Model<Buffer>,
        peer_id: proto::PeerId,
        cx: &mut AsyncAppContext,
    ) -> Result<proto::OpenBufferResponse> {
        this.update(cx, |this, cx| {
            let is_private = buffer
                .read(cx)
                .file()
                .map(|f| f.is_private())
                .unwrap_or_default();
            if is_private {
                Err(anyhow!(ErrorCode::UnsharedItem))
            } else {
                Ok(proto::OpenBufferResponse {
                    buffer_id: this.create_buffer_for_peer(&buffer, peer_id, cx).into(),
                })
            }
        })?
    }

    fn create_buffer_for_peer(
        &mut self,
        buffer: &Model<Buffer>,
        peer_id: proto::PeerId,
        cx: &mut AppContext,
    ) -> BufferId {
        self.buffer_store
            .update(cx, |buffer_store, cx| {
                buffer_store.create_buffer_for_peer(buffer, peer_id, cx)
            })
            .detach_and_log_err(cx);
        buffer.read(cx).remote_id()
    }

    fn wait_for_remote_buffer(
        &mut self,
        id: BufferId,
        cx: &mut ModelContext<Self>,
    ) -> Task<Result<Model<Buffer>>> {
        self.buffer_store.update(cx, |buffer_store, cx| {
            buffer_store.wait_for_remote_buffer(id, cx)
        })
    }

    fn synchronize_remote_buffers(&mut self, cx: &mut ModelContext<Self>) -> Task<Result<()>> {
        let project_id = match self.client_state {
            ProjectClientState::Remote {
                sharing_has_stopped,
                remote_id,
                ..
            } => {
                if sharing_has_stopped {
                    return Task::ready(Err(anyhow!(
                        "can't synchronize remote buffers on a readonly project"
                    )));
                } else {
                    remote_id
                }
            }
            ProjectClientState::Shared { .. } | ProjectClientState::Local => {
                return Task::ready(Err(anyhow!(
                    "can't synchronize remote buffers on a local project"
                )))
            }
        };

        let client = self.client.clone();
        cx.spawn(move |this, mut cx| async move {
            let (buffers, incomplete_buffer_ids) = this.update(&mut cx, |this, cx| {
                this.buffer_store.read(cx).buffer_version_info(cx)
            })?;
            let response = client
                .request(proto::SynchronizeBuffers {
                    project_id,
                    buffers,
                })
                .await?;

            let send_updates_for_buffers = this.update(&mut cx, |this, cx| {
                response
                    .buffers
                    .into_iter()
                    .map(|buffer| {
                        let client = client.clone();
                        let buffer_id = match BufferId::new(buffer.id) {
                            Ok(id) => id,
                            Err(e) => {
                                return Task::ready(Err(e));
                            }
                        };
                        let remote_version = language::proto::deserialize_version(&buffer.version);
                        if let Some(buffer) = this.buffer_for_id(buffer_id, cx) {
                            let operations =
                                buffer.read(cx).serialize_ops(Some(remote_version), cx);
                            cx.background_executor().spawn(async move {
                                let operations = operations.await;
                                for chunk in split_operations(operations) {
                                    client
                                        .request(proto::UpdateBuffer {
                                            project_id,
                                            buffer_id: buffer_id.into(),
                                            operations: chunk,
                                        })
                                        .await?;
                                }
                                anyhow::Ok(())
                            })
                        } else {
                            Task::ready(Ok(()))
                        }
                    })
                    .collect::<Vec<_>>()
            })?;

            // Any incomplete buffers have open requests waiting. Request that the host sends
            // creates these buffers for us again to unblock any waiting futures.
            for id in incomplete_buffer_ids {
                cx.background_executor()
                    .spawn(client.request(proto::OpenBufferById {
                        project_id,
                        id: id.into(),
                    }))
                    .detach();
            }

            futures::future::join_all(send_updates_for_buffers)
                .await
                .into_iter()
                .collect()
        })
    }

    pub fn worktree_metadata_protos(&self, cx: &AppContext) -> Vec<proto::WorktreeMetadata> {
        self.worktree_store.read(cx).worktree_metadata_protos(cx)
    }

    /// Iterator of all open buffers that have unsaved changes
    pub fn dirty_buffers<'a>(
        &'a self,
        cx: &'a AppContext,
    ) -> impl Iterator<Item = ProjectPath> + 'a {
        self.buffer_store.read(cx).buffers().filter_map(|buf| {
            let buf = buf.read(cx);
            if buf.is_dirty() {
                buf.project_path(cx)
            } else {
                None
            }
        })
    }

    fn set_worktrees_from_proto(
        &mut self,
        worktrees: Vec<proto::WorktreeMetadata>,
        cx: &mut ModelContext<Project>,
    ) -> Result<()> {
        cx.notify();
        self.worktree_store.update(cx, |worktree_store, cx| {
            worktree_store.set_worktrees_from_proto(worktrees, self.replica_id(), cx)
        })
    }

    fn set_collaborators_from_proto(
        &mut self,
        messages: Vec<proto::Collaborator>,
        cx: &mut ModelContext<Self>,
    ) -> Result<()> {
        let mut collaborators = HashMap::default();
        for message in messages {
            let collaborator = Collaborator::from_proto(message)?;
            collaborators.insert(collaborator.peer_id, collaborator);
        }
        for old_peer_id in self.collaborators.keys() {
            if !collaborators.contains_key(old_peer_id) {
                cx.emit(Event::CollaboratorLeft(*old_peer_id));
            }
        }
        self.collaborators = collaborators;
        Ok(())
    }

    pub fn supplementary_language_servers<'a>(
        &'a self,
        cx: &'a AppContext,
    ) -> impl 'a + Iterator<Item = (LanguageServerId, LanguageServerName)> {
        self.lsp_store.read(cx).supplementary_language_servers()
    }

    pub fn language_servers_for_local_buffer<'a>(
        &'a self,
        buffer: &'a Buffer,
        cx: &'a AppContext,
    ) -> impl Iterator<Item = (&'a Arc<CachedLspAdapter>, &'a Arc<LanguageServer>)> {
        self.lsp_store
            .read(cx)
            .language_servers_for_local_buffer(buffer, cx)
    }

    pub fn buffer_store(&self) -> &Model<BufferStore> {
        &self.buffer_store
    }

    pub fn git_state(&self) -> Option<&Model<GitState>> {
        self.git_state.as_ref()
    }
}

fn deserialize_code_actions(code_actions: &HashMap<String, bool>) -> Vec<lsp::CodeActionKind> {
    code_actions
        .iter()
        .flat_map(|(kind, enabled)| {
            if *enabled {
                Some(kind.clone().into())
            } else {
                None
            }
        })
        .collect()
}

pub struct PathMatchCandidateSet {
    pub snapshot: Snapshot,
    pub include_ignored: bool,
    pub include_root_name: bool,
    pub candidates: Candidates,
}

pub enum Candidates {
    /// Only consider directories.
    Directories,
    /// Only consider files.
    Files,
    /// Consider directories and files.
    Entries,
}

impl<'a> fuzzy::PathMatchCandidateSet<'a> for PathMatchCandidateSet {
    type Candidates = PathMatchCandidateSetIter<'a>;

    fn id(&self) -> usize {
        self.snapshot.id().to_usize()
    }

    fn len(&self) -> usize {
        match self.candidates {
            Candidates::Files => {
                if self.include_ignored {
                    self.snapshot.file_count()
                } else {
                    self.snapshot.visible_file_count()
                }
            }

            Candidates::Directories => {
                if self.include_ignored {
                    self.snapshot.dir_count()
                } else {
                    self.snapshot.visible_dir_count()
                }
            }

            Candidates::Entries => {
                if self.include_ignored {
                    self.snapshot.entry_count()
                } else {
                    self.snapshot.visible_entry_count()
                }
            }
        }
    }

    fn prefix(&self) -> Arc<str> {
        if self.snapshot.root_entry().map_or(false, |e| e.is_file()) {
            self.snapshot.root_name().into()
        } else if self.include_root_name {
            format!("{}{}", self.snapshot.root_name(), std::path::MAIN_SEPARATOR).into()
        } else {
            Arc::default()
        }
    }

    fn candidates(&'a self, start: usize) -> Self::Candidates {
        PathMatchCandidateSetIter {
            traversal: match self.candidates {
                Candidates::Directories => self.snapshot.directories(self.include_ignored, start),
                Candidates::Files => self.snapshot.files(self.include_ignored, start),
                Candidates::Entries => self.snapshot.entries(self.include_ignored, start),
            },
        }
    }
}

pub struct PathMatchCandidateSetIter<'a> {
    traversal: Traversal<'a>,
}

impl<'a> Iterator for PathMatchCandidateSetIter<'a> {
    type Item = fuzzy::PathMatchCandidate<'a>;

    fn next(&mut self) -> Option<Self::Item> {
        self.traversal
            .next()
            .map(|entry| fuzzy::PathMatchCandidate {
                is_dir: entry.kind.is_dir(),
                path: &entry.path,
                char_bag: entry.char_bag,
            })
    }
}

impl EventEmitter<Event> for Project {}

impl<'a> From<&'a ProjectPath> for SettingsLocation<'a> {
    fn from(val: &'a ProjectPath) -> Self {
        SettingsLocation {
            worktree_id: val.worktree_id,
            path: val.path.as_ref(),
        }
    }
}

impl<P: AsRef<Path>> From<(WorktreeId, P)> for ProjectPath {
    fn from((worktree_id, path): (WorktreeId, P)) -> Self {
        Self {
            worktree_id,
            path: path.as_ref().into(),
        }
    }
}

pub fn relativize_path(base: &Path, path: &Path) -> PathBuf {
    let mut path_components = path.components();
    let mut base_components = base.components();
    let mut components: Vec<Component> = Vec::new();
    loop {
        match (path_components.next(), base_components.next()) {
            (None, None) => break,
            (Some(a), None) => {
                components.push(a);
                components.extend(path_components.by_ref());
                break;
            }
            (None, _) => components.push(Component::ParentDir),
            (Some(a), Some(b)) if components.is_empty() && a == b => (),
            (Some(a), Some(Component::CurDir)) => components.push(a),
            (Some(a), Some(_)) => {
                components.push(Component::ParentDir);
                for _ in base_components {
                    components.push(Component::ParentDir);
                }
                components.push(a);
                components.extend(path_components.by_ref());
                break;
            }
        }
    }
    components.iter().map(|c| c.as_os_str()).collect()
}

fn resolve_path(base: &Path, path: &Path) -> PathBuf {
    let mut result = base.to_path_buf();
    for component in path.components() {
        match component {
            Component::ParentDir => {
                result.pop();
            }
            Component::CurDir => (),
            _ => result.push(component),
        }
    }
    result
}

/// ResolvedPath is a path that has been resolved to either a ProjectPath
/// or an AbsPath and that *exists*.
#[derive(Debug, Clone)]
pub enum ResolvedPath {
    ProjectPath {
        project_path: ProjectPath,
        is_dir: bool,
    },
    AbsPath {
        path: PathBuf,
        is_dir: bool,
    },
}

impl ResolvedPath {
    pub fn abs_path(&self) -> Option<&Path> {
        match self {
            Self::AbsPath { path, .. } => Some(path.as_path()),
            _ => None,
        }
    }

    pub fn project_path(&self) -> Option<&ProjectPath> {
        match self {
            Self::ProjectPath { project_path, .. } => Some(&project_path),
            _ => None,
        }
    }

    pub fn is_file(&self) -> bool {
        !self.is_dir()
    }

    pub fn is_dir(&self) -> bool {
        match self {
            Self::ProjectPath { is_dir, .. } => *is_dir,
            Self::AbsPath { is_dir, .. } => *is_dir,
        }
    }
}

impl ProjectItem for Buffer {
    fn try_open(
        project: &Model<Project>,
        path: &ProjectPath,
        cx: &mut AppContext,
    ) -> Option<Task<Result<Model<Self>>>> {
        Some(project.update(cx, |project, cx| project.open_buffer(path.clone(), cx)))
    }

    fn entry_id(&self, cx: &AppContext) -> Option<ProjectEntryId> {
        File::from_dyn(self.file()).and_then(|file| file.project_entry_id(cx))
    }

    fn project_path(&self, cx: &AppContext) -> Option<ProjectPath> {
        File::from_dyn(self.file()).map(|file| ProjectPath {
            worktree_id: file.worktree_id(cx),
            path: file.path().clone(),
        })
    }

    fn is_dirty(&self) -> bool {
        self.is_dirty()
    }
}

impl Completion {
    /// A key that can be used to sort completions when displaying
    /// them to the user.
    pub fn sort_key(&self) -> (usize, &str) {
        let kind_key = match self.lsp_completion.kind {
            Some(lsp::CompletionItemKind::KEYWORD) => 0,
            Some(lsp::CompletionItemKind::VARIABLE) => 1,
            _ => 2,
        };
        (kind_key, &self.label.text[self.label.filter_range.clone()])
    }

    /// Whether this completion is a snippet.
    pub fn is_snippet(&self) -> bool {
        self.lsp_completion.insert_text_format == Some(lsp::InsertTextFormat::SNIPPET)
    }

    /// Returns the corresponding color for this completion.
    ///
    /// Will return `None` if this completion's kind is not [`CompletionItemKind::COLOR`].
    pub fn color(&self) -> Option<Hsla> {
        match self.lsp_completion.kind {
            Some(CompletionItemKind::COLOR) => color_extractor::extract_color(&self.lsp_completion),
            _ => None,
        }
    }
}

pub fn sort_worktree_entries(entries: &mut [impl AsRef<Entry>]) {
    entries.sort_by(|entry_a, entry_b| {
        let entry_a = entry_a.as_ref();
        let entry_b = entry_b.as_ref();
        compare_paths(
            (&entry_a.path, entry_a.is_file()),
            (&entry_b.path, entry_b.is_file()),
        )
    });
}

fn proto_to_prompt(level: proto::language_server_prompt_request::Level) -> gpui::PromptLevel {
    match level {
        proto::language_server_prompt_request::Level::Info(_) => gpui::PromptLevel::Info,
        proto::language_server_prompt_request::Level::Warning(_) => gpui::PromptLevel::Warning,
        proto::language_server_prompt_request::Level::Critical(_) => gpui::PromptLevel::Critical,
    }
}<|MERGE_RESOLUTION|>--- conflicted
+++ resolved
@@ -1123,11 +1123,8 @@
                     remote_id,
                     replica_id,
                 },
-<<<<<<< HEAD
                 dap_store: dap_store.clone(),
-=======
                 git_state: None,
->>>>>>> 1d5499be
                 buffers_needing_diff: Default::default(),
                 git_diff_debouncer: DebouncedDelay::new(),
                 terminals: Terminals {
