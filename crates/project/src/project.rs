pub mod buffer_store;
mod color_extractor;
pub mod connection_manager;
pub mod dap_store;
pub mod debounced_delay;
pub mod image_store;
pub mod lsp_command;
pub mod lsp_ext_command;
pub mod lsp_store;
pub mod prettier_store;
pub mod project_settings;
pub mod search;
mod task_inventory;
pub mod task_store;
pub mod terminals;
pub mod toolchain_store;
pub mod worktree_store;

#[cfg(test)]
mod project_tests;

mod direnv;
mod environment;
pub use environment::EnvironmentErrorMessage;
pub mod search_history;
mod yarn;

use anyhow::{anyhow, Context as _, Result};
use buffer_store::{BufferStore, BufferStoreEvent};
use client::{proto, Client, Collaborator, PendingEntitySubscription, TypedEnvelope, UserStore};
use clock::ReplicaId;

use dap::{
    client::{DebugAdapterClient, DebugAdapterClientId},
    debugger_settings::DebuggerSettings,
    messages::Message,
};

use collections::{BTreeSet, HashMap, HashSet};
use dap_store::{Breakpoint, BreakpointEditAction, DapStore, DapStoreEvent, SerializedBreakpoint};
use debounced_delay::DebouncedDelay;
pub use environment::ProjectEnvironment;
use futures::{
    channel::mpsc::{self, UnboundedReceiver},
    future::{join_all, try_join_all},
    StreamExt,
};
pub use image_store::{ImageItem, ImageStore};
use image_store::{ImageItemEvent, ImageStoreEvent};

use git::{blame::Blame, repository::GitRepository};
use gpui::{
    AnyModel, AppContext, AsyncAppContext, BorrowAppContext, Context as _, EventEmitter, Hsla,
    Model, ModelContext, SharedString, Task, WeakModel, WindowContext,
};
use itertools::Itertools;
use language::{
    language_settings::InlayHintKind, proto::split_operations, Buffer, BufferEvent,
    CachedLspAdapter, Capability, CodeLabel, DiagnosticEntry, Documentation, File as _, Language,
    LanguageName, LanguageRegistry, PointUtf16, ToOffset, ToPointUtf16, Toolchain, ToolchainList,
    Transaction, Unclipped,
};
use lsp::{
    CompletionContext, CompletionItemKind, DocumentHighlightKind, LanguageServer, LanguageServerId,
    LanguageServerName, MessageActionItem,
};
use lsp_command::*;
use node_runtime::NodeRuntime;
use parking_lot::{Mutex, RwLock};
pub use prettier_store::PrettierStore;
use project_settings::{ProjectSettings, SettingsObserver, SettingsObserverEvent};
use remote::{SshConnectionOptions, SshRemoteClient};
use rpc::{
    proto::{LanguageServerPromptResponse, SSH_PROJECT_ID},
    AnyProtoClient, ErrorCode,
};
use search::{SearchInputKind, SearchQuery, SearchResult};
use search_history::SearchHistory;
use settings::{InvalidSettingsError, Settings, SettingsLocation, SettingsStore};
use smol::channel::Receiver;
use snippet::Snippet;
use snippet_provider::SnippetProvider;
use std::{
    borrow::Cow,
    ops::Range,
    path::{Component, Path, PathBuf},
    str,
    sync::Arc,
    time::Duration,
};

use task_store::TaskStore;
use terminals::Terminals;
use text::{Anchor, BufferId};
<<<<<<< HEAD
use util::{maybe, paths::compare_paths, ResultExt as _};
=======
use toolchain_store::EmptyToolchainStore;
use util::{paths::compare_paths, ResultExt as _};
>>>>>>> 6ff69faf
use worktree::{CreatedEntry, Snapshot, Traversal};
use worktree_store::{WorktreeStore, WorktreeStoreEvent};

pub use fs::*;
pub use language::Location;
#[cfg(any(test, feature = "test-support"))]
pub use prettier::FORMAT_SUFFIX as TEST_PRETTIER_FORMAT_SUFFIX;
pub use task_inventory::{
    BasicContextProvider, ContextProviderWithTasks, Inventory, TaskSourceKind,
};
pub use worktree::{
    Entry, EntryKind, File, LocalWorktree, PathChange, ProjectEntryId, RepositoryEntry,
    UpdatedEntriesSet, UpdatedGitRepositoriesSet, Worktree, WorktreeId, WorktreeSettings,
    FS_WATCH_LATENCY,
};

pub use buffer_store::ProjectTransaction;
pub use lsp_store::{
    DiagnosticSummary, LanguageServerLogType, LanguageServerProgress, LanguageServerPromptRequest,
    LanguageServerStatus, LanguageServerToQuery, LspStore, LspStoreEvent,
    SERVER_PROGRESS_THROTTLE_TIMEOUT,
};
pub use toolchain_store::ToolchainStore;
const MAX_PROJECT_SEARCH_HISTORY_SIZE: usize = 500;
const MAX_SEARCH_RESULT_FILES: usize = 5_000;
const MAX_SEARCH_RESULT_RANGES: usize = 10_000;

pub trait Item {
    fn try_open(
        project: &Model<Project>,
        path: &ProjectPath,
        cx: &mut AppContext,
    ) -> Option<Task<Result<Model<Self>>>>
    where
        Self: Sized;
    fn entry_id(&self, cx: &AppContext) -> Option<ProjectEntryId>;
    fn project_path(&self, cx: &AppContext) -> Option<ProjectPath>;
}

#[derive(Clone)]
pub enum OpenedBufferEvent {
    Disconnected,
    Ok(BufferId),
    Err(BufferId, Arc<anyhow::Error>),
}

/// Semantics-aware entity that is relevant to one or more [`Worktree`] with the files.
/// `Project` is responsible for tasks, LSP and collab queries, synchronizing worktree states accordingly.
/// Maps [`Worktree`] entries with its own logic using [`ProjectEntryId`] and [`ProjectPath`] structs.
///
/// Can be either local (for the project opened on the same host) or remote.(for collab projects, browsed by multiple remote users).
pub struct Project {
    active_entry: Option<ProjectEntryId>,
    buffer_ordered_messages_tx: mpsc::UnboundedSender<BufferOrderedMessage>,
    languages: Arc<LanguageRegistry>,
    dap_store: Model<DapStore>,
    client: Arc<client::Client>,
    join_project_response_message_id: u32,
    task_store: Model<TaskStore>,
    user_store: Model<UserStore>,
    fs: Arc<dyn Fs>,
    ssh_client: Option<Model<SshRemoteClient>>,
    client_state: ProjectClientState,
    collaborators: HashMap<proto::PeerId, Collaborator>,
    client_subscriptions: Vec<client::Subscription>,
    worktree_store: Model<WorktreeStore>,
    buffer_store: Model<BufferStore>,
    image_store: Model<ImageStore>,
    lsp_store: Model<LspStore>,
    _subscriptions: Vec<gpui::Subscription>,
    buffers_needing_diff: HashSet<WeakModel<Buffer>>,
    git_diff_debouncer: DebouncedDelay<Self>,
    remotely_created_models: Arc<Mutex<RemotelyCreatedModels>>,
    terminals: Terminals,
    node: Option<NodeRuntime>,
    search_history: SearchHistory,
    search_included_history: SearchHistory,
    search_excluded_history: SearchHistory,
    snippets: Model<SnippetProvider>,
    environment: Model<ProjectEnvironment>,
    settings_observer: Model<SettingsObserver>,
    toolchain_store: Option<Model<ToolchainStore>>,
}

#[derive(Default)]
struct RemotelyCreatedModels {
    worktrees: Vec<Model<Worktree>>,
    buffers: Vec<Model<Buffer>>,
    retain_count: usize,
}

struct RemotelyCreatedModelGuard {
    remote_models: std::sync::Weak<Mutex<RemotelyCreatedModels>>,
}

impl Drop for RemotelyCreatedModelGuard {
    fn drop(&mut self) {
        if let Some(remote_models) = self.remote_models.upgrade() {
            let mut remote_models = remote_models.lock();
            assert!(
                remote_models.retain_count > 0,
                "RemotelyCreatedModelGuard dropped too many times"
            );
            remote_models.retain_count -= 1;
            if remote_models.retain_count == 0 {
                remote_models.buffers.clear();
                remote_models.worktrees.clear();
            }
        }
    }
}
/// Message ordered with respect to buffer operations
#[derive(Debug)]
enum BufferOrderedMessage {
    Operation {
        buffer_id: BufferId,
        operation: proto::Operation,
    },
    LanguageServerUpdate {
        language_server_id: LanguageServerId,
        message: proto::update_language_server::Variant,
    },
    Resync,
}

#[derive(Debug)]
enum ProjectClientState {
    /// Single-player mode.
    Local,
    /// Multi-player mode but still a local project.
    Shared { remote_id: u64 },
    /// Multi-player mode but working on a remote project.
    Remote {
        sharing_has_stopped: bool,
        capability: Capability,
        remote_id: u64,
        replica_id: ReplicaId,
    },
}

#[derive(Clone, Debug, PartialEq)]
pub enum Event {
    LanguageServerAdded(LanguageServerId, LanguageServerName, Option<WorktreeId>),
    LanguageServerRemoved(LanguageServerId),
    LanguageServerLog(LanguageServerId, LanguageServerLogType, String),
    Toast {
        notification_id: SharedString,
        message: String,
    },
    HideToast {
        notification_id: SharedString,
    },
    LanguageServerPrompt(LanguageServerPromptRequest),
    LanguageNotFound(Model<Buffer>),
    DebugClientStarted(DebugAdapterClientId),
    DebugClientStopped(DebugAdapterClientId),
    DebugClientEvent {
        client_id: DebugAdapterClientId,
        message: Message,
    },
    DebugClientLog(DebugAdapterClientId, String),
    ActiveEntryChanged(Option<ProjectEntryId>),
    ActivateProjectPanel,
    WorktreeAdded,
    WorktreeOrderChanged,
    WorktreeRemoved(WorktreeId),
    WorktreeUpdatedEntries(WorktreeId, UpdatedEntriesSet),
    WorktreeUpdatedGitRepositories,
    DiskBasedDiagnosticsStarted {
        language_server_id: LanguageServerId,
    },
    DiskBasedDiagnosticsFinished {
        language_server_id: LanguageServerId,
    },
    DiagnosticsUpdated {
        path: ProjectPath,
        language_server_id: LanguageServerId,
    },
    RemoteIdChanged(Option<u64>),
    DisconnectedFromHost,
    DisconnectedFromSshRemote,
    Closed,
    DeletedEntry(ProjectEntryId),
    CollaboratorUpdated {
        old_peer_id: proto::PeerId,
        new_peer_id: proto::PeerId,
    },
    CollaboratorJoined(proto::PeerId),
    CollaboratorLeft(proto::PeerId),
    HostReshared,
    Reshared,
    Rejoined,
    RefreshInlayHints,
    RevealInProjectPanel(ProjectEntryId),
    SnippetEdit(BufferId, Vec<(lsp::Range, Snippet)>),
}

pub enum DebugAdapterClientState {
    Starting(Task<Option<Arc<DebugAdapterClient>>>),
    Running(Arc<DebugAdapterClient>),
}

#[derive(Clone, Debug, Eq, PartialEq, Hash, PartialOrd, Ord)]
pub struct ProjectPath {
    pub worktree_id: WorktreeId,
    pub path: Arc<Path>,
}

impl ProjectPath {
    pub fn from_proto(p: proto::ProjectPath) -> Self {
        Self {
            worktree_id: WorktreeId::from_proto(p.worktree_id),
            path: Arc::from(PathBuf::from(p.path)),
        }
    }

    pub fn to_proto(&self) -> proto::ProjectPath {
        proto::ProjectPath {
            worktree_id: self.worktree_id.to_proto(),
            path: self.path.to_string_lossy().to_string(),
        }
    }

    pub fn root_path(worktree_id: WorktreeId) -> Self {
        Self {
            worktree_id,
            path: Path::new("").into(),
        }
    }
}

#[derive(Debug, Clone, PartialEq, Eq)]
pub struct InlayHint {
    pub position: language::Anchor,
    pub label: InlayHintLabel,
    pub kind: Option<InlayHintKind>,
    pub padding_left: bool,
    pub padding_right: bool,
    pub tooltip: Option<InlayHintTooltip>,
    pub resolve_state: ResolveState,
}

/// The user's intent behind a given completion confirmation
#[derive(PartialEq, Eq, Hash, Debug, Clone, Copy)]
pub enum CompletionIntent {
    /// The user intends to 'commit' this result, if possible
    /// completion confirmations should run side effects
    Complete,
    /// The user intends to continue 'composing' this completion
    /// completion confirmations should not run side effects and
    /// let the user continue composing their action
    Compose,
}

impl CompletionIntent {
    pub fn is_complete(&self) -> bool {
        self == &Self::Complete
    }

    pub fn is_compose(&self) -> bool {
        self == &Self::Compose
    }
}

/// A completion provided by a language server
#[derive(Clone)]
pub struct Completion {
    /// The range of the buffer that will be replaced.
    pub old_range: Range<Anchor>,
    /// The new text that will be inserted.
    pub new_text: String,
    /// A label for this completion that is shown in the menu.
    pub label: CodeLabel,
    /// The id of the language server that produced this completion.
    pub server_id: LanguageServerId,
    /// The documentation for this completion.
    pub documentation: Option<Documentation>,
    /// The raw completion provided by the language server.
    pub lsp_completion: lsp::CompletionItem,
    /// An optional callback to invoke when this completion is confirmed.
    /// Returns, whether new completions should be retriggered after the current one.
    /// If `true` is returned, the editor will show a new completion menu after this completion is confirmed.
    /// if no confirmation is provided or `false` is returned, the completion will be committed.
    pub confirm: Option<Arc<dyn Send + Sync + Fn(CompletionIntent, &mut WindowContext) -> bool>>,
}

impl std::fmt::Debug for Completion {
    fn fmt(&self, f: &mut std::fmt::Formatter<'_>) -> std::fmt::Result {
        f.debug_struct("Completion")
            .field("old_range", &self.old_range)
            .field("new_text", &self.new_text)
            .field("label", &self.label)
            .field("server_id", &self.server_id)
            .field("documentation", &self.documentation)
            .field("lsp_completion", &self.lsp_completion)
            .finish()
    }
}

/// A completion provided by a language server
#[derive(Clone, Debug)]
pub(crate) struct CoreCompletion {
    old_range: Range<Anchor>,
    new_text: String,
    server_id: LanguageServerId,
    lsp_completion: lsp::CompletionItem,
}

/// A code action provided by a language server.
#[derive(Clone, Debug)]
pub struct CodeAction {
    /// The id of the language server that produced this code action.
    pub server_id: LanguageServerId,
    /// The range of the buffer where this code action is applicable.
    pub range: Range<Anchor>,
    /// The raw code action provided by the language server.
    pub lsp_action: lsp::CodeAction,
}

#[derive(Debug, Clone, PartialEq, Eq)]
pub enum ResolveState {
    Resolved,
    CanResolve(LanguageServerId, Option<lsp::LSPAny>),
    Resolving,
}

impl InlayHint {
    pub fn text(&self) -> String {
        match &self.label {
            InlayHintLabel::String(s) => s.to_owned(),
            InlayHintLabel::LabelParts(parts) => parts.iter().map(|part| &part.value).join(""),
        }
    }
}

#[derive(Debug, Clone, PartialEq, Eq)]
pub enum InlayHintLabel {
    String(String),
    LabelParts(Vec<InlayHintLabelPart>),
}

#[derive(Debug, Clone, PartialEq, Eq)]
pub struct InlayHintLabelPart {
    pub value: String,
    pub tooltip: Option<InlayHintLabelPartTooltip>,
    pub location: Option<(LanguageServerId, lsp::Location)>,
}

#[derive(Debug, Clone, PartialEq, Eq)]
pub enum InlayHintTooltip {
    String(String),
    MarkupContent(MarkupContent),
}

#[derive(Debug, Clone, PartialEq, Eq)]
pub enum InlayHintLabelPartTooltip {
    String(String),
    MarkupContent(MarkupContent),
}

#[derive(Debug, Clone, PartialEq, Eq)]
pub struct MarkupContent {
    pub kind: HoverBlockKind,
    pub value: String,
}

#[derive(Debug, Clone)]
pub struct LocationLink {
    pub origin: Option<Location>,
    pub target: Location,
}

#[derive(Debug)]
pub struct DocumentHighlight {
    pub range: Range<language::Anchor>,
    pub kind: DocumentHighlightKind,
}

#[derive(Clone, Debug)]
pub struct Symbol {
    pub language_server_name: LanguageServerName,
    pub source_worktree_id: WorktreeId,
    pub path: ProjectPath,
    pub label: CodeLabel,
    pub name: String,
    pub kind: lsp::SymbolKind,
    pub range: Range<Unclipped<PointUtf16>>,
    pub signature: [u8; 32],
}

#[derive(Clone, Debug, PartialEq)]
pub struct HoverBlock {
    pub text: String,
    pub kind: HoverBlockKind,
}

#[derive(Clone, Debug, PartialEq, Eq)]
pub enum HoverBlockKind {
    PlainText,
    Markdown,
    Code { language: String },
}

#[derive(Debug, Clone)]
pub struct Hover {
    pub contents: Vec<HoverBlock>,
    pub range: Option<Range<language::Anchor>>,
    pub language: Option<Arc<Language>>,
}

impl Hover {
    pub fn is_empty(&self) -> bool {
        self.contents.iter().all(|block| block.text.is_empty())
    }
}

enum EntitySubscription {
    Project(PendingEntitySubscription<Project>),
    BufferStore(PendingEntitySubscription<BufferStore>),
    WorktreeStore(PendingEntitySubscription<WorktreeStore>),
    LspStore(PendingEntitySubscription<LspStore>),
    SettingsObserver(PendingEntitySubscription<SettingsObserver>),
}

#[derive(Clone)]
pub enum DirectoryLister {
    Project(Model<Project>),
    Local(Arc<dyn Fs>),
}

impl DirectoryLister {
    pub fn is_local(&self, cx: &AppContext) -> bool {
        match self {
            DirectoryLister::Local(_) => true,
            DirectoryLister::Project(project) => project.read(cx).is_local(),
        }
    }

    pub fn resolve_tilde<'a>(&self, path: &'a String, cx: &AppContext) -> Cow<'a, str> {
        if self.is_local(cx) {
            shellexpand::tilde(path)
        } else {
            Cow::from(path)
        }
    }

    pub fn default_query(&self, cx: &mut AppContext) -> String {
        if let DirectoryLister::Project(project) = self {
            if let Some(worktree) = project.read(cx).visible_worktrees(cx).next() {
                return worktree.read(cx).abs_path().to_string_lossy().to_string();
            }
        };
        "~/".to_string()
    }

    pub fn list_directory(&self, path: String, cx: &mut AppContext) -> Task<Result<Vec<PathBuf>>> {
        match self {
            DirectoryLister::Project(project) => {
                project.update(cx, |project, cx| project.list_directory(path, cx))
            }
            DirectoryLister::Local(fs) => {
                let fs = fs.clone();
                cx.background_executor().spawn(async move {
                    let mut results = vec![];
                    let expanded = shellexpand::tilde(&path);
                    let query = Path::new(expanded.as_ref());
                    let mut response = fs.read_dir(query).await?;
                    while let Some(path) = response.next().await {
                        if let Some(file_name) = path?.file_name() {
                            results.push(PathBuf::from(file_name.to_os_string()));
                        }
                    }
                    Ok(results)
                })
            }
        }
    }
}

#[cfg(any(test, feature = "test-support"))]
pub const DEFAULT_COMPLETION_CONTEXT: CompletionContext = CompletionContext {
    trigger_kind: lsp::CompletionTriggerKind::INVOKED,
    trigger_character: None,
};

impl Project {
    pub fn init_settings(cx: &mut AppContext) {
        WorktreeSettings::register(cx);
        ProjectSettings::register(cx);
    }

    pub fn init(client: &Arc<Client>, cx: &mut AppContext) {
        connection_manager::init(client.clone(), cx);
        Self::init_settings(cx);

        let client: AnyProtoClient = client.clone().into();
        client.add_model_message_handler(Self::handle_add_collaborator);
        client.add_model_message_handler(Self::handle_update_project_collaborator);
        client.add_model_message_handler(Self::handle_remove_collaborator);
        client.add_model_message_handler(Self::handle_update_project);
        client.add_model_message_handler(Self::handle_unshare_project);
        client.add_model_request_handler(Self::handle_update_buffer);
        client.add_model_message_handler(Self::handle_update_worktree);
        client.add_model_request_handler(Self::handle_synchronize_buffers);

        client.add_model_request_handler(Self::handle_search_candidate_buffers);
        client.add_model_request_handler(Self::handle_open_buffer_by_id);
        client.add_model_request_handler(Self::handle_open_buffer_by_path);
        client.add_model_request_handler(Self::handle_open_new_buffer);
        client.add_model_message_handler(Self::handle_create_buffer_for_peer);

        WorktreeStore::init(&client);
        BufferStore::init(&client);
        LspStore::init(&client);
        SettingsObserver::init(&client);
        TaskStore::init(Some(&client));
        ToolchainStore::init(&client);
    }

    pub fn local(
        client: Arc<Client>,
        node: NodeRuntime,
        user_store: Model<UserStore>,
        languages: Arc<LanguageRegistry>,
        fs: Arc<dyn Fs>,
        env: Option<HashMap<String, String>>,
        cx: &mut AppContext,
    ) -> Model<Self> {
        cx.new_model(|cx: &mut ModelContext<Self>| {
            let (tx, rx) = mpsc::unbounded();
            cx.spawn(move |this, cx| Self::send_buffer_ordered_messages(this, rx, cx))
                .detach();
            let snippets = SnippetProvider::new(fs.clone(), BTreeSet::from_iter([]), cx);
            let worktree_store = cx.new_model(|_| WorktreeStore::local(false, fs.clone()));
            cx.subscribe(&worktree_store, Self::on_worktree_store_event)
                .detach();

            let environment = ProjectEnvironment::new(&worktree_store, env, cx);

            let dap_store = cx.new_model(|cx| {
                DapStore::new(
                    Some(client.http_client()),
                    Some(node.clone()),
                    fs.clone(),
                    languages.clone(),
                    environment.clone(),
                    cx,
                )
            });
            cx.subscribe(&dap_store, Self::on_dap_store_event).detach();

            let buffer_store = cx
                .new_model(|cx| BufferStore::local(worktree_store.clone(), dap_store.clone(), cx));
            cx.subscribe(&buffer_store, Self::on_buffer_store_event)
                .detach();

            let image_store = cx.new_model(|cx| ImageStore::local(worktree_store.clone(), cx));
            cx.subscribe(&image_store, Self::on_image_store_event)
                .detach();

            let prettier_store = cx.new_model(|cx| {
                PrettierStore::new(
                    node.clone(),
                    fs.clone(),
                    languages.clone(),
                    worktree_store.clone(),
                    cx,
                )
            });

<<<<<<< HEAD
=======
            let environment = ProjectEnvironment::new(&worktree_store, env, cx);
            let toolchain_store = cx.new_model(|cx| {
                ToolchainStore::local(
                    languages.clone(),
                    worktree_store.clone(),
                    environment.clone(),
                    cx,
                )
            });
>>>>>>> 6ff69faf
            let task_store = cx.new_model(|cx| {
                TaskStore::local(
                    fs.clone(),
                    buffer_store.downgrade(),
                    worktree_store.clone(),
                    toolchain_store.read(cx).as_language_toolchain_store(),
                    environment.clone(),
                    cx,
                )
            });

            let settings_observer = cx.new_model(|cx| {
                SettingsObserver::new_local(
                    fs.clone(),
                    worktree_store.clone(),
                    task_store.clone(),
                    cx,
                )
            });
            cx.subscribe(&settings_observer, Self::on_settings_observer_event)
                .detach();

            let lsp_store = cx.new_model(|cx| {
                LspStore::new_local(
                    buffer_store.clone(),
                    worktree_store.clone(),
                    dap_store.clone(),
                    prettier_store.clone(),
                    toolchain_store.clone(),
                    environment.clone(),
                    languages.clone(),
                    client.http_client(),
                    fs.clone(),
                    cx,
                )
            });
            cx.subscribe(&lsp_store, Self::on_lsp_store_event).detach();

            Self {
                buffer_ordered_messages_tx: tx,
                collaborators: Default::default(),
                worktree_store,
                buffer_store,
                image_store,
                lsp_store,
                join_project_response_message_id: 0,
                client_state: ProjectClientState::Local,
                client_subscriptions: Vec::new(),
                _subscriptions: vec![cx.on_release(Self::release)],
                active_entry: None,
                snippets,
                languages,
                client,
                task_store,
                user_store,
                settings_observer,
                fs,
                ssh_client: None,
                dap_store,
                buffers_needing_diff: Default::default(),
                git_diff_debouncer: DebouncedDelay::new(),
                terminals: Terminals {
                    local_handles: Vec::new(),
                },
                node: Some(node),
                search_history: Self::new_search_history(),
                environment,
                remotely_created_models: Default::default(),

                search_included_history: Self::new_search_history(),
                search_excluded_history: Self::new_search_history(),

                toolchain_store: Some(toolchain_store),
            }
        })
    }

    pub fn ssh(
        ssh: Model<SshRemoteClient>,
        client: Arc<Client>,
        node: NodeRuntime,
        user_store: Model<UserStore>,
        languages: Arc<LanguageRegistry>,
        fs: Arc<dyn Fs>,
        cx: &mut AppContext,
    ) -> Model<Self> {
        cx.new_model(|cx: &mut ModelContext<Self>| {
            let (tx, rx) = mpsc::unbounded();
            cx.spawn(move |this, cx| Self::send_buffer_ordered_messages(this, rx, cx))
                .detach();
            let global_snippets_dir = paths::config_dir().join("snippets");
            let snippets =
                SnippetProvider::new(fs.clone(), BTreeSet::from_iter([global_snippets_dir]), cx);

            let ssh_proto = ssh.read(cx).proto_client();
            let worktree_store =
                cx.new_model(|_| WorktreeStore::remote(false, ssh_proto.clone(), SSH_PROJECT_ID));
            cx.subscribe(&worktree_store, Self::on_worktree_store_event)
                .detach();

            let buffer_store = cx.new_model(|cx| {
                BufferStore::remote(
                    worktree_store.clone(),
                    ssh.read(cx).proto_client(),
                    SSH_PROJECT_ID,
                    cx,
                )
            });
            let image_store = cx.new_model(|cx| {
                ImageStore::remote(
                    worktree_store.clone(),
                    ssh.read(cx).proto_client(),
                    SSH_PROJECT_ID,
                    cx,
                )
            });
            cx.subscribe(&buffer_store, Self::on_buffer_store_event)
                .detach();
            let toolchain_store = cx.new_model(|cx| {
                ToolchainStore::remote(SSH_PROJECT_ID, ssh.read(cx).proto_client(), cx)
            });
            let task_store = cx.new_model(|cx| {
                TaskStore::remote(
                    fs.clone(),
                    buffer_store.downgrade(),
                    worktree_store.clone(),
                    toolchain_store.read(cx).as_language_toolchain_store(),
                    ssh.read(cx).proto_client(),
                    SSH_PROJECT_ID,
                    cx,
                )
            });

            let settings_observer = cx.new_model(|cx| {
                SettingsObserver::new_remote(worktree_store.clone(), task_store.clone(), cx)
            });
            cx.subscribe(&settings_observer, Self::on_settings_observer_event)
                .detach();

            let environment = ProjectEnvironment::new(&worktree_store, None, cx);

            let lsp_store = cx.new_model(|cx| {
                LspStore::new_remote(
                    buffer_store.clone(),
                    worktree_store.clone(),
                    Some(toolchain_store.clone()),
                    languages.clone(),
                    ssh_proto.clone(),
                    SSH_PROJECT_ID,
                    cx,
                )
            });
            cx.subscribe(&lsp_store, Self::on_lsp_store_event).detach();

            let dap_store = cx.new_model(|cx| {
                DapStore::new(
                    Some(client.http_client()),
                    Some(node.clone()),
                    fs.clone(),
                    languages.clone(),
                    environment.clone(),
                    cx,
                )
            });

            cx.subscribe(&ssh, Self::on_ssh_event).detach();
            cx.observe(&ssh, |_, _, cx| cx.notify()).detach();

            let this = Self {
                buffer_ordered_messages_tx: tx,
                collaborators: Default::default(),
                worktree_store,
                buffer_store,
                image_store,
                lsp_store,
                dap_store,
                join_project_response_message_id: 0,
                client_state: ProjectClientState::Local,
                client_subscriptions: Vec::new(),
                _subscriptions: vec![
                    cx.on_release(Self::release),
                    cx.on_app_quit(|this, cx| {
                        let shutdown = this.ssh_client.take().and_then(|client| {
                            client
                                .read(cx)
                                .shutdown_processes(Some(proto::ShutdownRemoteServer {}))
                        });

                        cx.background_executor().spawn(async move {
                            if let Some(shutdown) = shutdown {
                                shutdown.await;
                            }
                        })
                    }),
                ],
                active_entry: None,
                snippets,
                languages,
                client,
                task_store,
                user_store,
                settings_observer,
                fs,
                ssh_client: Some(ssh.clone()),
                buffers_needing_diff: Default::default(),
                git_diff_debouncer: DebouncedDelay::new(),
                terminals: Terminals {
                    local_handles: Vec::new(),
                },
                node: Some(node),
                search_history: Self::new_search_history(),
                environment,
                remotely_created_models: Default::default(),

                search_included_history: Self::new_search_history(),
                search_excluded_history: Self::new_search_history(),

                toolchain_store: Some(toolchain_store),
            };

            let ssh = ssh.read(cx);
            ssh.subscribe_to_entity(SSH_PROJECT_ID, &cx.handle());
            ssh.subscribe_to_entity(SSH_PROJECT_ID, &this.buffer_store);
            ssh.subscribe_to_entity(SSH_PROJECT_ID, &this.worktree_store);
            ssh.subscribe_to_entity(SSH_PROJECT_ID, &this.lsp_store);
            ssh.subscribe_to_entity(SSH_PROJECT_ID, &this.settings_observer);

            ssh_proto.add_model_message_handler(Self::handle_create_buffer_for_peer);
            ssh_proto.add_model_message_handler(Self::handle_update_worktree);
            ssh_proto.add_model_message_handler(Self::handle_update_project);
            ssh_proto.add_model_message_handler(Self::handle_toast);
            ssh_proto.add_model_request_handler(Self::handle_language_server_prompt_request);
            ssh_proto.add_model_message_handler(Self::handle_hide_toast);
            ssh_proto.add_model_request_handler(Self::handle_update_buffer_from_ssh);
            BufferStore::init(&ssh_proto);
            LspStore::init(&ssh_proto);
            SettingsObserver::init(&ssh_proto);
            TaskStore::init(Some(&ssh_proto));
            ToolchainStore::init(&ssh_proto);

            this
        })
    }

    pub async fn remote(
        remote_id: u64,
        client: Arc<Client>,
        user_store: Model<UserStore>,
        languages: Arc<LanguageRegistry>,
        fs: Arc<dyn Fs>,
        cx: AsyncAppContext,
    ) -> Result<Model<Self>> {
        let project =
            Self::in_room(remote_id, client, user_store, languages, fs, cx.clone()).await?;
        cx.update(|cx| {
            connection_manager::Manager::global(cx).update(cx, |manager, cx| {
                manager.maintain_project_connection(&project, cx)
            })
        })?;
        Ok(project)
    }

    pub async fn in_room(
        remote_id: u64,
        client: Arc<Client>,
        user_store: Model<UserStore>,
        languages: Arc<LanguageRegistry>,
        fs: Arc<dyn Fs>,
        cx: AsyncAppContext,
    ) -> Result<Model<Self>> {
        client.authenticate_and_connect(true, &cx).await?;

        let subscriptions = [
            EntitySubscription::Project(client.subscribe_to_entity::<Self>(remote_id)?),
            EntitySubscription::BufferStore(client.subscribe_to_entity::<BufferStore>(remote_id)?),
            EntitySubscription::WorktreeStore(
                client.subscribe_to_entity::<WorktreeStore>(remote_id)?,
            ),
            EntitySubscription::LspStore(client.subscribe_to_entity::<LspStore>(remote_id)?),
            EntitySubscription::SettingsObserver(
                client.subscribe_to_entity::<SettingsObserver>(remote_id)?,
            ),
        ];
        let response = client
            .request_envelope(proto::JoinProject {
                project_id: remote_id,
            })
            .await?;
        Self::from_join_project_response(
            response,
            subscriptions,
            client,
            false,
            user_store,
            languages,
            fs,
            cx,
        )
        .await
    }

    #[allow(clippy::too_many_arguments)]
    async fn from_join_project_response(
        response: TypedEnvelope<proto::JoinProjectResponse>,
        subscriptions: [EntitySubscription; 5],
        client: Arc<Client>,
        run_tasks: bool,
        user_store: Model<UserStore>,
        languages: Arc<LanguageRegistry>,
        fs: Arc<dyn Fs>,
        mut cx: AsyncAppContext,
    ) -> Result<Model<Self>> {
        let remote_id = response.payload.project_id;
        let role = response.payload.role();

        let worktree_store = cx.new_model(|_| {
            WorktreeStore::remote(true, client.clone().into(), response.payload.project_id)
        })?;
        let buffer_store = cx.new_model(|cx| {
            BufferStore::remote(worktree_store.clone(), client.clone().into(), remote_id, cx)
        })?;
        let image_store = cx.new_model(|cx| {
            ImageStore::remote(worktree_store.clone(), client.clone().into(), remote_id, cx)
        })?;

        let environment = cx.update(|cx| ProjectEnvironment::new(&worktree_store, None, cx))?;

        let dap_store = cx.new_model(|cx| {
            DapStore::new(
                Some(client.http_client()),
                None,
                fs.clone(),
                languages.clone(),
                environment.clone(),
                cx,
            )
        })?;

        let lsp_store = cx.new_model(|cx| {
            let mut lsp_store = LspStore::new_remote(
                buffer_store.clone(),
                worktree_store.clone(),
                None,
                languages.clone(),
                client.clone().into(),
                remote_id,
                cx,
            );
            lsp_store.set_language_server_statuses_from_proto(response.payload.language_servers);
            lsp_store
        })?;

        let task_store = cx.new_model(|cx| {
            if run_tasks {
                TaskStore::remote(
                    fs.clone(),
                    buffer_store.downgrade(),
                    worktree_store.clone(),
                    Arc::new(EmptyToolchainStore),
                    client.clone().into(),
                    remote_id,
                    cx,
                )
            } else {
                TaskStore::Noop
            }
        })?;

        let settings_observer = cx.new_model(|cx| {
            SettingsObserver::new_remote(worktree_store.clone(), task_store.clone(), cx)
        })?;

        let this = cx.new_model(|cx| {
            let replica_id = response.payload.replica_id as ReplicaId;

            let snippets = SnippetProvider::new(fs.clone(), BTreeSet::from_iter([]), cx);

            let mut worktrees = Vec::new();
            for worktree in response.payload.worktrees {
                let worktree =
                    Worktree::remote(remote_id, replica_id, worktree, client.clone().into(), cx);
                worktrees.push(worktree);
            }

            let (tx, rx) = mpsc::unbounded();
            cx.spawn(move |this, cx| Self::send_buffer_ordered_messages(this, rx, cx))
                .detach();

            cx.subscribe(&worktree_store, Self::on_worktree_store_event)
                .detach();

            cx.subscribe(&buffer_store, Self::on_buffer_store_event)
                .detach();
            cx.subscribe(&lsp_store, Self::on_lsp_store_event).detach();
            cx.subscribe(&settings_observer, Self::on_settings_observer_event)
                .detach();

            cx.subscribe(&dap_store, Self::on_dap_store_event).detach();

            let mut this = Self {
                buffer_ordered_messages_tx: tx,
                buffer_store: buffer_store.clone(),
                image_store,
                worktree_store: worktree_store.clone(),
                lsp_store: lsp_store.clone(),
                active_entry: None,
                collaborators: Default::default(),
                join_project_response_message_id: response.message_id,
                languages,
                user_store: user_store.clone(),
                task_store,
                snippets,
                fs,
                ssh_client: None,
                settings_observer: settings_observer.clone(),
                client_subscriptions: Default::default(),
                _subscriptions: vec![cx.on_release(Self::release)],
                client: client.clone(),
                client_state: ProjectClientState::Remote {
                    sharing_has_stopped: false,
                    capability: Capability::ReadWrite,
                    remote_id,
                    replica_id,
                },
                dap_store,
                buffers_needing_diff: Default::default(),
                git_diff_debouncer: DebouncedDelay::new(),
                terminals: Terminals {
                    local_handles: Vec::new(),
                },
                node: None,
                search_history: Self::new_search_history(),
                search_included_history: Self::new_search_history(),
                search_excluded_history: Self::new_search_history(),
                environment,
                remotely_created_models: Arc::new(Mutex::new(RemotelyCreatedModels::default())),
                toolchain_store: None,
            };
            this.set_role(role, cx);
            for worktree in worktrees {
                this.add_worktree(&worktree, cx);
            }
            this
        })?;

        let subscriptions = subscriptions
            .into_iter()
            .map(|s| match s {
                EntitySubscription::BufferStore(subscription) => {
                    subscription.set_model(&buffer_store, &mut cx)
                }
                EntitySubscription::WorktreeStore(subscription) => {
                    subscription.set_model(&worktree_store, &mut cx)
                }
                EntitySubscription::SettingsObserver(subscription) => {
                    subscription.set_model(&settings_observer, &mut cx)
                }
                EntitySubscription::Project(subscription) => subscription.set_model(&this, &mut cx),
                EntitySubscription::LspStore(subscription) => {
                    subscription.set_model(&lsp_store, &mut cx)
                }
            })
            .collect::<Vec<_>>();

        let user_ids = response
            .payload
            .collaborators
            .iter()
            .map(|peer| peer.user_id)
            .collect();
        user_store
            .update(&mut cx, |user_store, cx| user_store.get_users(user_ids, cx))?
            .await?;

        this.update(&mut cx, |this, cx| {
            this.set_collaborators_from_proto(response.payload.collaborators, cx)?;
            this.client_subscriptions.extend(subscriptions);
            anyhow::Ok(())
        })??;

        Ok(this)
    }

    fn new_search_history() -> SearchHistory {
        SearchHistory::new(
            Some(MAX_PROJECT_SEARCH_HISTORY_SIZE),
            search_history::QueryInsertionBehavior::AlwaysInsert,
        )
    }

    fn release(&mut self, cx: &mut AppContext) {
        if let Some(client) = self.ssh_client.take() {
            let shutdown = client
                .read(cx)
                .shutdown_processes(Some(proto::ShutdownRemoteServer {}));

            cx.background_executor()
                .spawn(async move {
                    if let Some(shutdown) = shutdown {
                        shutdown.await;
                    }
                })
                .detach()
        }

        match &self.client_state {
            ProjectClientState::Local => {}
            ProjectClientState::Shared { .. } => {
                let _ = self.unshare_internal(cx);
            }
            ProjectClientState::Remote { remote_id, .. } => {
                let _ = self.client.send(proto::LeaveProject {
                    project_id: *remote_id,
                });
                self.disconnected_from_host_internal(cx);
            }
        }
    }

    pub fn all_breakpoints(
        &self,
        as_abs_path: bool,
        cx: &mut ModelContext<Self>,
    ) -> HashMap<Arc<Path>, Vec<SerializedBreakpoint>> {
        let mut all_breakpoints: HashMap<Arc<Path>, Vec<SerializedBreakpoint>> = Default::default();

        let open_breakpoints = self.dap_store.read(cx).breakpoints();
        for (project_path, breakpoints) in open_breakpoints.iter() {
            let buffer = maybe!({
                let buffer_store = self.buffer_store.read(cx);
                let buffer_id = buffer_store.buffer_id_for_project_path(project_path, cx)?;
                let buffer = self.buffer_for_id(*buffer_id, cx)?;
                Some(buffer.read(cx))
            });

            let Some(path) = maybe!({
                if as_abs_path {
                    let worktree = self.worktree_for_id(project_path.worktree_id, cx)?;
                    Some(Arc::from(
                        worktree
                            .read(cx)
                            .absolutize(&project_path.path)
                            .ok()?
                            .as_path(),
                    ))
                } else {
                    Some(project_path.clone().path)
                }
            }) else {
                continue;
            };

            all_breakpoints.entry(path).or_default().extend(
                breakpoints
                    .into_iter()
                    .map(|bp| bp.to_serialized(buffer, project_path.clone().path)),
            );
        }

        all_breakpoints
    }

    pub fn send_breakpoints(
        &self,
        client_id: &DebugAdapterClientId,
        cx: &mut ModelContext<Self>,
    ) -> Task<()> {
        let mut tasks = Vec::new();

        for (abs_path, serialized_breakpoints) in self.all_breakpoints(true, cx) {
            let source_breakpoints = serialized_breakpoints
                .iter()
                .map(|bp| bp.to_source_breakpoint())
                .collect::<Vec<_>>();

            tasks.push(self.dap_store.update(cx, |store, cx| {
                store.send_breakpoints(
                    client_id,
                    abs_path,
                    source_breakpoints,
                    store.ignore_breakpoints(client_id),
                    cx,
                )
            }));
        }

        cx.background_executor().spawn(async move {
            join_all(tasks).await;
        })
    }

    pub fn start_debug_adapter_client_from_task(
        &mut self,
        debug_task: task::ResolvedTask,
        cx: &mut ModelContext<Self>,
    ) {
        if let Some(adapter_config) = debug_task.debug_adapter_config() {
            self.dap_store.update(cx, |store, cx| {
                store.start_client(adapter_config, cx);
            });
        }
    }

    /// Get all serialized breakpoints that belong to a buffer
    ///
    /// # Parameters
    /// `buffer_id`: The buffer id to get serialized breakpoints of
    /// `cx`: The context of the editor
    ///
    /// # Return
    /// `None`: If the buffer associated with buffer id doesn't exist or this editor
    ///     doesn't belong to a project
    ///
    /// `(Path, Vec<SerializedBreakpoint)`: Returns worktree path (used when saving workspace)
    ///     and a vector of the serialized breakpoints
    pub fn serialize_breakpoints_for_project_path(
        &self,
        project_path: &ProjectPath,
        cx: &ModelContext<Self>,
    ) -> Option<(Arc<Path>, Vec<SerializedBreakpoint>)> {
        let buffer = maybe!({
            let buffer_id = self
                .buffer_store
                .read(cx)
                .buffer_id_for_project_path(project_path, cx)?;
            Some(self.buffer_for_id(*buffer_id, cx)?.read(cx))
        });

        let worktree_path = self
            .worktree_for_id(project_path.worktree_id, cx)?
            .read(cx)
            .abs_path();

        let breakpoints = self.dap_store.read(cx).breakpoints();

        Some((
            worktree_path,
            breakpoints
                .get(&project_path)?
                .iter()
                .map(|bp| bp.to_serialized(buffer, project_path.path.clone()))
                .collect(),
        ))
    }

    /// Serialize all breakpoints to save within workspace's database
    ///
    /// # Return
    /// HashMap:
    ///     Key: A valid worktree path
    ///     Value: All serialized breakpoints that belong to a worktree
    pub fn serialize_breakpoints(
        &self,
        cx: &ModelContext<Self>,
    ) -> HashMap<Arc<Path>, Vec<SerializedBreakpoint>> {
        let mut result: HashMap<Arc<Path>, Vec<SerializedBreakpoint>> = Default::default();

        if !DebuggerSettings::get_global(cx).save_breakpoints {
            return result;
        }

        let breakpoints = self.dap_store.read(cx).breakpoints();
        for project_path in breakpoints.keys() {
            if let Some((worktree_path, mut serialized_breakpoint)) =
                self.serialize_breakpoints_for_project_path(&project_path, cx)
            {
                result
                    .entry(worktree_path.clone())
                    .or_default()
                    .append(&mut serialized_breakpoint)
            }
        }

        result
    }

    pub fn toggle_ignore_breakpoints(
        &self,
        client_id: &DebugAdapterClientId,
        cx: &mut ModelContext<Self>,
    ) -> Task<Result<()>> {
        let tasks = self.dap_store.update(cx, |store, cx| {
            store.toggle_ignore_breakpoints(client_id);

            let mut tasks = Vec::new();

            for (project_path, breakpoints) in store.breakpoints() {
                let Some((buffer, buffer_path)) = maybe!({
                    let buffer = self
                        .buffer_store
                        .read_with(cx, |store, cx| store.get_by_path(project_path, cx))?;

                    let buffer = buffer.read(cx);
                    let project_path = buffer.project_path(cx)?;
                    let worktree = self.worktree_for_id(project_path.clone().worktree_id, cx)?;
                    Some((
                        buffer,
                        worktree.read(cx).absolutize(&project_path.path).ok()?,
                    ))
                }) else {
                    continue;
                };

                tasks.push(
                    store.send_breakpoints(
                        client_id,
                        Arc::from(buffer_path),
                        breakpoints
                            .into_iter()
                            .map(|breakpoint| breakpoint.to_source_breakpoint(buffer))
                            .collect::<Vec<_>>(),
                        store.ignore_breakpoints(client_id),
                        cx,
                    ),
                );
            }

            tasks
        });

        cx.background_executor().spawn(async move {
            try_join_all(tasks).await?;

            Ok(())
        })
    }

    /// Sends updated breakpoint information of one file to all active debug adapters
    ///
    /// This function is called whenever a breakpoint is toggled, and it doesn't need
    /// to send breakpoints from closed files because those breakpoints can't change
    /// without opening a buffer.
    pub fn toggle_breakpoint(
        &self,
        buffer_id: BufferId,
        breakpoint: Breakpoint,
        edit_action: BreakpointEditAction,
        cx: &mut ModelContext<Self>,
    ) {
        let Some(buffer) = self.buffer_for_id(buffer_id, cx) else {
            return;
        };

        let Some((project_path, buffer_path)) = maybe!({
            let project_path = buffer.read(cx).project_path(cx)?;
            let worktree = self.worktree_for_id(project_path.clone().worktree_id, cx)?;
            Some((
                project_path.clone(),
                worktree.read(cx).absolutize(&project_path.path).ok()?,
            ))
        }) else {
            return;
        };

        self.dap_store.update(cx, |store, cx| {
            store
                .toggle_breakpoint_for_buffer(
                    &project_path,
                    breakpoint,
                    buffer_path,
                    buffer.read(cx).snapshot(),
                    edit_action,
                    cx,
                )
                .detach_and_log_err(cx);
        });
    }

    #[cfg(any(test, feature = "test-support"))]
    pub async fn example(
        root_paths: impl IntoIterator<Item = &Path>,
        cx: &mut AsyncAppContext,
    ) -> Model<Project> {
        use clock::FakeSystemClock;

        let fs = Arc::new(RealFs::default());
        let languages = LanguageRegistry::test(cx.background_executor().clone());
        let clock = Arc::new(FakeSystemClock::default());
        let http_client = http_client::FakeHttpClient::with_404_response();
        let client = cx
            .update(|cx| client::Client::new(clock, http_client.clone(), cx))
            .unwrap();
        let user_store = cx
            .new_model(|cx| UserStore::new(client.clone(), cx))
            .unwrap();
        let project = cx
            .update(|cx| {
                Project::local(
                    client,
                    node_runtime::NodeRuntime::unavailable(),
                    user_store,
                    Arc::new(languages),
                    fs,
                    None,
                    cx,
                )
            })
            .unwrap();
        for path in root_paths {
            let (tree, _) = project
                .update(cx, |project, cx| {
                    project.find_or_create_worktree(path, true, cx)
                })
                .unwrap()
                .await
                .unwrap();
            tree.update(cx, |tree, _| tree.as_local().unwrap().scan_complete())
                .unwrap()
                .await;
        }
        project
    }

    #[cfg(any(test, feature = "test-support"))]
    pub async fn test(
        fs: Arc<dyn Fs>,
        root_paths: impl IntoIterator<Item = &Path>,
        cx: &mut gpui::TestAppContext,
    ) -> Model<Project> {
        use clock::FakeSystemClock;
        use gpui::Context;

        let languages = LanguageRegistry::test(cx.executor());
        let clock = Arc::new(FakeSystemClock::default());
        let http_client = http_client::FakeHttpClient::with_404_response();
        let client = cx.update(|cx| client::Client::new(clock, http_client.clone(), cx));
        let user_store = cx.new_model(|cx| UserStore::new(client.clone(), cx));
        let project = cx.update(|cx| {
            Project::local(
                client,
                node_runtime::NodeRuntime::unavailable(),
                user_store,
                Arc::new(languages),
                fs,
                None,
                cx,
            )
        });
        for path in root_paths {
            let (tree, _) = project
                .update(cx, |project, cx| {
                    project.find_or_create_worktree(path, true, cx)
                })
                .await
                .unwrap();

            project.update(cx, |project, cx| {
                let tree_id = tree.read(cx).id();
                project.environment.update(cx, |environment, _| {
                    environment.set_cached(&[(tree_id, HashMap::default())])
                });
            });

            tree.update(cx, |tree, _| tree.as_local().unwrap().scan_complete())
                .await;
        }
        project
    }

    pub fn dap_store(&self) -> Model<DapStore> {
        self.dap_store.clone()
    }

    pub fn lsp_store(&self) -> Model<LspStore> {
        self.lsp_store.clone()
    }

    pub fn worktree_store(&self) -> Model<WorktreeStore> {
        self.worktree_store.clone()
    }

    pub fn buffer_for_id(&self, remote_id: BufferId, cx: &AppContext) -> Option<Model<Buffer>> {
        self.buffer_store.read(cx).get(remote_id)
    }

    pub fn languages(&self) -> &Arc<LanguageRegistry> {
        &self.languages
    }

    pub fn client(&self) -> Arc<Client> {
        self.client.clone()
    }

    pub fn ssh_client(&self) -> Option<Model<SshRemoteClient>> {
        self.ssh_client.clone()
    }

    pub fn user_store(&self) -> Model<UserStore> {
        self.user_store.clone()
    }

    pub fn node_runtime(&self) -> Option<&NodeRuntime> {
        self.node.as_ref()
    }

    pub fn opened_buffers(&self, cx: &AppContext) -> Vec<Model<Buffer>> {
        self.buffer_store.read(cx).buffers().collect()
    }

    pub fn cli_environment(&self, cx: &AppContext) -> Option<HashMap<String, String>> {
        self.environment.read(cx).get_cli_environment()
    }

    pub fn shell_environment_errors<'a>(
        &'a self,
        cx: &'a AppContext,
    ) -> impl Iterator<Item = (&'a WorktreeId, &'a EnvironmentErrorMessage)> {
        self.environment.read(cx).environment_errors()
    }

    pub fn remove_environment_error(
        &mut self,
        cx: &mut ModelContext<Self>,
        worktree_id: WorktreeId,
    ) {
        self.environment.update(cx, |environment, _| {
            environment.remove_environment_error(worktree_id);
        });
    }

    #[cfg(any(test, feature = "test-support"))]
    pub fn has_open_buffer(&self, path: impl Into<ProjectPath>, cx: &AppContext) -> bool {
        self.buffer_store
            .read(cx)
            .get_by_path(&path.into(), cx)
            .is_some()
    }

    pub fn fs(&self) -> &Arc<dyn Fs> {
        &self.fs
    }

    pub fn remote_id(&self) -> Option<u64> {
        match self.client_state {
            ProjectClientState::Local => None,
            ProjectClientState::Shared { remote_id, .. }
            | ProjectClientState::Remote { remote_id, .. } => Some(remote_id),
        }
    }

    pub fn supports_terminal(&self, _cx: &AppContext) -> bool {
        if self.is_local() {
            return true;
        }
        if self.is_via_ssh() {
            return true;
        }

        return false;
    }

    pub fn ssh_connection_string(&self, cx: &AppContext) -> Option<SharedString> {
        if let Some(ssh_state) = &self.ssh_client {
            return Some(ssh_state.read(cx).connection_string().into());
        }

        return None;
    }

    pub fn ssh_connection_state(&self, cx: &AppContext) -> Option<remote::ConnectionState> {
        self.ssh_client
            .as_ref()
            .map(|ssh| ssh.read(cx).connection_state())
    }

    pub fn ssh_connection_options(&self, cx: &AppContext) -> Option<SshConnectionOptions> {
        self.ssh_client
            .as_ref()
            .map(|ssh| ssh.read(cx).connection_options())
    }

    pub fn replica_id(&self) -> ReplicaId {
        match self.client_state {
            ProjectClientState::Remote { replica_id, .. } => replica_id,
            _ => {
                if self.ssh_client.is_some() {
                    1
                } else {
                    0
                }
            }
        }
    }

    pub fn task_store(&self) -> &Model<TaskStore> {
        &self.task_store
    }

    pub fn snippets(&self) -> &Model<SnippetProvider> {
        &self.snippets
    }

    pub fn search_history(&self, kind: SearchInputKind) -> &SearchHistory {
        match kind {
            SearchInputKind::Query => &self.search_history,
            SearchInputKind::Include => &self.search_included_history,
            SearchInputKind::Exclude => &self.search_excluded_history,
        }
    }

    pub fn search_history_mut(&mut self, kind: SearchInputKind) -> &mut SearchHistory {
        match kind {
            SearchInputKind::Query => &mut self.search_history,
            SearchInputKind::Include => &mut self.search_included_history,
            SearchInputKind::Exclude => &mut self.search_excluded_history,
        }
    }

    pub fn collaborators(&self) -> &HashMap<proto::PeerId, Collaborator> {
        &self.collaborators
    }

    pub fn host(&self) -> Option<&Collaborator> {
        self.collaborators.values().find(|c| c.is_host)
    }

    pub fn set_worktrees_reordered(&mut self, worktrees_reordered: bool, cx: &mut AppContext) {
        self.worktree_store.update(cx, |store, _| {
            store.set_worktrees_reordered(worktrees_reordered);
        });
    }

    /// Collect all worktrees, including ones that don't appear in the project panel
    pub fn worktrees<'a>(
        &self,
        cx: &'a AppContext,
    ) -> impl 'a + DoubleEndedIterator<Item = Model<Worktree>> {
        self.worktree_store.read(cx).worktrees()
    }

    /// Collect all user-visible worktrees, the ones that appear in the project panel.
    pub fn visible_worktrees<'a>(
        &'a self,
        cx: &'a AppContext,
    ) -> impl 'a + DoubleEndedIterator<Item = Model<Worktree>> {
        self.worktree_store.read(cx).visible_worktrees(cx)
    }

    pub fn worktree_root_names<'a>(&'a self, cx: &'a AppContext) -> impl Iterator<Item = &'a str> {
        self.visible_worktrees(cx)
            .map(|tree| tree.read(cx).root_name())
    }

    pub fn worktree_for_id(&self, id: WorktreeId, cx: &AppContext) -> Option<Model<Worktree>> {
        self.worktree_store.read(cx).worktree_for_id(id, cx)
    }

    pub fn worktree_for_entry(
        &self,
        entry_id: ProjectEntryId,
        cx: &AppContext,
    ) -> Option<Model<Worktree>> {
        self.worktree_store
            .read(cx)
            .worktree_for_entry(entry_id, cx)
    }

    pub fn worktree_id_for_entry(
        &self,
        entry_id: ProjectEntryId,
        cx: &AppContext,
    ) -> Option<WorktreeId> {
        self.worktree_for_entry(entry_id, cx)
            .map(|worktree| worktree.read(cx).id())
    }

    /// Checks if the entry is the root of a worktree.
    pub fn entry_is_worktree_root(&self, entry_id: ProjectEntryId, cx: &AppContext) -> bool {
        self.worktree_for_entry(entry_id, cx)
            .map(|worktree| {
                worktree
                    .read(cx)
                    .root_entry()
                    .is_some_and(|e| e.id == entry_id)
            })
            .unwrap_or(false)
    }

    pub fn visibility_for_paths(&self, paths: &[PathBuf], cx: &AppContext) -> Option<bool> {
        paths
            .iter()
            .map(|path| self.visibility_for_path(path, cx))
            .max()
            .flatten()
    }

    pub fn visibility_for_path(&self, path: &Path, cx: &AppContext) -> Option<bool> {
        self.worktrees(cx)
            .filter_map(|worktree| {
                let worktree = worktree.read(cx);
                worktree
                    .as_local()?
                    .contains_abs_path(path)
                    .then(|| worktree.is_visible())
            })
            .max()
    }

    pub fn create_entry(
        &mut self,
        project_path: impl Into<ProjectPath>,
        is_directory: bool,
        cx: &mut ModelContext<Self>,
    ) -> Task<Result<CreatedEntry>> {
        let project_path = project_path.into();
        let Some(worktree) = self.worktree_for_id(project_path.worktree_id, cx) else {
            return Task::ready(Err(anyhow!(format!(
                "No worktree for path {project_path:?}"
            ))));
        };
        worktree.update(cx, |worktree, cx| {
            worktree.create_entry(project_path.path, is_directory, cx)
        })
    }

    pub fn copy_entry(
        &mut self,
        entry_id: ProjectEntryId,
        relative_worktree_source_path: Option<PathBuf>,
        new_path: impl Into<Arc<Path>>,
        cx: &mut ModelContext<Self>,
    ) -> Task<Result<Option<Entry>>> {
        let Some(worktree) = self.worktree_for_entry(entry_id, cx) else {
            return Task::ready(Ok(None));
        };
        worktree.update(cx, |worktree, cx| {
            worktree.copy_entry(entry_id, relative_worktree_source_path, new_path, cx)
        })
    }

    pub fn rename_entry(
        &mut self,
        entry_id: ProjectEntryId,
        new_path: impl Into<Arc<Path>>,
        cx: &mut ModelContext<Self>,
    ) -> Task<Result<CreatedEntry>> {
        let Some(worktree) = self.worktree_for_entry(entry_id, cx) else {
            return Task::ready(Err(anyhow!(format!("No worktree for entry {entry_id:?}"))));
        };
        worktree.update(cx, |worktree, cx| {
            worktree.rename_entry(entry_id, new_path, cx)
        })
    }

    pub fn delete_entry(
        &mut self,
        entry_id: ProjectEntryId,
        trash: bool,
        cx: &mut ModelContext<Self>,
    ) -> Option<Task<Result<()>>> {
        let worktree = self.worktree_for_entry(entry_id, cx)?;
        worktree.update(cx, |worktree, cx| {
            worktree.delete_entry(entry_id, trash, cx)
        })
    }

    pub fn expand_entry(
        &mut self,
        worktree_id: WorktreeId,
        entry_id: ProjectEntryId,
        cx: &mut ModelContext<Self>,
    ) -> Option<Task<Result<()>>> {
        let worktree = self.worktree_for_id(worktree_id, cx)?;
        worktree.update(cx, |worktree, cx| worktree.expand_entry(entry_id, cx))
    }

    pub fn shared(&mut self, project_id: u64, cx: &mut ModelContext<Self>) -> Result<()> {
        if !matches!(self.client_state, ProjectClientState::Local) {
            return Err(anyhow!("project was already shared"));
        }

        self.client_subscriptions.extend([
            self.client
                .subscribe_to_entity(project_id)?
                .set_model(&cx.handle(), &mut cx.to_async()),
            self.client
                .subscribe_to_entity(project_id)?
                .set_model(&self.worktree_store, &mut cx.to_async()),
            self.client
                .subscribe_to_entity(project_id)?
                .set_model(&self.buffer_store, &mut cx.to_async()),
            self.client
                .subscribe_to_entity(project_id)?
                .set_model(&self.lsp_store, &mut cx.to_async()),
            self.client
                .subscribe_to_entity(project_id)?
                .set_model(&self.settings_observer, &mut cx.to_async()),
        ]);

        self.buffer_store.update(cx, |buffer_store, cx| {
            buffer_store.shared(project_id, self.client.clone().into(), cx)
        });
        self.worktree_store.update(cx, |worktree_store, cx| {
            worktree_store.shared(project_id, self.client.clone().into(), cx);
        });
        self.lsp_store.update(cx, |lsp_store, cx| {
            lsp_store.shared(project_id, self.client.clone().into(), cx)
        });
        self.task_store.update(cx, |task_store, cx| {
            task_store.shared(project_id, self.client.clone().into(), cx);
        });
        self.settings_observer.update(cx, |settings_observer, cx| {
            settings_observer.shared(project_id, self.client.clone().into(), cx)
        });

        self.client_state = ProjectClientState::Shared {
            remote_id: project_id,
        };

        cx.emit(Event::RemoteIdChanged(Some(project_id)));
        cx.notify();
        Ok(())
    }

    pub fn reshared(
        &mut self,
        message: proto::ResharedProject,
        cx: &mut ModelContext<Self>,
    ) -> Result<()> {
        self.buffer_store
            .update(cx, |buffer_store, _| buffer_store.forget_shared_buffers());
        self.set_collaborators_from_proto(message.collaborators, cx)?;

        self.worktree_store.update(cx, |worktree_store, cx| {
            worktree_store.send_project_updates(cx);
        });
        cx.notify();
        cx.emit(Event::Reshared);
        Ok(())
    }

    pub fn rejoined(
        &mut self,
        message: proto::RejoinedProject,
        message_id: u32,
        cx: &mut ModelContext<Self>,
    ) -> Result<()> {
        cx.update_global::<SettingsStore, _>(|store, cx| {
            self.worktree_store.update(cx, |worktree_store, cx| {
                for worktree in worktree_store.worktrees() {
                    store
                        .clear_local_settings(worktree.read(cx).id(), cx)
                        .log_err();
                }
            });
        });

        self.join_project_response_message_id = message_id;
        self.set_worktrees_from_proto(message.worktrees, cx)?;
        self.set_collaborators_from_proto(message.collaborators, cx)?;
        self.lsp_store.update(cx, |lsp_store, _| {
            lsp_store.set_language_server_statuses_from_proto(message.language_servers)
        });
        self.enqueue_buffer_ordered_message(BufferOrderedMessage::Resync)
            .unwrap();
        cx.emit(Event::Rejoined);
        cx.notify();
        Ok(())
    }

    pub fn unshare(&mut self, cx: &mut ModelContext<Self>) -> Result<()> {
        self.unshare_internal(cx)?;
        cx.notify();
        Ok(())
    }

    fn unshare_internal(&mut self, cx: &mut AppContext) -> Result<()> {
        if self.is_via_collab() {
            return Err(anyhow!("attempted to unshare a remote project"));
        }

        if let ProjectClientState::Shared { remote_id, .. } = self.client_state {
            self.client_state = ProjectClientState::Local;
            self.collaborators.clear();
            self.client_subscriptions.clear();
            self.worktree_store.update(cx, |store, cx| {
                store.unshared(cx);
            });
            self.buffer_store.update(cx, |buffer_store, cx| {
                buffer_store.forget_shared_buffers();
                buffer_store.unshared(cx)
            });
            self.task_store.update(cx, |task_store, cx| {
                task_store.unshared(cx);
            });
            self.settings_observer.update(cx, |settings_observer, cx| {
                settings_observer.unshared(cx);
            });

            self.client
                .send(proto::UnshareProject {
                    project_id: remote_id,
                })
                .ok();
            Ok(())
        } else {
            Err(anyhow!("attempted to unshare an unshared project"))
        }
    }

    pub fn disconnected_from_host(&mut self, cx: &mut ModelContext<Self>) {
        if self.is_disconnected(cx) {
            return;
        }
        self.disconnected_from_host_internal(cx);
        cx.emit(Event::DisconnectedFromHost);
        cx.notify();
    }

    pub fn set_role(&mut self, role: proto::ChannelRole, cx: &mut ModelContext<Self>) {
        let new_capability =
            if role == proto::ChannelRole::Member || role == proto::ChannelRole::Admin {
                Capability::ReadWrite
            } else {
                Capability::ReadOnly
            };
        if let ProjectClientState::Remote { capability, .. } = &mut self.client_state {
            if *capability == new_capability {
                return;
            }

            *capability = new_capability;
            for buffer in self.opened_buffers(cx) {
                buffer.update(cx, |buffer, cx| buffer.set_capability(new_capability, cx));
            }
        }
    }

    fn disconnected_from_host_internal(&mut self, cx: &mut AppContext) {
        if let ProjectClientState::Remote {
            sharing_has_stopped,
            ..
        } = &mut self.client_state
        {
            *sharing_has_stopped = true;
            self.collaborators.clear();
            self.worktree_store.update(cx, |store, cx| {
                store.disconnected_from_host(cx);
            });
            self.buffer_store.update(cx, |buffer_store, cx| {
                buffer_store.disconnected_from_host(cx)
            });
            self.lsp_store
                .update(cx, |lsp_store, _cx| lsp_store.disconnected_from_host());
        }
    }

    pub fn close(&mut self, cx: &mut ModelContext<Self>) {
        cx.emit(Event::Closed);
    }

    pub fn is_disconnected(&self, cx: &AppContext) -> bool {
        match &self.client_state {
            ProjectClientState::Remote {
                sharing_has_stopped,
                ..
            } => *sharing_has_stopped,
            ProjectClientState::Local if self.is_via_ssh() => self.ssh_is_disconnected(cx),
            _ => false,
        }
    }

    fn ssh_is_disconnected(&self, cx: &AppContext) -> bool {
        self.ssh_client
            .as_ref()
            .map(|ssh| ssh.read(cx).is_disconnected())
            .unwrap_or(false)
    }

    pub fn capability(&self) -> Capability {
        match &self.client_state {
            ProjectClientState::Remote { capability, .. } => *capability,
            ProjectClientState::Shared { .. } | ProjectClientState::Local => Capability::ReadWrite,
        }
    }

    pub fn is_read_only(&self, cx: &AppContext) -> bool {
        self.is_disconnected(cx) || self.capability() == Capability::ReadOnly
    }

    pub fn is_local(&self) -> bool {
        match &self.client_state {
            ProjectClientState::Local | ProjectClientState::Shared { .. } => {
                self.ssh_client.is_none()
            }
            ProjectClientState::Remote { .. } => false,
        }
    }

    pub fn is_via_ssh(&self) -> bool {
        match &self.client_state {
            ProjectClientState::Local | ProjectClientState::Shared { .. } => {
                self.ssh_client.is_some()
            }
            ProjectClientState::Remote { .. } => false,
        }
    }

    pub fn is_via_collab(&self) -> bool {
        match &self.client_state {
            ProjectClientState::Local | ProjectClientState::Shared { .. } => false,
            ProjectClientState::Remote { .. } => true,
        }
    }

    pub fn create_buffer(&mut self, cx: &mut ModelContext<Self>) -> Task<Result<Model<Buffer>>> {
        self.buffer_store
            .update(cx, |buffer_store, cx| buffer_store.create_buffer(cx))
    }

    pub fn create_local_buffer(
        &mut self,
        text: &str,
        language: Option<Arc<Language>>,
        cx: &mut ModelContext<Self>,
    ) -> Model<Buffer> {
        if self.is_via_collab() || self.is_via_ssh() {
            panic!("called create_local_buffer on a remote project")
        }
        self.buffer_store.update(cx, |buffer_store, cx| {
            buffer_store.create_local_buffer(text, language, cx)
        })
    }

    pub fn open_path(
        &mut self,
        path: ProjectPath,
        cx: &mut ModelContext<Self>,
    ) -> Task<Result<(Option<ProjectEntryId>, AnyModel)>> {
        let task = self.open_buffer(path.clone(), cx);
        cx.spawn(move |_project, cx| async move {
            let buffer = task.await?;
            let project_entry_id = buffer.read_with(&cx, |buffer, cx| {
                File::from_dyn(buffer.file()).and_then(|file| file.project_entry_id(cx))
            })?;

            let buffer: &AnyModel = &buffer;
            Ok((project_entry_id, buffer.clone()))
        })
    }

    pub fn open_local_buffer(
        &mut self,
        abs_path: impl AsRef<Path>,
        cx: &mut ModelContext<Self>,
    ) -> Task<Result<Model<Buffer>>> {
        if let Some((worktree, relative_path)) = self.find_worktree(abs_path.as_ref(), cx) {
            self.open_buffer((worktree.read(cx).id(), relative_path), cx)
        } else {
            Task::ready(Err(anyhow!("no such path")))
        }
    }

    pub fn open_buffer(
        &mut self,
        path: impl Into<ProjectPath>,
        cx: &mut ModelContext<Self>,
    ) -> Task<Result<Model<Buffer>>> {
        if self.is_disconnected(cx) {
            return Task::ready(Err(anyhow!(ErrorCode::Disconnected)));
        }

        self.buffer_store.update(cx, |buffer_store, cx| {
            buffer_store.open_buffer(path.into(), cx)
        })
    }

    pub fn open_buffer_by_id(
        &mut self,
        id: BufferId,
        cx: &mut ModelContext<Self>,
    ) -> Task<Result<Model<Buffer>>> {
        if let Some(buffer) = self.buffer_for_id(id, cx) {
            Task::ready(Ok(buffer))
        } else if self.is_local() || self.is_via_ssh() {
            Task::ready(Err(anyhow!("buffer {} does not exist", id)))
        } else if let Some(project_id) = self.remote_id() {
            let request = self.client.request(proto::OpenBufferById {
                project_id,
                id: id.into(),
            });
            cx.spawn(move |this, mut cx| async move {
                let buffer_id = BufferId::new(request.await?.buffer_id)?;
                this.update(&mut cx, |this, cx| {
                    this.wait_for_remote_buffer(buffer_id, cx)
                })?
                .await
            })
        } else {
            Task::ready(Err(anyhow!("cannot open buffer while disconnected")))
        }
    }

    pub fn save_buffers(
        &self,
        buffers: HashSet<Model<Buffer>>,
        cx: &mut ModelContext<Self>,
    ) -> Task<Result<()>> {
        cx.spawn(move |this, mut cx| async move {
            let save_tasks = buffers.into_iter().filter_map(|buffer| {
                this.update(&mut cx, |this, cx| this.save_buffer(buffer, cx))
                    .ok()
            });
            try_join_all(save_tasks).await?;
            Ok(())
        })
    }

    pub fn save_buffer(
        &self,
        buffer: Model<Buffer>,
        cx: &mut ModelContext<Self>,
    ) -> Task<Result<()>> {
        self.buffer_store
            .update(cx, |buffer_store, cx| buffer_store.save_buffer(buffer, cx))
    }

    pub fn save_buffer_as(
        &mut self,
        buffer: Model<Buffer>,
        path: ProjectPath,
        cx: &mut ModelContext<Self>,
    ) -> Task<Result<()>> {
        self.buffer_store.update(cx, |buffer_store, cx| {
            buffer_store.save_buffer_as(buffer.clone(), path, cx)
        })
    }

    pub fn get_open_buffer(&self, path: &ProjectPath, cx: &AppContext) -> Option<Model<Buffer>> {
        self.buffer_store.read(cx).get_by_path(path, cx)
    }

    fn register_buffer(
        &mut self,
        buffer: &Model<Buffer>,
        cx: &mut ModelContext<Self>,
    ) -> Result<()> {
        {
            let mut remotely_created_models = self.remotely_created_models.lock();
            if remotely_created_models.retain_count > 0 {
                remotely_created_models.buffers.push(buffer.clone())
            }
        }

        self.request_buffer_diff_recalculation(buffer, cx);

        cx.subscribe(buffer, |this, buffer, event, cx| {
            this.on_buffer_event(buffer, event, cx);
        })
        .detach();

        Ok(())
    }

    pub fn open_image(
        &mut self,
        path: impl Into<ProjectPath>,
        cx: &mut ModelContext<Self>,
    ) -> Task<Result<Model<ImageItem>>> {
        if self.is_disconnected(cx) {
            return Task::ready(Err(anyhow!(ErrorCode::Disconnected)));
        }

        self.image_store.update(cx, |image_store, cx| {
            image_store.open_image(path.into(), cx)
        })
    }

    async fn send_buffer_ordered_messages(
        this: WeakModel<Self>,
        rx: UnboundedReceiver<BufferOrderedMessage>,
        mut cx: AsyncAppContext,
    ) -> Result<()> {
        const MAX_BATCH_SIZE: usize = 128;

        let mut operations_by_buffer_id = HashMap::default();
        async fn flush_operations(
            this: &WeakModel<Project>,
            operations_by_buffer_id: &mut HashMap<BufferId, Vec<proto::Operation>>,
            needs_resync_with_host: &mut bool,
            is_local: bool,
            cx: &mut AsyncAppContext,
        ) -> Result<()> {
            for (buffer_id, operations) in operations_by_buffer_id.drain() {
                let request = this.update(cx, |this, _| {
                    let project_id = this.remote_id()?;
                    Some(this.client.request(proto::UpdateBuffer {
                        buffer_id: buffer_id.into(),
                        project_id,
                        operations,
                    }))
                })?;
                if let Some(request) = request {
                    if request.await.is_err() && !is_local {
                        *needs_resync_with_host = true;
                        break;
                    }
                }
            }
            Ok(())
        }

        let mut needs_resync_with_host = false;
        let mut changes = rx.ready_chunks(MAX_BATCH_SIZE);

        while let Some(changes) = changes.next().await {
            let is_local = this.update(&mut cx, |this, _| this.is_local())?;

            for change in changes {
                match change {
                    BufferOrderedMessage::Operation {
                        buffer_id,
                        operation,
                    } => {
                        if needs_resync_with_host {
                            continue;
                        }

                        operations_by_buffer_id
                            .entry(buffer_id)
                            .or_insert(Vec::new())
                            .push(operation);
                    }

                    BufferOrderedMessage::Resync => {
                        operations_by_buffer_id.clear();
                        if this
                            .update(&mut cx, |this, cx| this.synchronize_remote_buffers(cx))?
                            .await
                            .is_ok()
                        {
                            needs_resync_with_host = false;
                        }
                    }

                    BufferOrderedMessage::LanguageServerUpdate {
                        language_server_id,
                        message,
                    } => {
                        flush_operations(
                            &this,
                            &mut operations_by_buffer_id,
                            &mut needs_resync_with_host,
                            is_local,
                            &mut cx,
                        )
                        .await?;

                        this.update(&mut cx, |this, _| {
                            if let Some(project_id) = this.remote_id() {
                                this.client
                                    .send(proto::UpdateLanguageServer {
                                        project_id,
                                        language_server_id: language_server_id.0 as u64,
                                        variant: Some(message),
                                    })
                                    .log_err();
                            }
                        })?;
                    }
                }
            }

            flush_operations(
                &this,
                &mut operations_by_buffer_id,
                &mut needs_resync_with_host,
                is_local,
                &mut cx,
            )
            .await?;
        }

        Ok(())
    }

    fn on_buffer_store_event(
        &mut self,
        _: Model<BufferStore>,
        event: &BufferStoreEvent,
        cx: &mut ModelContext<Self>,
    ) {
        match event {
            BufferStoreEvent::BufferAdded(buffer) => {
                self.register_buffer(buffer, cx).log_err();
            }
            BufferStoreEvent::BufferChangedFilePath { .. } => {}
            BufferStoreEvent::BufferDropped(buffer_id) => {
                if let Some(ref ssh_client) = self.ssh_client {
                    ssh_client
                        .read(cx)
                        .proto_client()
                        .send(proto::CloseBuffer {
                            project_id: 0,
                            buffer_id: buffer_id.to_proto(),
                        })
                        .log_err();
                }
            }
        }
    }

    fn on_image_store_event(
        &mut self,
        _: Model<ImageStore>,
        event: &ImageStoreEvent,
        cx: &mut ModelContext<Self>,
    ) {
        match event {
            ImageStoreEvent::ImageAdded(image) => {
                cx.subscribe(image, |this, image, event, cx| {
                    this.on_image_event(image, event, cx);
                })
                .detach();
            }
        }
    }

    fn on_dap_store_event(
        &mut self,
        _: Model<DapStore>,
        event: &DapStoreEvent,
        cx: &mut ModelContext<Self>,
    ) {
        match event {
            DapStoreEvent::DebugClientStarted(client_id) => {
                cx.emit(Event::DebugClientStarted(*client_id));
            }
            DapStoreEvent::DebugClientStopped(client_id) => {
                cx.emit(Event::DebugClientStopped(*client_id));
            }
            DapStoreEvent::DebugClientEvent { client_id, message } => {
                cx.emit(Event::DebugClientEvent {
                    client_id: *client_id,
                    message: message.clone(),
                });
            }
            DapStoreEvent::Notification(message) => cx.emit(Event::Toast {
                notification_id: "dap".into(),
                message: message.clone(),
            }),
        }
    }

    fn on_lsp_store_event(
        &mut self,
        _: Model<LspStore>,
        event: &LspStoreEvent,
        cx: &mut ModelContext<Self>,
    ) {
        match event {
            LspStoreEvent::DiagnosticsUpdated {
                language_server_id,
                path,
            } => cx.emit(Event::DiagnosticsUpdated {
                path: path.clone(),
                language_server_id: *language_server_id,
            }),
            LspStoreEvent::LanguageServerAdded(language_server_id, name, worktree_id) => cx.emit(
                Event::LanguageServerAdded(*language_server_id, name.clone(), *worktree_id),
            ),
            LspStoreEvent::LanguageServerRemoved(language_server_id) => {
                cx.emit(Event::LanguageServerRemoved(*language_server_id))
            }
            LspStoreEvent::LanguageServerLog(server_id, log_type, string) => cx.emit(
                Event::LanguageServerLog(*server_id, log_type.clone(), string.clone()),
            ),
            LspStoreEvent::LanguageDetected {
                buffer,
                new_language,
            } => {
                let Some(_) = new_language else {
                    cx.emit(Event::LanguageNotFound(buffer.clone()));
                    return;
                };
            }
            LspStoreEvent::RefreshInlayHints => cx.emit(Event::RefreshInlayHints),
            LspStoreEvent::LanguageServerPrompt(prompt) => {
                cx.emit(Event::LanguageServerPrompt(prompt.clone()))
            }
            LspStoreEvent::DiskBasedDiagnosticsStarted { language_server_id } => {
                cx.emit(Event::DiskBasedDiagnosticsStarted {
                    language_server_id: *language_server_id,
                });
            }
            LspStoreEvent::DiskBasedDiagnosticsFinished { language_server_id } => {
                cx.emit(Event::DiskBasedDiagnosticsFinished {
                    language_server_id: *language_server_id,
                });
            }
            LspStoreEvent::LanguageServerUpdate {
                language_server_id,
                message,
            } => {
                if self.is_local() {
                    self.enqueue_buffer_ordered_message(
                        BufferOrderedMessage::LanguageServerUpdate {
                            language_server_id: *language_server_id,
                            message: message.clone(),
                        },
                    )
                    .ok();
                }
            }
            LspStoreEvent::Notification(message) => cx.emit(Event::Toast {
                notification_id: "lsp".into(),
                message: message.clone(),
            }),
            LspStoreEvent::SnippetEdit {
                buffer_id,
                edits,
                most_recent_edit,
            } => {
                if most_recent_edit.replica_id == self.replica_id() {
                    cx.emit(Event::SnippetEdit(*buffer_id, edits.clone()))
                }
            }
        }
    }

    fn on_ssh_event(
        &mut self,
        _: Model<SshRemoteClient>,
        event: &remote::SshRemoteEvent,
        cx: &mut ModelContext<Self>,
    ) {
        match event {
            remote::SshRemoteEvent::Disconnected => {
                // if self.is_via_ssh() {
                // self.collaborators.clear();
                self.worktree_store.update(cx, |store, cx| {
                    store.disconnected_from_host(cx);
                });
                self.buffer_store.update(cx, |buffer_store, cx| {
                    buffer_store.disconnected_from_host(cx)
                });
                self.lsp_store.update(cx, |lsp_store, _cx| {
                    lsp_store.disconnected_from_ssh_remote()
                });
                cx.emit(Event::DisconnectedFromSshRemote);
            }
        }
    }

    fn on_settings_observer_event(
        &mut self,
        _: Model<SettingsObserver>,
        event: &SettingsObserverEvent,
        cx: &mut ModelContext<Self>,
    ) {
        match event {
            SettingsObserverEvent::LocalSettingsUpdated(result) => match result {
                Err(InvalidSettingsError::LocalSettings { message, path }) => {
                    let message =
                        format!("Failed to set local settings in {:?}:\n{}", path, message);
                    cx.emit(Event::Toast {
                        notification_id: "local-settings".into(),
                        message,
                    });
                }
                Ok(_) => cx.emit(Event::HideToast {
                    notification_id: "local-settings".into(),
                }),
                Err(_) => {}
            },
        }
    }

    fn on_worktree_store_event(
        &mut self,
        _: Model<WorktreeStore>,
        event: &WorktreeStoreEvent,
        cx: &mut ModelContext<Self>,
    ) {
        match event {
            WorktreeStoreEvent::WorktreeAdded(worktree) => {
                self.on_worktree_added(worktree, cx);
                cx.emit(Event::WorktreeAdded);
            }
            WorktreeStoreEvent::WorktreeRemoved(_, id) => {
                cx.emit(Event::WorktreeRemoved(*id));
            }
            WorktreeStoreEvent::WorktreeReleased(_, id) => {
                self.on_worktree_released(*id, cx);
            }
            WorktreeStoreEvent::WorktreeOrderChanged => cx.emit(Event::WorktreeOrderChanged),
            WorktreeStoreEvent::WorktreeUpdateSent(_) => {}
        }
    }

    fn on_worktree_added(&mut self, worktree: &Model<Worktree>, cx: &mut ModelContext<Self>) {
        {
            let mut remotely_created_models = self.remotely_created_models.lock();
            if remotely_created_models.retain_count > 0 {
                remotely_created_models.worktrees.push(worktree.clone())
            }
        }
        cx.observe(worktree, |_, _, cx| cx.notify()).detach();
        cx.subscribe(worktree, |project, worktree, event, cx| match event {
            worktree::Event::UpdatedEntries(changes) => {
                cx.emit(Event::WorktreeUpdatedEntries(
                    worktree.read(cx).id(),
                    changes.clone(),
                ));

                let worktree_id = worktree.update(cx, |worktree, _| worktree.id());
                project
                    .client()
                    .telemetry()
                    .report_discovered_project_events(worktree_id, changes);
            }
            worktree::Event::UpdatedGitRepositories(_) => {
                cx.emit(Event::WorktreeUpdatedGitRepositories);
            }
            worktree::Event::DeletedEntry(id) => cx.emit(Event::DeletedEntry(*id)),
        })
        .detach();
        cx.notify();
    }

    fn on_worktree_released(&mut self, id_to_remove: WorktreeId, cx: &mut ModelContext<Self>) {
        if let Some(ssh) = &self.ssh_client {
            ssh.read(cx)
                .proto_client()
                .send(proto::RemoveWorktree {
                    worktree_id: id_to_remove.to_proto(),
                })
                .log_err();
        }

        cx.notify();
    }

    fn on_buffer_event(
        &mut self,
        buffer: Model<Buffer>,
        event: &BufferEvent,
        cx: &mut ModelContext<Self>,
    ) -> Option<()> {
        if matches!(
            event,
            BufferEvent::Edited { .. } | BufferEvent::Reloaded | BufferEvent::DiffBaseChanged
        ) {
            self.request_buffer_diff_recalculation(&buffer, cx);
        }

        let buffer_id = buffer.read(cx).remote_id();
        match event {
            BufferEvent::ReloadNeeded => {
                if !self.is_via_collab() {
                    self.reload_buffers([buffer.clone()].into_iter().collect(), true, cx)
                        .detach_and_log_err(cx);
                }
            }
            BufferEvent::Operation {
                operation,
                is_local: true,
            } => {
                let operation = language::proto::serialize_operation(operation);

                if let Some(ssh) = &self.ssh_client {
                    ssh.read(cx)
                        .proto_client()
                        .send(proto::UpdateBuffer {
                            project_id: 0,
                            buffer_id: buffer_id.to_proto(),
                            operations: vec![operation.clone()],
                        })
                        .ok();
                }

                self.enqueue_buffer_ordered_message(BufferOrderedMessage::Operation {
                    buffer_id,
                    operation,
                })
                .ok();
            }

            _ => {}
        }

        None
    }

    fn on_image_event(
        &mut self,
        image: Model<ImageItem>,
        event: &ImageItemEvent,
        cx: &mut ModelContext<Self>,
    ) -> Option<()> {
        match event {
            ImageItemEvent::ReloadNeeded => {
                if !self.is_via_collab() {
                    self.reload_images([image.clone()].into_iter().collect(), cx)
                        .detach_and_log_err(cx);
                }
            }
            _ => {}
        }

        None
    }

    fn request_buffer_diff_recalculation(
        &mut self,
        buffer: &Model<Buffer>,
        cx: &mut ModelContext<Self>,
    ) {
        self.buffers_needing_diff.insert(buffer.downgrade());
        let first_insertion = self.buffers_needing_diff.len() == 1;

        let settings = ProjectSettings::get_global(cx);
        let delay = if let Some(delay) = settings.git.gutter_debounce {
            delay
        } else {
            if first_insertion {
                let this = cx.weak_model();
                cx.defer(move |cx| {
                    if let Some(this) = this.upgrade() {
                        this.update(cx, |this, cx| {
                            this.recalculate_buffer_diffs(cx).detach();
                        });
                    }
                });
            }
            return;
        };

        const MIN_DELAY: u64 = 50;
        let delay = delay.max(MIN_DELAY);
        let duration = Duration::from_millis(delay);

        self.git_diff_debouncer
            .fire_new(duration, cx, move |this, cx| {
                this.recalculate_buffer_diffs(cx)
            });
    }

    fn recalculate_buffer_diffs(&mut self, cx: &mut ModelContext<Self>) -> Task<()> {
        let buffers = self.buffers_needing_diff.drain().collect::<Vec<_>>();
        cx.spawn(move |this, mut cx| async move {
            let tasks: Vec<_> = buffers
                .iter()
                .filter_map(|buffer| {
                    let buffer = buffer.upgrade()?;
                    buffer
                        .update(&mut cx, |buffer, cx| buffer.recalculate_diff(cx))
                        .ok()
                        .flatten()
                })
                .collect();

            futures::future::join_all(tasks).await;

            this.update(&mut cx, |this, cx| {
                if this.buffers_needing_diff.is_empty() {
                    // TODO: Would a `ModelContext<Project>.notify()` suffice here?
                    for buffer in buffers {
                        if let Some(buffer) = buffer.upgrade() {
                            buffer.update(cx, |_, cx| cx.notify());
                        }
                    }
                } else {
                    this.recalculate_buffer_diffs(cx).detach();
                }
            })
            .ok();
        })
    }

    pub fn set_language_for_buffer(
        &mut self,
        buffer: &Model<Buffer>,
        new_language: Arc<Language>,
        cx: &mut ModelContext<Self>,
    ) {
        self.lsp_store.update(cx, |lsp_store, cx| {
            lsp_store.set_language_for_buffer(buffer, new_language, cx)
        })
    }

    pub fn restart_language_servers_for_buffers(
        &mut self,
        buffers: impl IntoIterator<Item = Model<Buffer>>,
        cx: &mut ModelContext<Self>,
    ) {
        self.lsp_store.update(cx, |lsp_store, cx| {
            lsp_store.restart_language_servers_for_buffers(buffers, cx)
        })
    }

    pub fn cancel_language_server_work_for_buffers(
        &mut self,
        buffers: impl IntoIterator<Item = Model<Buffer>>,
        cx: &mut ModelContext<Self>,
    ) {
        self.lsp_store.update(cx, |lsp_store, cx| {
            lsp_store.cancel_language_server_work_for_buffers(buffers, cx)
        })
    }

    pub fn cancel_language_server_work(
        &mut self,
        server_id: LanguageServerId,
        token_to_cancel: Option<String>,
        cx: &mut ModelContext<Self>,
    ) {
        self.lsp_store.update(cx, |lsp_store, cx| {
            lsp_store.cancel_language_server_work(server_id, token_to_cancel, cx)
        })
    }

    fn enqueue_buffer_ordered_message(&mut self, message: BufferOrderedMessage) -> Result<()> {
        self.buffer_ordered_messages_tx
            .unbounded_send(message)
            .map_err(|e| anyhow!(e))
    }

    pub fn available_toolchains(
        &self,
        worktree_id: WorktreeId,
        language_name: LanguageName,
        cx: &AppContext,
    ) -> Task<Option<ToolchainList>> {
        if let Some(toolchain_store) = self.toolchain_store.clone() {
            cx.spawn(|cx| async move {
                cx.update(|cx| {
                    toolchain_store
                        .read(cx)
                        .list_toolchains(worktree_id, language_name, cx)
                })
                .unwrap_or(Task::Ready(None))
                .await
            })
        } else {
            Task::ready(None)
        }
    }
    pub fn activate_toolchain(
        &self,
        worktree_id: WorktreeId,
        toolchain: Toolchain,
        cx: &mut AppContext,
    ) -> Task<Option<()>> {
        let Some(toolchain_store) = self.toolchain_store.clone() else {
            return Task::ready(None);
        };
        toolchain_store.update(cx, |this, cx| {
            this.activate_toolchain(worktree_id, toolchain, cx)
        })
    }
    pub fn active_toolchain(
        &self,
        worktree_id: WorktreeId,
        language_name: LanguageName,
        cx: &AppContext,
    ) -> Task<Option<Toolchain>> {
        let Some(toolchain_store) = self.toolchain_store.clone() else {
            return Task::ready(None);
        };
        toolchain_store
            .read(cx)
            .active_toolchain(worktree_id, language_name, cx)
    }
    pub fn language_server_statuses<'a>(
        &'a self,
        cx: &'a AppContext,
    ) -> impl DoubleEndedIterator<Item = (LanguageServerId, &'a LanguageServerStatus)> {
        self.lsp_store.read(cx).language_server_statuses()
    }

    pub fn last_formatting_failure<'a>(&self, cx: &'a AppContext) -> Option<&'a str> {
        self.lsp_store.read(cx).last_formatting_failure()
    }

    pub fn reset_last_formatting_failure(&self, cx: &mut AppContext) {
        self.lsp_store
            .update(cx, |store, _| store.reset_last_formatting_failure());
    }

    pub fn update_diagnostics(
        &mut self,
        language_server_id: LanguageServerId,
        params: lsp::PublishDiagnosticsParams,
        disk_based_sources: &[String],
        cx: &mut ModelContext<Self>,
    ) -> Result<()> {
        self.lsp_store.update(cx, |lsp_store, cx| {
            lsp_store.update_diagnostics(language_server_id, params, disk_based_sources, cx)
        })
    }

    pub fn update_diagnostic_entries(
        &mut self,
        server_id: LanguageServerId,
        abs_path: PathBuf,
        version: Option<i32>,
        diagnostics: Vec<DiagnosticEntry<Unclipped<PointUtf16>>>,
        cx: &mut ModelContext<Project>,
    ) -> Result<(), anyhow::Error> {
        self.lsp_store.update(cx, |lsp_store, cx| {
            lsp_store.update_diagnostic_entries(server_id, abs_path, version, diagnostics, cx)
        })
    }

    pub fn reload_buffers(
        &self,
        buffers: HashSet<Model<Buffer>>,
        push_to_history: bool,
        cx: &mut ModelContext<Self>,
    ) -> Task<Result<ProjectTransaction>> {
        self.buffer_store.update(cx, |buffer_store, cx| {
            buffer_store.reload_buffers(buffers, push_to_history, cx)
        })
    }

    pub fn reload_images(
        &self,
        images: HashSet<Model<ImageItem>>,
        cx: &mut ModelContext<Self>,
    ) -> Task<Result<()>> {
        self.image_store
            .update(cx, |image_store, cx| image_store.reload_images(images, cx))
    }

    pub fn format(
        &mut self,
        buffers: HashSet<Model<Buffer>>,
        push_to_history: bool,
        trigger: lsp_store::FormatTrigger,
        target: lsp_store::FormatTarget,
        cx: &mut ModelContext<Project>,
    ) -> Task<anyhow::Result<ProjectTransaction>> {
        self.lsp_store.update(cx, |lsp_store, cx| {
            lsp_store.format(buffers, push_to_history, trigger, target, cx)
        })
    }

    #[inline(never)]
    fn definition_impl(
        &mut self,
        buffer: &Model<Buffer>,
        position: PointUtf16,
        cx: &mut ModelContext<Self>,
    ) -> Task<Result<Vec<LocationLink>>> {
        self.request_lsp(
            buffer.clone(),
            LanguageServerToQuery::Primary,
            GetDefinition { position },
            cx,
        )
    }
    pub fn definition<T: ToPointUtf16>(
        &mut self,
        buffer: &Model<Buffer>,
        position: T,
        cx: &mut ModelContext<Self>,
    ) -> Task<Result<Vec<LocationLink>>> {
        let position = position.to_point_utf16(buffer.read(cx));
        self.definition_impl(buffer, position, cx)
    }

    fn declaration_impl(
        &mut self,
        buffer: &Model<Buffer>,
        position: PointUtf16,
        cx: &mut ModelContext<Self>,
    ) -> Task<Result<Vec<LocationLink>>> {
        self.request_lsp(
            buffer.clone(),
            LanguageServerToQuery::Primary,
            GetDeclaration { position },
            cx,
        )
    }

    pub fn declaration<T: ToPointUtf16>(
        &mut self,
        buffer: &Model<Buffer>,
        position: T,
        cx: &mut ModelContext<Self>,
    ) -> Task<Result<Vec<LocationLink>>> {
        let position = position.to_point_utf16(buffer.read(cx));
        self.declaration_impl(buffer, position, cx)
    }

    fn type_definition_impl(
        &mut self,
        buffer: &Model<Buffer>,
        position: PointUtf16,
        cx: &mut ModelContext<Self>,
    ) -> Task<Result<Vec<LocationLink>>> {
        self.request_lsp(
            buffer.clone(),
            LanguageServerToQuery::Primary,
            GetTypeDefinition { position },
            cx,
        )
    }

    pub fn type_definition<T: ToPointUtf16>(
        &mut self,
        buffer: &Model<Buffer>,
        position: T,
        cx: &mut ModelContext<Self>,
    ) -> Task<Result<Vec<LocationLink>>> {
        let position = position.to_point_utf16(buffer.read(cx));
        self.type_definition_impl(buffer, position, cx)
    }

    pub fn implementation<T: ToPointUtf16>(
        &mut self,
        buffer: &Model<Buffer>,
        position: T,
        cx: &mut ModelContext<Self>,
    ) -> Task<Result<Vec<LocationLink>>> {
        let position = position.to_point_utf16(buffer.read(cx));
        self.request_lsp(
            buffer.clone(),
            LanguageServerToQuery::Primary,
            GetImplementation { position },
            cx,
        )
    }

    pub fn references<T: ToPointUtf16>(
        &mut self,
        buffer: &Model<Buffer>,
        position: T,
        cx: &mut ModelContext<Self>,
    ) -> Task<Result<Vec<Location>>> {
        let position = position.to_point_utf16(buffer.read(cx));
        self.request_lsp(
            buffer.clone(),
            LanguageServerToQuery::Primary,
            GetReferences { position },
            cx,
        )
    }

    fn document_highlights_impl(
        &mut self,
        buffer: &Model<Buffer>,
        position: PointUtf16,
        cx: &mut ModelContext<Self>,
    ) -> Task<Result<Vec<DocumentHighlight>>> {
        self.request_lsp(
            buffer.clone(),
            LanguageServerToQuery::Primary,
            GetDocumentHighlights { position },
            cx,
        )
    }

    pub fn document_highlights<T: ToPointUtf16>(
        &mut self,
        buffer: &Model<Buffer>,
        position: T,
        cx: &mut ModelContext<Self>,
    ) -> Task<Result<Vec<DocumentHighlight>>> {
        let position = position.to_point_utf16(buffer.read(cx));
        self.document_highlights_impl(buffer, position, cx)
    }

    pub fn symbols(&self, query: &str, cx: &mut ModelContext<Self>) -> Task<Result<Vec<Symbol>>> {
        self.lsp_store
            .update(cx, |lsp_store, cx| lsp_store.symbols(query, cx))
    }

    pub fn open_buffer_for_symbol(
        &mut self,
        symbol: &Symbol,
        cx: &mut ModelContext<Self>,
    ) -> Task<Result<Model<Buffer>>> {
        self.lsp_store.update(cx, |lsp_store, cx| {
            lsp_store.open_buffer_for_symbol(symbol, cx)
        })
    }

    pub fn open_server_settings(
        &mut self,
        cx: &mut ModelContext<Self>,
    ) -> Task<Result<Model<Buffer>>> {
        let guard = self.retain_remotely_created_models(cx);
        let Some(ssh_client) = self.ssh_client.as_ref() else {
            return Task::ready(Err(anyhow!("not an ssh project")));
        };

        let proto_client = ssh_client.read(cx).proto_client();

        cx.spawn(|this, mut cx| async move {
            let buffer = proto_client
                .request(proto::OpenServerSettings {
                    project_id: SSH_PROJECT_ID,
                })
                .await?;

            let buffer = this
                .update(&mut cx, |this, cx| {
                    anyhow::Ok(this.wait_for_remote_buffer(BufferId::new(buffer.buffer_id)?, cx))
                })??
                .await;

            drop(guard);
            buffer
        })
    }

    pub fn open_local_buffer_via_lsp(
        &mut self,
        abs_path: lsp::Url,
        language_server_id: LanguageServerId,
        language_server_name: LanguageServerName,
        cx: &mut ModelContext<Self>,
    ) -> Task<Result<Model<Buffer>>> {
        self.lsp_store.update(cx, |lsp_store, cx| {
            lsp_store.open_local_buffer_via_lsp(
                abs_path,
                language_server_id,
                language_server_name,
                cx,
            )
        })
    }

    pub fn signature_help<T: ToPointUtf16>(
        &self,
        buffer: &Model<Buffer>,
        position: T,
        cx: &mut ModelContext<Self>,
    ) -> Task<Vec<SignatureHelp>> {
        self.lsp_store.update(cx, |lsp_store, cx| {
            lsp_store.signature_help(buffer, position, cx)
        })
    }

    pub fn hover<T: ToPointUtf16>(
        &self,
        buffer: &Model<Buffer>,
        position: T,
        cx: &mut ModelContext<Self>,
    ) -> Task<Vec<Hover>> {
        let position = position.to_point_utf16(buffer.read(cx));
        self.lsp_store
            .update(cx, |lsp_store, cx| lsp_store.hover(buffer, position, cx))
    }

    pub fn linked_edit(
        &self,
        buffer: &Model<Buffer>,
        position: Anchor,
        cx: &mut ModelContext<Self>,
    ) -> Task<Result<Vec<Range<Anchor>>>> {
        self.lsp_store.update(cx, |lsp_store, cx| {
            lsp_store.linked_edit(buffer, position, cx)
        })
    }

    pub fn completions<T: ToOffset + ToPointUtf16>(
        &self,
        buffer: &Model<Buffer>,
        position: T,
        context: CompletionContext,
        cx: &mut ModelContext<Self>,
    ) -> Task<Result<Vec<Completion>>> {
        let position = position.to_point_utf16(buffer.read(cx));
        self.lsp_store.update(cx, |lsp_store, cx| {
            lsp_store.completions(buffer, position, context, cx)
        })
    }

    pub fn resolve_completions(
        &self,
        buffer: Model<Buffer>,
        completion_indices: Vec<usize>,
        completions: Arc<RwLock<Box<[Completion]>>>,
        cx: &mut ModelContext<Self>,
    ) -> Task<Result<bool>> {
        self.lsp_store.update(cx, |lsp_store, cx| {
            lsp_store.resolve_completions(buffer, completion_indices, completions, cx)
        })
    }

    pub fn apply_additional_edits_for_completion(
        &self,
        buffer_handle: Model<Buffer>,
        completion: Completion,
        push_to_history: bool,
        cx: &mut ModelContext<Self>,
    ) -> Task<Result<Option<Transaction>>> {
        self.lsp_store.update(cx, |lsp_store, cx| {
            lsp_store.apply_additional_edits_for_completion(
                buffer_handle,
                completion,
                push_to_history,
                cx,
            )
        })
    }

    pub fn code_actions<T: Clone + ToOffset>(
        &mut self,
        buffer_handle: &Model<Buffer>,
        range: Range<T>,
        cx: &mut ModelContext<Self>,
    ) -> Task<Result<Vec<CodeAction>>> {
        let buffer = buffer_handle.read(cx);
        let range = buffer.anchor_before(range.start)..buffer.anchor_before(range.end);
        self.lsp_store.update(cx, |lsp_store, cx| {
            lsp_store.code_actions(buffer_handle, range, cx)
        })
    }

    pub fn apply_code_action(
        &self,
        buffer_handle: Model<Buffer>,
        action: CodeAction,
        push_to_history: bool,
        cx: &mut ModelContext<Self>,
    ) -> Task<Result<ProjectTransaction>> {
        self.lsp_store.update(cx, |lsp_store, cx| {
            lsp_store.apply_code_action(buffer_handle, action, push_to_history, cx)
        })
    }

    fn prepare_rename_impl(
        &mut self,
        buffer: Model<Buffer>,
        position: PointUtf16,
        cx: &mut ModelContext<Self>,
    ) -> Task<Result<Option<Range<Anchor>>>> {
        self.request_lsp(
            buffer,
            LanguageServerToQuery::Primary,
            PrepareRename { position },
            cx,
        )
    }
    pub fn prepare_rename<T: ToPointUtf16>(
        &mut self,
        buffer: Model<Buffer>,
        position: T,
        cx: &mut ModelContext<Self>,
    ) -> Task<Result<Option<Range<Anchor>>>> {
        let position = position.to_point_utf16(buffer.read(cx));
        self.prepare_rename_impl(buffer, position, cx)
    }

    fn perform_rename_impl(
        &mut self,
        buffer: Model<Buffer>,
        position: PointUtf16,
        new_name: String,
        push_to_history: bool,
        cx: &mut ModelContext<Self>,
    ) -> Task<Result<ProjectTransaction>> {
        let position = position.to_point_utf16(buffer.read(cx));
        self.request_lsp(
            buffer,
            LanguageServerToQuery::Primary,
            PerformRename {
                position,
                new_name,
                push_to_history,
            },
            cx,
        )
    }

    pub fn perform_rename<T: ToPointUtf16>(
        &mut self,
        buffer: Model<Buffer>,
        position: T,
        new_name: String,
        cx: &mut ModelContext<Self>,
    ) -> Task<Result<ProjectTransaction>> {
        let position = position.to_point_utf16(buffer.read(cx));
        self.perform_rename_impl(buffer, position, new_name, true, cx)
    }

    pub fn on_type_format<T: ToPointUtf16>(
        &mut self,
        buffer: Model<Buffer>,
        position: T,
        trigger: String,
        push_to_history: bool,
        cx: &mut ModelContext<Self>,
    ) -> Task<Result<Option<Transaction>>> {
        self.lsp_store.update(cx, |lsp_store, cx| {
            lsp_store.on_type_format(buffer, position, trigger, push_to_history, cx)
        })
    }

    pub fn inlay_hints<T: ToOffset>(
        &mut self,
        buffer_handle: Model<Buffer>,
        range: Range<T>,
        cx: &mut ModelContext<Self>,
    ) -> Task<anyhow::Result<Vec<InlayHint>>> {
        let buffer = buffer_handle.read(cx);
        let range = buffer.anchor_before(range.start)..buffer.anchor_before(range.end);
        self.lsp_store.update(cx, |lsp_store, cx| {
            lsp_store.inlay_hints(buffer_handle, range, cx)
        })
    }

    pub fn resolve_inlay_hint(
        &self,
        hint: InlayHint,
        buffer_handle: Model<Buffer>,
        server_id: LanguageServerId,
        cx: &mut ModelContext<Self>,
    ) -> Task<anyhow::Result<InlayHint>> {
        self.lsp_store.update(cx, |lsp_store, cx| {
            lsp_store.resolve_inlay_hint(hint, buffer_handle, server_id, cx)
        })
    }

    pub fn search(
        &mut self,
        query: SearchQuery,
        cx: &mut ModelContext<Self>,
    ) -> Receiver<SearchResult> {
        let (result_tx, result_rx) = smol::channel::unbounded();

        let matching_buffers_rx = if query.is_opened_only() {
            self.sort_search_candidates(&query, cx)
        } else {
            self.find_search_candidate_buffers(&query, MAX_SEARCH_RESULT_FILES + 1, cx)
        };

        cx.spawn(|_, cx| async move {
            let mut range_count = 0;
            let mut buffer_count = 0;
            let mut limit_reached = false;
            let query = Arc::new(query);
            let mut chunks = matching_buffers_rx.ready_chunks(64);

            // Now that we know what paths match the query, we will load at most
            // 64 buffers at a time to avoid overwhelming the main thread. For each
            // opened buffer, we will spawn a background task that retrieves all the
            // ranges in the buffer matched by the query.
            'outer: while let Some(matching_buffer_chunk) = chunks.next().await {
                let mut chunk_results = Vec::new();
                for buffer in matching_buffer_chunk {
                    let buffer = buffer.clone();
                    let query = query.clone();
                    let snapshot = buffer.read_with(&cx, |buffer, _| buffer.snapshot())?;
                    chunk_results.push(cx.background_executor().spawn(async move {
                        let ranges = query
                            .search(&snapshot, None)
                            .await
                            .iter()
                            .map(|range| {
                                snapshot.anchor_before(range.start)
                                    ..snapshot.anchor_after(range.end)
                            })
                            .collect::<Vec<_>>();
                        anyhow::Ok((buffer, ranges))
                    }));
                }

                let chunk_results = futures::future::join_all(chunk_results).await;
                for result in chunk_results {
                    if let Some((buffer, ranges)) = result.log_err() {
                        range_count += ranges.len();
                        buffer_count += 1;
                        result_tx
                            .send(SearchResult::Buffer { buffer, ranges })
                            .await?;
                        if buffer_count > MAX_SEARCH_RESULT_FILES
                            || range_count > MAX_SEARCH_RESULT_RANGES
                        {
                            limit_reached = true;
                            break 'outer;
                        }
                    }
                }
            }

            if limit_reached {
                result_tx.send(SearchResult::LimitReached).await?;
            }

            anyhow::Ok(())
        })
        .detach();

        result_rx
    }

    fn find_search_candidate_buffers(
        &mut self,
        query: &SearchQuery,
        limit: usize,
        cx: &mut ModelContext<Project>,
    ) -> Receiver<Model<Buffer>> {
        if self.is_local() {
            let fs = self.fs.clone();
            self.buffer_store.update(cx, |buffer_store, cx| {
                buffer_store.find_search_candidates(query, limit, fs, cx)
            })
        } else {
            self.find_search_candidates_remote(query, limit, cx)
        }
    }

    fn sort_search_candidates(
        &mut self,
        search_query: &SearchQuery,
        cx: &mut ModelContext<Project>,
    ) -> Receiver<Model<Buffer>> {
        let worktree_store = self.worktree_store.read(cx);
        let mut buffers = search_query
            .buffers()
            .into_iter()
            .flatten()
            .filter(|buffer| {
                let b = buffer.read(cx);
                if let Some(file) = b.file() {
                    if !search_query.file_matches(file.path()) {
                        return false;
                    }
                    if let Some(entry) = b
                        .entry_id(cx)
                        .and_then(|entry_id| worktree_store.entry_for_id(entry_id, cx))
                    {
                        if entry.is_ignored && !search_query.include_ignored() {
                            return false;
                        }
                    }
                }
                true
            })
            .collect::<Vec<_>>();
        let (tx, rx) = smol::channel::unbounded();
        buffers.sort_by(|a, b| match (a.read(cx).file(), b.read(cx).file()) {
            (None, None) => a.read(cx).remote_id().cmp(&b.read(cx).remote_id()),
            (None, Some(_)) => std::cmp::Ordering::Less,
            (Some(_), None) => std::cmp::Ordering::Greater,
            (Some(a), Some(b)) => compare_paths((a.path(), true), (b.path(), true)),
        });
        for buffer in buffers {
            tx.send_blocking(buffer.clone()).unwrap()
        }

        rx
    }

    fn find_search_candidates_remote(
        &mut self,
        query: &SearchQuery,
        limit: usize,
        cx: &mut ModelContext<Project>,
    ) -> Receiver<Model<Buffer>> {
        let (tx, rx) = smol::channel::unbounded();

        let (client, remote_id): (AnyProtoClient, _) = if let Some(ssh_client) = &self.ssh_client {
            (ssh_client.read(cx).proto_client(), 0)
        } else if let Some(remote_id) = self.remote_id() {
            (self.client.clone().into(), remote_id)
        } else {
            return rx;
        };

        let request = client.request(proto::FindSearchCandidates {
            project_id: remote_id,
            query: Some(query.to_proto()),
            limit: limit as _,
        });
        let guard = self.retain_remotely_created_models(cx);

        cx.spawn(move |this, mut cx| async move {
            let response = request.await?;
            for buffer_id in response.buffer_ids {
                let buffer_id = BufferId::new(buffer_id)?;
                let buffer = this
                    .update(&mut cx, |this, cx| {
                        this.wait_for_remote_buffer(buffer_id, cx)
                    })?
                    .await?;
                let _ = tx.send(buffer).await;
            }

            drop(guard);
            anyhow::Ok(())
        })
        .detach_and_log_err(cx);
        rx
    }

    pub fn request_lsp<R: LspCommand>(
        &mut self,
        buffer_handle: Model<Buffer>,
        server: LanguageServerToQuery,
        request: R,
        cx: &mut ModelContext<Self>,
    ) -> Task<Result<R::Response>>
    where
        <R::LspRequest as lsp::request::Request>::Result: Send,
        <R::LspRequest as lsp::request::Request>::Params: Send,
    {
        let guard = self.retain_remotely_created_models(cx);
        let task = self.lsp_store.update(cx, |lsp_store, cx| {
            lsp_store.request_lsp(buffer_handle, server, request, cx)
        });
        cx.spawn(|_, _| async move {
            let result = task.await;
            drop(guard);
            result
        })
    }

    /// Move a worktree to a new position in the worktree order.
    ///
    /// The worktree will moved to the opposite side of the destination worktree.
    ///
    /// # Example
    ///
    /// Given the worktree order `[11, 22, 33]` and a call to move worktree `22` to `33`,
    /// worktree_order will be updated to produce the indexes `[11, 33, 22]`.
    ///
    /// Given the worktree order `[11, 22, 33]` and a call to move worktree `22` to `11`,
    /// worktree_order will be updated to produce the indexes `[22, 11, 33]`.
    ///
    /// # Errors
    ///
    /// An error will be returned if the worktree or destination worktree are not found.
    pub fn move_worktree(
        &mut self,
        source: WorktreeId,
        destination: WorktreeId,
        cx: &mut ModelContext<'_, Self>,
    ) -> Result<()> {
        self.worktree_store.update(cx, |worktree_store, cx| {
            worktree_store.move_worktree(source, destination, cx)
        })
    }

    pub fn find_or_create_worktree(
        &mut self,
        abs_path: impl AsRef<Path>,
        visible: bool,
        cx: &mut ModelContext<Self>,
    ) -> Task<Result<(Model<Worktree>, PathBuf)>> {
        self.worktree_store.update(cx, |worktree_store, cx| {
            worktree_store.find_or_create_worktree(abs_path, visible, cx)
        })
    }

    pub fn find_worktree(
        &self,
        abs_path: &Path,
        cx: &AppContext,
    ) -> Option<(Model<Worktree>, PathBuf)> {
        self.worktree_store.read_with(cx, |worktree_store, cx| {
            worktree_store.find_worktree(abs_path, cx)
        })
    }

    pub fn is_shared(&self) -> bool {
        match &self.client_state {
            ProjectClientState::Shared { .. } => true,
            ProjectClientState::Local => false,
            ProjectClientState::Remote { .. } => true,
        }
    }

    /// Returns the resolved version of `path`, that was found in `buffer`, if it exists.
    pub fn resolve_path_in_buffer(
        &self,
        path: &str,
        buffer: &Model<Buffer>,
        cx: &mut ModelContext<Self>,
    ) -> Task<Option<ResolvedPath>> {
        let path_buf = PathBuf::from(path);
        if path_buf.is_absolute() || path.starts_with("~") {
            self.resolve_abs_path(path, cx)
        } else {
            self.resolve_path_in_worktrees(path_buf, buffer, cx)
        }
    }

    pub fn resolve_abs_file_path(
        &self,
        path: &str,
        cx: &mut ModelContext<Self>,
    ) -> Task<Option<ResolvedPath>> {
        let resolve_task = self.resolve_abs_path(path, cx);
        cx.background_executor().spawn(async move {
            let resolved_path = resolve_task.await;
            resolved_path.filter(|path| path.is_file())
        })
    }

    pub fn resolve_abs_path(
        &self,
        path: &str,
        cx: &mut ModelContext<Self>,
    ) -> Task<Option<ResolvedPath>> {
        if self.is_local() {
            let expanded = PathBuf::from(shellexpand::tilde(&path).into_owned());
            let fs = self.fs.clone();
            cx.background_executor().spawn(async move {
                let path = expanded.as_path();
                let metadata = fs.metadata(path).await.ok().flatten();

                metadata.map(|metadata| ResolvedPath::AbsPath {
                    path: expanded,
                    is_dir: metadata.is_dir,
                })
            })
        } else if let Some(ssh_client) = self.ssh_client.as_ref() {
            let request = ssh_client
                .read(cx)
                .proto_client()
                .request(proto::GetPathMetadata {
                    project_id: SSH_PROJECT_ID,
                    path: path.to_string(),
                });
            cx.background_executor().spawn(async move {
                let response = request.await.log_err()?;
                if response.exists {
                    Some(ResolvedPath::AbsPath {
                        path: PathBuf::from(response.path),
                        is_dir: response.is_dir,
                    })
                } else {
                    None
                }
            })
        } else {
            return Task::ready(None);
        }
    }

    fn resolve_path_in_worktrees(
        &self,
        path: PathBuf,
        buffer: &Model<Buffer>,
        cx: &mut ModelContext<Self>,
    ) -> Task<Option<ResolvedPath>> {
        let mut candidates = vec![path.clone()];

        if let Some(file) = buffer.read(cx).file() {
            if let Some(dir) = file.path().parent() {
                let joined = dir.to_path_buf().join(path);
                candidates.push(joined);
            }
        }

        let worktrees = self.worktrees(cx).collect::<Vec<_>>();
        cx.spawn(|_, mut cx| async move {
            for worktree in worktrees {
                for candidate in candidates.iter() {
                    let path = worktree
                        .update(&mut cx, |worktree, _| {
                            let root_entry_path = &worktree.root_entry()?.path;

                            let resolved = resolve_path(root_entry_path, candidate);

                            let stripped =
                                resolved.strip_prefix(root_entry_path).unwrap_or(&resolved);

                            worktree.entry_for_path(stripped).map(|entry| {
                                let project_path = ProjectPath {
                                    worktree_id: worktree.id(),
                                    path: entry.path.clone(),
                                };
                                ResolvedPath::ProjectPath {
                                    project_path,
                                    is_dir: entry.is_dir(),
                                }
                            })
                        })
                        .ok()?;

                    if path.is_some() {
                        return path;
                    }
                }
            }
            None
        })
    }

    pub fn list_directory(
        &self,
        query: String,
        cx: &mut ModelContext<Self>,
    ) -> Task<Result<Vec<PathBuf>>> {
        if self.is_local() {
            DirectoryLister::Local(self.fs.clone()).list_directory(query, cx)
        } else if let Some(session) = self.ssh_client.as_ref() {
            let request = proto::ListRemoteDirectory {
                dev_server_id: SSH_PROJECT_ID,
                path: query,
            };

            let response = session.read(cx).proto_client().request(request);
            cx.background_executor().spawn(async move {
                let response = response.await?;
                Ok(response.entries.into_iter().map(PathBuf::from).collect())
            })
        } else {
            Task::ready(Err(anyhow!("cannot list directory in remote project")))
        }
    }

    pub fn create_worktree(
        &mut self,
        abs_path: impl AsRef<Path>,
        visible: bool,
        cx: &mut ModelContext<Self>,
    ) -> Task<Result<Model<Worktree>>> {
        self.worktree_store.update(cx, |worktree_store, cx| {
            worktree_store.create_worktree(abs_path, visible, cx)
        })
    }

    pub fn remove_worktree(&mut self, id_to_remove: WorktreeId, cx: &mut ModelContext<Self>) {
        self.worktree_store.update(cx, |worktree_store, cx| {
            worktree_store.remove_worktree(id_to_remove, cx);
        });
    }

    fn add_worktree(&mut self, worktree: &Model<Worktree>, cx: &mut ModelContext<Self>) {
        self.worktree_store.update(cx, |worktree_store, cx| {
            worktree_store.add(worktree, cx);
        });
    }

    pub fn set_active_path(&mut self, entry: Option<ProjectPath>, cx: &mut ModelContext<Self>) {
        let new_active_entry = entry.and_then(|project_path| {
            let worktree = self.worktree_for_id(project_path.worktree_id, cx)?;
            let entry = worktree.read(cx).entry_for_path(project_path.path)?;
            Some(entry.id)
        });
        if new_active_entry != self.active_entry {
            self.active_entry = new_active_entry;
            self.lsp_store.update(cx, |lsp_store, _| {
                lsp_store.set_active_entry(new_active_entry);
            });
            cx.emit(Event::ActiveEntryChanged(new_active_entry));
        }
    }

    pub fn language_servers_running_disk_based_diagnostics<'a>(
        &'a self,
        cx: &'a AppContext,
    ) -> impl Iterator<Item = LanguageServerId> + 'a {
        self.lsp_store
            .read(cx)
            .language_servers_running_disk_based_diagnostics()
    }

    pub fn diagnostic_summary(&self, include_ignored: bool, cx: &AppContext) -> DiagnosticSummary {
        let mut summary = DiagnosticSummary::default();
        for (_, _, path_summary) in self.diagnostic_summaries(include_ignored, cx) {
            summary.error_count += path_summary.error_count;
            summary.warning_count += path_summary.warning_count;
        }
        summary
    }

    pub fn diagnostic_summaries<'a>(
        &'a self,
        include_ignored: bool,
        cx: &'a AppContext,
    ) -> impl Iterator<Item = (ProjectPath, LanguageServerId, DiagnosticSummary)> + 'a {
        self.lsp_store
            .read(cx)
            .diagnostic_summaries(include_ignored, cx)
    }

    pub fn active_entry(&self) -> Option<ProjectEntryId> {
        self.active_entry
    }

    pub fn entry_for_path(&self, path: &ProjectPath, cx: &AppContext) -> Option<Entry> {
        self.worktree_store.read(cx).entry_for_path(path, cx)
    }

    pub fn path_for_entry(&self, entry_id: ProjectEntryId, cx: &AppContext) -> Option<ProjectPath> {
        let worktree = self.worktree_for_entry(entry_id, cx)?;
        let worktree = worktree.read(cx);
        let worktree_id = worktree.id();
        let path = worktree.entry_for_id(entry_id)?.path.clone();
        Some(ProjectPath { worktree_id, path })
    }

    pub fn absolute_path(&self, project_path: &ProjectPath, cx: &AppContext) -> Option<PathBuf> {
        self.worktree_for_id(project_path.worktree_id, cx)?
            .read(cx)
            .absolutize(&project_path.path)
            .ok()
    }

    /// Attempts to find a `ProjectPath` corresponding to the given path. If the path
    /// is a *full path*, meaning it starts with the root name of a worktree, we'll locate
    /// it in that worktree. Otherwise, we'll attempt to find it as a relative path in
    /// the first visible worktree that has an entry for that relative path.
    ///
    /// We use this to resolve edit steps, when there's a chance an LLM may omit the workree
    /// root name from paths.
    ///
    /// # Arguments
    ///
    /// * `path` - A full path that starts with a worktree root name, or alternatively a
    ///            relative path within a visible worktree.
    /// * `cx` - A reference to the `AppContext`.
    ///
    /// # Returns
    ///
    /// Returns `Some(ProjectPath)` if a matching worktree is found, otherwise `None`.
    pub fn find_project_path(&self, path: &Path, cx: &AppContext) -> Option<ProjectPath> {
        let worktree_store = self.worktree_store.read(cx);

        for worktree in worktree_store.visible_worktrees(cx) {
            let worktree_root_name = worktree.read(cx).root_name();
            if let Ok(relative_path) = path.strip_prefix(worktree_root_name) {
                return Some(ProjectPath {
                    worktree_id: worktree.read(cx).id(),
                    path: relative_path.into(),
                });
            }
        }

        for worktree in worktree_store.visible_worktrees(cx) {
            let worktree = worktree.read(cx);
            if let Some(entry) = worktree.entry_for_path(path) {
                return Some(ProjectPath {
                    worktree_id: worktree.id(),
                    path: entry.path.clone(),
                });
            }
        }

        None
    }

    pub fn project_path_for_absolute_path(
        &self,
        abs_path: &Path,
        cx: &AppContext,
    ) -> Option<ProjectPath> {
        self.find_local_worktree(abs_path, cx)
            .map(|(worktree, relative_path)| ProjectPath {
                worktree_id: worktree.read(cx).id(),
                path: relative_path.into(),
            })
    }

    pub fn find_local_worktree(
        &self,
        abs_path: &Path,
        cx: &AppContext,
    ) -> Option<(Model<Worktree>, PathBuf)> {
        let trees = self.worktrees(cx);

        for tree in trees {
            if let Some(relative_path) = tree
                .read(cx)
                .as_local()
                .and_then(|t| abs_path.strip_prefix(t.abs_path()).ok())
            {
                return Some((tree.clone(), relative_path.into()));
            }
        }
        None
    }

    pub fn get_workspace_root(
        &self,
        project_path: &ProjectPath,
        cx: &AppContext,
    ) -> Option<PathBuf> {
        Some(
            self.worktree_for_id(project_path.worktree_id, cx)?
                .read(cx)
                .abs_path()
                .to_path_buf(),
        )
    }

    pub fn get_repo(
        &self,
        project_path: &ProjectPath,
        cx: &AppContext,
    ) -> Option<Arc<dyn GitRepository>> {
        self.worktree_for_id(project_path.worktree_id, cx)?
            .read(cx)
            .as_local()?
            .local_git_repo(&project_path.path)
    }

    pub fn get_first_worktree_root_repo(&self, cx: &AppContext) -> Option<Arc<dyn GitRepository>> {
        let worktree = self.visible_worktrees(cx).next()?.read(cx).as_local()?;
        let root_entry = worktree.root_git_entry()?;
        worktree.get_local_repo(&root_entry)?.repo().clone().into()
    }

    pub fn branches(
        &self,
        project_path: ProjectPath,
        cx: &AppContext,
    ) -> Task<Result<Vec<git::repository::Branch>>> {
        self.worktree_store().read(cx).branches(project_path, cx)
    }

    pub fn update_or_create_branch(
        &self,
        repository: ProjectPath,
        new_branch: String,
        cx: &AppContext,
    ) -> Task<Result<()>> {
        self.worktree_store()
            .read(cx)
            .update_or_create_branch(repository, new_branch, cx)
    }

    pub fn blame_buffer(
        &self,
        buffer: &Model<Buffer>,
        version: Option<clock::Global>,
        cx: &AppContext,
    ) -> Task<Result<Option<Blame>>> {
        self.buffer_store.read(cx).blame_buffer(buffer, version, cx)
    }

    pub fn get_permalink_to_line(
        &self,
        buffer: &Model<Buffer>,
        selection: Range<u32>,
        cx: &AppContext,
    ) -> Task<Result<url::Url>> {
        self.buffer_store
            .read(cx)
            .get_permalink_to_line(buffer, selection, cx)
    }

    // RPC message handlers

    async fn handle_unshare_project(
        this: Model<Self>,
        _: TypedEnvelope<proto::UnshareProject>,
        mut cx: AsyncAppContext,
    ) -> Result<()> {
        this.update(&mut cx, |this, cx| {
            if this.is_local() || this.is_via_ssh() {
                this.unshare(cx)?;
            } else {
                this.disconnected_from_host(cx);
            }
            Ok(())
        })?
    }

    async fn handle_add_collaborator(
        this: Model<Self>,
        mut envelope: TypedEnvelope<proto::AddProjectCollaborator>,
        mut cx: AsyncAppContext,
    ) -> Result<()> {
        let collaborator = envelope
            .payload
            .collaborator
            .take()
            .ok_or_else(|| anyhow!("empty collaborator"))?;

        let collaborator = Collaborator::from_proto(collaborator)?;
        this.update(&mut cx, |this, cx| {
            this.buffer_store.update(cx, |buffer_store, _| {
                buffer_store.forget_shared_buffers_for(&collaborator.peer_id);
            });
            cx.emit(Event::CollaboratorJoined(collaborator.peer_id));
            this.collaborators
                .insert(collaborator.peer_id, collaborator);
            cx.notify();
        })?;

        Ok(())
    }

    async fn handle_update_project_collaborator(
        this: Model<Self>,
        envelope: TypedEnvelope<proto::UpdateProjectCollaborator>,
        mut cx: AsyncAppContext,
    ) -> Result<()> {
        let old_peer_id = envelope
            .payload
            .old_peer_id
            .ok_or_else(|| anyhow!("missing old peer id"))?;
        let new_peer_id = envelope
            .payload
            .new_peer_id
            .ok_or_else(|| anyhow!("missing new peer id"))?;
        this.update(&mut cx, |this, cx| {
            let collaborator = this
                .collaborators
                .remove(&old_peer_id)
                .ok_or_else(|| anyhow!("received UpdateProjectCollaborator for unknown peer"))?;
            let is_host = collaborator.is_host;
            this.collaborators.insert(new_peer_id, collaborator);

            log::info!("peer {} became {}", old_peer_id, new_peer_id,);
            this.buffer_store.update(cx, |buffer_store, _| {
                buffer_store.update_peer_id(&old_peer_id, new_peer_id)
            });

            if is_host {
                this.buffer_store
                    .update(cx, |buffer_store, _| buffer_store.discard_incomplete());
                this.enqueue_buffer_ordered_message(BufferOrderedMessage::Resync)
                    .unwrap();
                cx.emit(Event::HostReshared);
            }

            cx.emit(Event::CollaboratorUpdated {
                old_peer_id,
                new_peer_id,
            });
            cx.notify();
            Ok(())
        })?
    }

    async fn handle_remove_collaborator(
        this: Model<Self>,
        envelope: TypedEnvelope<proto::RemoveProjectCollaborator>,
        mut cx: AsyncAppContext,
    ) -> Result<()> {
        this.update(&mut cx, |this, cx| {
            let peer_id = envelope
                .payload
                .peer_id
                .ok_or_else(|| anyhow!("invalid peer id"))?;
            let replica_id = this
                .collaborators
                .remove(&peer_id)
                .ok_or_else(|| anyhow!("unknown peer {:?}", peer_id))?
                .replica_id;
            this.buffer_store.update(cx, |buffer_store, cx| {
                buffer_store.forget_shared_buffers_for(&peer_id);
                for buffer in buffer_store.buffers() {
                    buffer.update(cx, |buffer, cx| buffer.remove_peer(replica_id, cx));
                }
            });

            cx.emit(Event::CollaboratorLeft(peer_id));
            cx.notify();
            Ok(())
        })?
    }

    async fn handle_update_project(
        this: Model<Self>,
        envelope: TypedEnvelope<proto::UpdateProject>,
        mut cx: AsyncAppContext,
    ) -> Result<()> {
        this.update(&mut cx, |this, cx| {
            // Don't handle messages that were sent before the response to us joining the project
            if envelope.message_id > this.join_project_response_message_id {
                this.set_worktrees_from_proto(envelope.payload.worktrees, cx)?;
            }
            Ok(())
        })?
    }

    async fn handle_toast(
        this: Model<Self>,
        envelope: TypedEnvelope<proto::Toast>,
        mut cx: AsyncAppContext,
    ) -> Result<()> {
        this.update(&mut cx, |_, cx| {
            cx.emit(Event::Toast {
                notification_id: envelope.payload.notification_id.into(),
                message: envelope.payload.message,
            });
            Ok(())
        })?
    }

    async fn handle_language_server_prompt_request(
        this: Model<Self>,
        envelope: TypedEnvelope<proto::LanguageServerPromptRequest>,
        mut cx: AsyncAppContext,
    ) -> Result<proto::LanguageServerPromptResponse> {
        let (tx, mut rx) = smol::channel::bounded(1);
        let actions: Vec<_> = envelope
            .payload
            .actions
            .into_iter()
            .map(|action| MessageActionItem {
                title: action,
                properties: Default::default(),
            })
            .collect();
        this.update(&mut cx, |_, cx| {
            cx.emit(Event::LanguageServerPrompt(LanguageServerPromptRequest {
                level: proto_to_prompt(envelope.payload.level.context("Invalid prompt level")?),
                message: envelope.payload.message,
                actions: actions.clone(),
                lsp_name: envelope.payload.lsp_name,
                response_channel: tx,
            }));

            anyhow::Ok(())
        })??;

        // We drop `this` to avoid holding a reference in this future for too
        // long.
        // If we keep the reference, we might not drop the `Project` early
        // enough when closing a window and it will only get releases on the
        // next `flush_effects()` call.
        drop(this);

        let answer = rx.next().await;

        Ok(LanguageServerPromptResponse {
            action_response: answer.and_then(|answer| {
                actions
                    .iter()
                    .position(|action| *action == answer)
                    .map(|index| index as u64)
            }),
        })
    }

    async fn handle_hide_toast(
        this: Model<Self>,
        envelope: TypedEnvelope<proto::HideToast>,
        mut cx: AsyncAppContext,
    ) -> Result<()> {
        this.update(&mut cx, |_, cx| {
            cx.emit(Event::HideToast {
                notification_id: envelope.payload.notification_id.into(),
            });
            Ok(())
        })?
    }

    // Collab sends UpdateWorktree protos as messages
    async fn handle_update_worktree(
        this: Model<Self>,
        envelope: TypedEnvelope<proto::UpdateWorktree>,
        mut cx: AsyncAppContext,
    ) -> Result<()> {
        this.update(&mut cx, |this, cx| {
            let worktree_id = WorktreeId::from_proto(envelope.payload.worktree_id);
            if let Some(worktree) = this.worktree_for_id(worktree_id, cx) {
                worktree.update(cx, |worktree, _| {
                    let worktree = worktree.as_remote_mut().unwrap();
                    worktree.update_from_remote(envelope.payload);
                });
            }
            Ok(())
        })?
    }

    async fn handle_update_buffer_from_ssh(
        this: Model<Self>,
        envelope: TypedEnvelope<proto::UpdateBuffer>,
        cx: AsyncAppContext,
    ) -> Result<proto::Ack> {
        let buffer_store = this.read_with(&cx, |this, cx| {
            if let Some(remote_id) = this.remote_id() {
                let mut payload = envelope.payload.clone();
                payload.project_id = remote_id;
                cx.background_executor()
                    .spawn(this.client.request(payload))
                    .detach_and_log_err(cx);
            }
            this.buffer_store.clone()
        })?;
        BufferStore::handle_update_buffer(buffer_store, envelope, cx).await
    }

    async fn handle_update_buffer(
        this: Model<Self>,
        envelope: TypedEnvelope<proto::UpdateBuffer>,
        cx: AsyncAppContext,
    ) -> Result<proto::Ack> {
        let buffer_store = this.read_with(&cx, |this, cx| {
            if let Some(ssh) = &this.ssh_client {
                let mut payload = envelope.payload.clone();
                payload.project_id = SSH_PROJECT_ID;
                cx.background_executor()
                    .spawn(ssh.read(cx).proto_client().request(payload))
                    .detach_and_log_err(cx);
            }
            this.buffer_store.clone()
        })?;
        BufferStore::handle_update_buffer(buffer_store, envelope, cx).await
    }

    fn retain_remotely_created_models(
        &mut self,
        cx: &mut ModelContext<Self>,
    ) -> RemotelyCreatedModelGuard {
        {
            let mut remotely_create_models = self.remotely_created_models.lock();
            if remotely_create_models.retain_count == 0 {
                remotely_create_models.buffers = self.buffer_store.read(cx).buffers().collect();
                remotely_create_models.worktrees =
                    self.worktree_store.read(cx).worktrees().collect();
            }
            remotely_create_models.retain_count += 1;
        }
        RemotelyCreatedModelGuard {
            remote_models: Arc::downgrade(&self.remotely_created_models),
        }
    }

    async fn handle_create_buffer_for_peer(
        this: Model<Self>,
        envelope: TypedEnvelope<proto::CreateBufferForPeer>,
        mut cx: AsyncAppContext,
    ) -> Result<()> {
        this.update(&mut cx, |this, cx| {
            this.buffer_store.update(cx, |buffer_store, cx| {
                buffer_store.handle_create_buffer_for_peer(
                    envelope,
                    this.replica_id(),
                    this.capability(),
                    cx,
                )
            })
        })?
    }

    async fn handle_synchronize_buffers(
        this: Model<Self>,
        envelope: TypedEnvelope<proto::SynchronizeBuffers>,
        mut cx: AsyncAppContext,
    ) -> Result<proto::SynchronizeBuffersResponse> {
        let response = this.update(&mut cx, |this, cx| {
            let client = this.client.clone();
            this.buffer_store.update(cx, |this, cx| {
                this.handle_synchronize_buffers(envelope, cx, client)
            })
        })??;

        Ok(response)
    }

    async fn handle_search_candidate_buffers(
        this: Model<Self>,
        envelope: TypedEnvelope<proto::FindSearchCandidates>,
        mut cx: AsyncAppContext,
    ) -> Result<proto::FindSearchCandidatesResponse> {
        let peer_id = envelope.original_sender_id()?;
        let message = envelope.payload;
        let query = SearchQuery::from_proto(
            message
                .query
                .ok_or_else(|| anyhow!("missing query field"))?,
        )?;
        let mut results = this.update(&mut cx, |this, cx| {
            this.find_search_candidate_buffers(&query, message.limit as _, cx)
        })?;

        let mut response = proto::FindSearchCandidatesResponse {
            buffer_ids: Vec::new(),
        };

        while let Some(buffer) = results.next().await {
            this.update(&mut cx, |this, cx| {
                let buffer_id = this.create_buffer_for_peer(&buffer, peer_id, cx);
                response.buffer_ids.push(buffer_id.to_proto());
            })?;
        }

        Ok(response)
    }

    async fn handle_open_buffer_by_id(
        this: Model<Self>,
        envelope: TypedEnvelope<proto::OpenBufferById>,
        mut cx: AsyncAppContext,
    ) -> Result<proto::OpenBufferResponse> {
        let peer_id = envelope.original_sender_id()?;
        let buffer_id = BufferId::new(envelope.payload.id)?;
        let buffer = this
            .update(&mut cx, |this, cx| this.open_buffer_by_id(buffer_id, cx))?
            .await?;
        Project::respond_to_open_buffer_request(this, buffer, peer_id, &mut cx)
    }

    async fn handle_open_buffer_by_path(
        this: Model<Self>,
        envelope: TypedEnvelope<proto::OpenBufferByPath>,
        mut cx: AsyncAppContext,
    ) -> Result<proto::OpenBufferResponse> {
        let peer_id = envelope.original_sender_id()?;
        let worktree_id = WorktreeId::from_proto(envelope.payload.worktree_id);
        let open_buffer = this.update(&mut cx, |this, cx| {
            this.open_buffer(
                ProjectPath {
                    worktree_id,
                    path: PathBuf::from(envelope.payload.path).into(),
                },
                cx,
            )
        })?;

        let buffer = open_buffer.await?;
        Project::respond_to_open_buffer_request(this, buffer, peer_id, &mut cx)
    }

    async fn handle_open_new_buffer(
        this: Model<Self>,
        envelope: TypedEnvelope<proto::OpenNewBuffer>,
        mut cx: AsyncAppContext,
    ) -> Result<proto::OpenBufferResponse> {
        let buffer = this
            .update(&mut cx, |this, cx| this.create_buffer(cx))?
            .await?;
        let peer_id = envelope.original_sender_id()?;

        Project::respond_to_open_buffer_request(this, buffer, peer_id, &mut cx)
    }

    fn respond_to_open_buffer_request(
        this: Model<Self>,
        buffer: Model<Buffer>,
        peer_id: proto::PeerId,
        cx: &mut AsyncAppContext,
    ) -> Result<proto::OpenBufferResponse> {
        this.update(cx, |this, cx| {
            let is_private = buffer
                .read(cx)
                .file()
                .map(|f| f.is_private())
                .unwrap_or_default();
            if is_private {
                Err(anyhow!(ErrorCode::UnsharedItem))
            } else {
                Ok(proto::OpenBufferResponse {
                    buffer_id: this.create_buffer_for_peer(&buffer, peer_id, cx).into(),
                })
            }
        })?
    }

    fn create_buffer_for_peer(
        &mut self,
        buffer: &Model<Buffer>,
        peer_id: proto::PeerId,
        cx: &mut AppContext,
    ) -> BufferId {
        self.buffer_store
            .update(cx, |buffer_store, cx| {
                buffer_store.create_buffer_for_peer(buffer, peer_id, cx)
            })
            .detach_and_log_err(cx);
        buffer.read(cx).remote_id()
    }

    fn wait_for_remote_buffer(
        &mut self,
        id: BufferId,
        cx: &mut ModelContext<Self>,
    ) -> Task<Result<Model<Buffer>>> {
        self.buffer_store.update(cx, |buffer_store, cx| {
            buffer_store.wait_for_remote_buffer(id, cx)
        })
    }

    fn synchronize_remote_buffers(&mut self, cx: &mut ModelContext<Self>) -> Task<Result<()>> {
        let project_id = match self.client_state {
            ProjectClientState::Remote {
                sharing_has_stopped,
                remote_id,
                ..
            } => {
                if sharing_has_stopped {
                    return Task::ready(Err(anyhow!(
                        "can't synchronize remote buffers on a readonly project"
                    )));
                } else {
                    remote_id
                }
            }
            ProjectClientState::Shared { .. } | ProjectClientState::Local => {
                return Task::ready(Err(anyhow!(
                    "can't synchronize remote buffers on a local project"
                )))
            }
        };

        let client = self.client.clone();
        cx.spawn(move |this, mut cx| async move {
            let (buffers, incomplete_buffer_ids) = this.update(&mut cx, |this, cx| {
                this.buffer_store.read(cx).buffer_version_info(cx)
            })?;
            let response = client
                .request(proto::SynchronizeBuffers {
                    project_id,
                    buffers,
                })
                .await?;

            let send_updates_for_buffers = this.update(&mut cx, |this, cx| {
                response
                    .buffers
                    .into_iter()
                    .map(|buffer| {
                        let client = client.clone();
                        let buffer_id = match BufferId::new(buffer.id) {
                            Ok(id) => id,
                            Err(e) => {
                                return Task::ready(Err(e));
                            }
                        };
                        let remote_version = language::proto::deserialize_version(&buffer.version);
                        if let Some(buffer) = this.buffer_for_id(buffer_id, cx) {
                            let operations =
                                buffer.read(cx).serialize_ops(Some(remote_version), cx);
                            cx.background_executor().spawn(async move {
                                let operations = operations.await;
                                for chunk in split_operations(operations) {
                                    client
                                        .request(proto::UpdateBuffer {
                                            project_id,
                                            buffer_id: buffer_id.into(),
                                            operations: chunk,
                                        })
                                        .await?;
                                }
                                anyhow::Ok(())
                            })
                        } else {
                            Task::ready(Ok(()))
                        }
                    })
                    .collect::<Vec<_>>()
            })?;

            // Any incomplete buffers have open requests waiting. Request that the host sends
            // creates these buffers for us again to unblock any waiting futures.
            for id in incomplete_buffer_ids {
                cx.background_executor()
                    .spawn(client.request(proto::OpenBufferById {
                        project_id,
                        id: id.into(),
                    }))
                    .detach();
            }

            futures::future::join_all(send_updates_for_buffers)
                .await
                .into_iter()
                .collect()
        })
    }

    pub fn worktree_metadata_protos(&self, cx: &AppContext) -> Vec<proto::WorktreeMetadata> {
        self.worktree_store.read(cx).worktree_metadata_protos(cx)
    }

    /// Iterator of all open buffers that have unsaved changes
    pub fn dirty_buffers<'a>(
        &'a self,
        cx: &'a AppContext,
    ) -> impl Iterator<Item = ProjectPath> + 'a {
        self.buffer_store.read(cx).buffers().filter_map(|buf| {
            let buf = buf.read(cx);
            if buf.is_dirty() {
                buf.project_path(cx)
            } else {
                None
            }
        })
    }

    fn set_worktrees_from_proto(
        &mut self,
        worktrees: Vec<proto::WorktreeMetadata>,
        cx: &mut ModelContext<Project>,
    ) -> Result<()> {
        cx.notify();
        self.worktree_store.update(cx, |worktree_store, cx| {
            worktree_store.set_worktrees_from_proto(worktrees, self.replica_id(), cx)
        })
    }

    fn set_collaborators_from_proto(
        &mut self,
        messages: Vec<proto::Collaborator>,
        cx: &mut ModelContext<Self>,
    ) -> Result<()> {
        let mut collaborators = HashMap::default();
        for message in messages {
            let collaborator = Collaborator::from_proto(message)?;
            collaborators.insert(collaborator.peer_id, collaborator);
        }
        for old_peer_id in self.collaborators.keys() {
            if !collaborators.contains_key(old_peer_id) {
                cx.emit(Event::CollaboratorLeft(*old_peer_id));
            }
        }
        self.collaborators = collaborators;
        Ok(())
    }

    pub fn language_servers<'a>(
        &'a self,
        cx: &'a AppContext,
    ) -> impl 'a + Iterator<Item = (LanguageServerId, LanguageServerName, WorktreeId)> {
        self.lsp_store.read(cx).language_servers()
    }

    pub fn supplementary_language_servers<'a>(
        &'a self,
        cx: &'a AppContext,
    ) -> impl 'a + Iterator<Item = (LanguageServerId, LanguageServerName)> {
        self.lsp_store.read(cx).supplementary_language_servers()
    }

    pub fn language_server_for_id(
        &self,
        id: LanguageServerId,
        cx: &AppContext,
    ) -> Option<Arc<LanguageServer>> {
        self.lsp_store.read(cx).language_server_for_id(id)
    }

    pub fn language_servers_for_buffer<'a>(
        &'a self,
        buffer: &'a Buffer,
        cx: &'a AppContext,
    ) -> impl Iterator<Item = (&'a Arc<CachedLspAdapter>, &'a Arc<LanguageServer>)> {
        self.lsp_store
            .read(cx)
            .language_servers_for_buffer(buffer, cx)
    }

    pub fn debug_clients<'a>(
        &'a self,
        cx: &'a AppContext,
    ) -> impl 'a + Iterator<Item = Arc<DebugAdapterClient>> {
        self.dap_store.read(cx).running_clients()
    }

    pub fn debug_client_for_id(
        &self,
        id: &DebugAdapterClientId,
        cx: &AppContext,
    ) -> Option<Arc<DebugAdapterClient>> {
        self.dap_store.read(cx).client_by_id(id)
    }
}

fn deserialize_code_actions(code_actions: &HashMap<String, bool>) -> Vec<lsp::CodeActionKind> {
    code_actions
        .iter()
        .flat_map(|(kind, enabled)| {
            if *enabled {
                Some(kind.clone().into())
            } else {
                None
            }
        })
        .collect()
}

pub struct PathMatchCandidateSet {
    pub snapshot: Snapshot,
    pub include_ignored: bool,
    pub include_root_name: bool,
    pub candidates: Candidates,
}

pub enum Candidates {
    /// Only consider directories.
    Directories,
    /// Only consider files.
    Files,
    /// Consider directories and files.
    Entries,
}

impl<'a> fuzzy::PathMatchCandidateSet<'a> for PathMatchCandidateSet {
    type Candidates = PathMatchCandidateSetIter<'a>;

    fn id(&self) -> usize {
        self.snapshot.id().to_usize()
    }

    fn len(&self) -> usize {
        match self.candidates {
            Candidates::Files => {
                if self.include_ignored {
                    self.snapshot.file_count()
                } else {
                    self.snapshot.visible_file_count()
                }
            }

            Candidates::Directories => {
                if self.include_ignored {
                    self.snapshot.dir_count()
                } else {
                    self.snapshot.visible_dir_count()
                }
            }

            Candidates::Entries => {
                if self.include_ignored {
                    self.snapshot.entry_count()
                } else {
                    self.snapshot.visible_entry_count()
                }
            }
        }
    }

    fn prefix(&self) -> Arc<str> {
        if self.snapshot.root_entry().map_or(false, |e| e.is_file()) {
            self.snapshot.root_name().into()
        } else if self.include_root_name {
            format!("{}{}", self.snapshot.root_name(), std::path::MAIN_SEPARATOR).into()
        } else {
            Arc::default()
        }
    }

    fn candidates(&'a self, start: usize) -> Self::Candidates {
        PathMatchCandidateSetIter {
            traversal: match self.candidates {
                Candidates::Directories => self.snapshot.directories(self.include_ignored, start),
                Candidates::Files => self.snapshot.files(self.include_ignored, start),
                Candidates::Entries => self.snapshot.entries(self.include_ignored, start),
            },
        }
    }
}

pub struct PathMatchCandidateSetIter<'a> {
    traversal: Traversal<'a>,
}

impl<'a> Iterator for PathMatchCandidateSetIter<'a> {
    type Item = fuzzy::PathMatchCandidate<'a>;

    fn next(&mut self) -> Option<Self::Item> {
        self.traversal
            .next()
            .map(|entry| fuzzy::PathMatchCandidate {
                is_dir: entry.kind.is_dir(),
                path: &entry.path,
                char_bag: entry.char_bag,
            })
    }
}

impl EventEmitter<Event> for Project {}

impl<'a> From<&'a ProjectPath> for SettingsLocation<'a> {
    fn from(val: &'a ProjectPath) -> Self {
        SettingsLocation {
            worktree_id: val.worktree_id,
            path: val.path.as_ref(),
        }
    }
}

impl<P: AsRef<Path>> From<(WorktreeId, P)> for ProjectPath {
    fn from((worktree_id, path): (WorktreeId, P)) -> Self {
        Self {
            worktree_id,
            path: path.as_ref().into(),
        }
    }
}

pub fn relativize_path(base: &Path, path: &Path) -> PathBuf {
    let mut path_components = path.components();
    let mut base_components = base.components();
    let mut components: Vec<Component> = Vec::new();
    loop {
        match (path_components.next(), base_components.next()) {
            (None, None) => break,
            (Some(a), None) => {
                components.push(a);
                components.extend(path_components.by_ref());
                break;
            }
            (None, _) => components.push(Component::ParentDir),
            (Some(a), Some(b)) if components.is_empty() && a == b => (),
            (Some(a), Some(Component::CurDir)) => components.push(a),
            (Some(a), Some(_)) => {
                components.push(Component::ParentDir);
                for _ in base_components {
                    components.push(Component::ParentDir);
                }
                components.push(a);
                components.extend(path_components.by_ref());
                break;
            }
        }
    }
    components.iter().map(|c| c.as_os_str()).collect()
}

fn resolve_path(base: &Path, path: &Path) -> PathBuf {
    let mut result = base.to_path_buf();
    for component in path.components() {
        match component {
            Component::ParentDir => {
                result.pop();
            }
            Component::CurDir => (),
            _ => result.push(component),
        }
    }
    result
}

/// ResolvedPath is a path that has been resolved to either a ProjectPath
/// or an AbsPath and that *exists*.
#[derive(Debug, Clone)]
pub enum ResolvedPath {
    ProjectPath {
        project_path: ProjectPath,
        is_dir: bool,
    },
    AbsPath {
        path: PathBuf,
        is_dir: bool,
    },
}

impl ResolvedPath {
    pub fn abs_path(&self) -> Option<&Path> {
        match self {
            Self::AbsPath { path, .. } => Some(path.as_path()),
            _ => None,
        }
    }

    pub fn project_path(&self) -> Option<&ProjectPath> {
        match self {
            Self::ProjectPath { project_path, .. } => Some(&project_path),
            _ => None,
        }
    }

    pub fn is_file(&self) -> bool {
        !self.is_dir()
    }

    pub fn is_dir(&self) -> bool {
        match self {
            Self::ProjectPath { is_dir, .. } => *is_dir,
            Self::AbsPath { is_dir, .. } => *is_dir,
        }
    }
}

impl Item for Buffer {
    fn try_open(
        project: &Model<Project>,
        path: &ProjectPath,
        cx: &mut AppContext,
    ) -> Option<Task<Result<Model<Self>>>> {
        Some(project.update(cx, |project, cx| project.open_buffer(path.clone(), cx)))
    }

    fn entry_id(&self, cx: &AppContext) -> Option<ProjectEntryId> {
        File::from_dyn(self.file()).and_then(|file| file.project_entry_id(cx))
    }

    fn project_path(&self, cx: &AppContext) -> Option<ProjectPath> {
        File::from_dyn(self.file()).map(|file| ProjectPath {
            worktree_id: file.worktree_id(cx),
            path: file.path().clone(),
        })
    }
}

impl Completion {
    /// A key that can be used to sort completions when displaying
    /// them to the user.
    pub fn sort_key(&self) -> (usize, &str) {
        let kind_key = match self.lsp_completion.kind {
            Some(lsp::CompletionItemKind::KEYWORD) => 0,
            Some(lsp::CompletionItemKind::VARIABLE) => 1,
            _ => 2,
        };
        (kind_key, &self.label.text[self.label.filter_range.clone()])
    }

    /// Whether this completion is a snippet.
    pub fn is_snippet(&self) -> bool {
        self.lsp_completion.insert_text_format == Some(lsp::InsertTextFormat::SNIPPET)
    }

    /// Returns the corresponding color for this completion.
    ///
    /// Will return `None` if this completion's kind is not [`CompletionItemKind::COLOR`].
    pub fn color(&self) -> Option<Hsla> {
        match self.lsp_completion.kind {
            Some(CompletionItemKind::COLOR) => color_extractor::extract_color(&self.lsp_completion),
            _ => None,
        }
    }
}

pub fn sort_worktree_entries(entries: &mut [Entry]) {
    entries.sort_by(|entry_a, entry_b| {
        compare_paths(
            (&entry_a.path, entry_a.is_file()),
            (&entry_b.path, entry_b.is_file()),
        )
    });
}

fn proto_to_prompt(level: proto::language_server_prompt_request::Level) -> gpui::PromptLevel {
    match level {
        proto::language_server_prompt_request::Level::Info(_) => gpui::PromptLevel::Info,
        proto::language_server_prompt_request::Level::Warning(_) => gpui::PromptLevel::Warning,
        proto::language_server_prompt_request::Level::Critical(_) => gpui::PromptLevel::Critical,
    }
}<|MERGE_RESOLUTION|>--- conflicted
+++ resolved
@@ -92,12 +92,8 @@
 use task_store::TaskStore;
 use terminals::Terminals;
 use text::{Anchor, BufferId};
-<<<<<<< HEAD
+use toolchain_store::EmptyToolchainStore;
 use util::{maybe, paths::compare_paths, ResultExt as _};
-=======
-use toolchain_store::EmptyToolchainStore;
-use util::{paths::compare_paths, ResultExt as _};
->>>>>>> 6ff69faf
 use worktree::{CreatedEntry, Snapshot, Traversal};
 use worktree_store::{WorktreeStore, WorktreeStoreEvent};
 
@@ -668,9 +664,6 @@
                 )
             });
 
-<<<<<<< HEAD
-=======
-            let environment = ProjectEnvironment::new(&worktree_store, env, cx);
             let toolchain_store = cx.new_model(|cx| {
                 ToolchainStore::local(
                     languages.clone(),
@@ -679,7 +672,7 @@
                     cx,
                 )
             });
->>>>>>> 6ff69faf
+
             let task_store = cx.new_model(|cx| {
                 TaskStore::local(
                     fs.clone(),
