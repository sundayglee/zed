--- conflicted
+++ resolved
@@ -7920,13 +7920,9 @@
             buffer_id: buffer_id.into(),
             version: serialize_version(buffer.saved_version()),
             mtime: Some(buffer.saved_mtime().into()),
-<<<<<<< HEAD
+
             saved_undo_top,
         })?)
-=======
-            fingerprint: language::proto::serialize_fingerprint(buffer.saved_version_fingerprint()),
-        })
->>>>>>> 537d9253
     }
 
     async fn handle_reload_buffers(
