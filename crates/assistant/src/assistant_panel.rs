--- conflicted
+++ resolved
@@ -23,15 +23,9 @@
 use futures::StreamExt;
 use gpui::{
     canvas, div, point, relative, rems, uniform_list, Action, AnyElement, AppContext,
-<<<<<<< HEAD
     AsyncAppContext, AsyncWindowContext, AvailableSpace, ClipboardItem, Context, EventEmitter,
     FocusHandle, FocusableView, FontStyle, FontWeight, HighlightStyle, InteractiveElement,
-    IntoElement, Model, ModelContext, ParentElement, Pixels, Render, SharedString,
-=======
-    AsyncAppContext, AsyncWindowContext, ClipboardItem, Context, EventEmitter, FocusHandle,
-    FocusableView, FontStyle, FontWeight, HighlightStyle, InteractiveElement, IntoElement, Model,
-    ModelContext, ParentElement, Pixels, PromptLevel, Render, SharedString,
->>>>>>> 52a9bc3e
+    IntoElement, Model, ModelContext, ParentElement, Pixels, PromptLevel, Render, SharedString,
     StatefulInteractiveElement, Styled, Subscription, Task, TextStyle, UniformListScrollHandle,
     View, ViewContext, VisualContext, WeakModel, WeakView, WhiteSpace, WindowContext,
 };
@@ -1045,29 +1039,32 @@
                     let view = cx.view().clone();
                     let scroll_handle = self.saved_conversations_scroll_handle.clone();
                     let conversation_count = self.saved_conversations.len();
-                    canvas(move |bounds, cx| {
-                        uniform_list(
-                            view,
-                            "saved_conversations",
-                            conversation_count,
-                            |this, range, cx| {
-                                range
-                                    .map(|ix| this.render_saved_conversation(ix, cx))
-                                    .collect()
-                            },
-                        )
-                        .track_scroll(scroll_handle)
-                        .into_any_element()
-                        .draw(
-                            bounds.origin,
-                            bounds.size.map(AvailableSpace::Definite),
-                            cx,
-                        );
-                    })
+                    canvas(
+                        move |bounds, cx| {
+                            let mut saved_conversations = uniform_list(
+                                view,
+                                "saved_conversations",
+                                conversation_count,
+                                |this, range, cx| {
+                                    range
+                                        .map(|ix| this.render_saved_conversation(ix, cx))
+                                        .collect()
+                                },
+                            )
+                            .track_scroll(scroll_handle)
+                            .into_any_element();
+                            saved_conversations.layout(
+                                bounds.origin,
+                                bounds.size.map(AvailableSpace::Definite),
+                                cx,
+                            );
+                            saved_conversations
+                        },
+                        |_bounds, mut saved_conversations, cx| saved_conversations.paint(cx),
+                    )
                     .size_full()
                     .into_any_element()
                 } else {
-<<<<<<< HEAD
                     let editor = self.active_conversation_editor().unwrap();
                     let conversation = editor.read(cx).conversation.clone();
                     div()
@@ -1116,41 +1113,6 @@
                                     .size(LabelSize::Small),
                             ),
                         ),
-=======
-                    Some(self.toolbar.clone())
-                })
-                .child(
-                    contents
-                        .flex_1()
-                        .child(if let Some(editor) = self.active_editor() {
-                            editor.clone().into_any_element()
-                        } else {
-                            let view = cx.view().clone();
-                            let scroll_handle = self.saved_conversations_scroll_handle.clone();
-                            let conversation_count = self.saved_conversations.len();
-                            canvas(
-                                move |bounds, cx| {
-                                    let mut list = uniform_list(
-                                        view,
-                                        "saved_conversations",
-                                        conversation_count,
-                                        |this, range, cx| {
-                                            range
-                                                .map(|ix| this.render_saved_conversation(ix, cx))
-                                                .collect()
-                                        },
-                                    )
-                                    .track_scroll(scroll_handle)
-                                    .into_any_element();
-                                    list.layout(bounds.origin, bounds.size.into(), cx);
-                                    list
-                                },
-                                |_bounds, mut list, cx| list.paint(cx),
-                            )
-                            .size_full()
-                            .into_any_element()
-                        }),
->>>>>>> 52a9bc3e
                 )
             }
             #[cfg(test)]
@@ -2946,12 +2908,7 @@
         cx.set_global(settings_store);
         cx.set_global(CompletionProvider::Fake(FakeCompletionProvider::default()));
         init(cx);
-<<<<<<< HEAD
-        let registry = Arc::new(LanguageRegistry::test());
-=======
         let registry = Arc::new(LanguageRegistry::test(cx.background_executor().clone()));
-        let completion_provider = Arc::new(FakeCompletionProvider::new());
->>>>>>> 52a9bc3e
 
         let conversation =
             cx.new_model(|cx| Conversation::new(LanguageModel::default(), registry, cx));
@@ -3051,15 +3008,8 @@
         cx.set_global(CompletionProvider::Fake(FakeCompletionProvider::default()));
         cx.set_global(settings_store);
         init(cx);
-<<<<<<< HEAD
-        let registry = Arc::new(LanguageRegistry::test());
-        let conversation =
-            cx.new_model(|cx| Conversation::new(LanguageModel::default(), registry, cx));
-=======
         let registry = Arc::new(LanguageRegistry::test(cx.background_executor().clone()));
-        let completion_provider = Arc::new(FakeCompletionProvider::new());
         let conversation = cx.new_model(|cx| Conversation::new(registry, cx, completion_provider));
->>>>>>> 52a9bc3e
         let buffer = conversation.read(cx).buffer.clone();
 
         let message_1 = conversation.read(cx).message_anchors[0].clone();
@@ -3142,12 +3092,7 @@
         cx.set_global(settings_store);
         cx.set_global(CompletionProvider::Fake(FakeCompletionProvider::default()));
         cx.update(init);
-<<<<<<< HEAD
-        let registry = Arc::new(LanguageRegistry::test());
-=======
         let registry = Arc::new(LanguageRegistry::test(cx.executor()));
-        let completion_provider = Arc::new(FakeCompletionProvider::new());
->>>>>>> 52a9bc3e
         let conversation =
             cx.new_model(|cx| Conversation::new(LanguageModel::default(), registry.clone(), cx));
         let buffer = conversation.read_with(cx, |conversation, _| conversation.buffer.clone());
