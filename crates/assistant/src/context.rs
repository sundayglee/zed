use crate::{
    prompts::PromptBuilder, slash_command::SlashCommandLine, AssistantPanel, InitialInsertion,
    InlineAssistId, InlineAssistant, MessageId, MessageStatus,
};
use anyhow::{anyhow, Context as _, Result};
use assistant_slash_command::{
    SlashCommandOutput, SlashCommandOutputSection, SlashCommandRegistry,
};
use client::{self, proto, telemetry::Telemetry};
use clock::ReplicaId;
use collections::{HashMap, HashSet};
use editor::Editor;
use fs::{Fs, RemoveOptions};
use futures::{
    future::{self, Shared},
    FutureExt, StreamExt,
};
use gpui::{
    AppContext, Context as _, EventEmitter, Image, Model, ModelContext, RenderImage, Subscription,
    Task, UpdateGlobal, View, WeakView,
};
use language::{
    AnchorRangeExt, Bias, Buffer, BufferSnapshot, LanguageRegistry, OffsetRangeExt, ParseStatus,
    Point, ToOffset,
};
use language_model::{
    LanguageModelImage, LanguageModelRegistry, LanguageModelRequest, LanguageModelRequestMessage,
    LanguageModelTool, Role,
};
use open_ai::Model as OpenAiModel;
use paths::contexts_dir;
use project::Project;
use schemars::JsonSchema;
use serde::{Deserialize, Serialize};
use smallvec::SmallVec;
use std::{
    cmp,
    fmt::Debug,
    iter, mem,
    ops::Range,
    path::{Path, PathBuf},
    sync::Arc,
    time::{Duration, Instant},
};
use telemetry_events::AssistantKind;
use ui::{SharedString, WindowContext};
use util::{post_inc, ResultExt, TryFutureExt};
use uuid::Uuid;
use workspace::Workspace;

#[derive(Clone, Eq, PartialEq, Hash, PartialOrd, Ord, Serialize, Deserialize)]
pub struct ContextId(String);

impl ContextId {
    pub fn new() -> Self {
        Self(Uuid::new_v4().to_string())
    }

    pub fn from_proto(id: String) -> Self {
        Self(id)
    }

    pub fn to_proto(&self) -> String {
        self.0.clone()
    }
}

#[derive(Clone, Debug)]
pub enum ContextOperation {
    InsertMessage {
        anchor: MessageAnchor,
        metadata: MessageMetadata,
        version: clock::Global,
    },
    UpdateMessage {
        message_id: MessageId,
        metadata: MessageMetadata,
        version: clock::Global,
    },
    UpdateSummary {
        summary: ContextSummary,
        version: clock::Global,
    },
    SlashCommandFinished {
        id: SlashCommandId,
        output_range: Range<language::Anchor>,
        sections: Vec<SlashCommandOutputSection<language::Anchor>>,
        version: clock::Global,
    },
    BufferOperation(language::Operation),
}

impl ContextOperation {
    pub fn from_proto(op: proto::ContextOperation) -> Result<Self> {
        match op.variant.context("invalid variant")? {
            proto::context_operation::Variant::InsertMessage(insert) => {
                let message = insert.message.context("invalid message")?;
                let id = MessageId(language::proto::deserialize_timestamp(
                    message.id.context("invalid id")?,
                ));
                Ok(Self::InsertMessage {
                    anchor: MessageAnchor {
                        id,
                        start: language::proto::deserialize_anchor(
                            message.start.context("invalid anchor")?,
                        )
                        .context("invalid anchor")?,
                    },
                    metadata: MessageMetadata {
                        role: Role::from_proto(message.role),
                        status: MessageStatus::from_proto(
                            message.status.context("invalid status")?,
                        ),
                        timestamp: id.0,
                    },
                    version: language::proto::deserialize_version(&insert.version),
                })
            }
            proto::context_operation::Variant::UpdateMessage(update) => Ok(Self::UpdateMessage {
                message_id: MessageId(language::proto::deserialize_timestamp(
                    update.message_id.context("invalid message id")?,
                )),
                metadata: MessageMetadata {
                    role: Role::from_proto(update.role),
                    status: MessageStatus::from_proto(update.status.context("invalid status")?),
                    timestamp: language::proto::deserialize_timestamp(
                        update.timestamp.context("invalid timestamp")?,
                    ),
                },
                version: language::proto::deserialize_version(&update.version),
            }),
            proto::context_operation::Variant::UpdateSummary(update) => Ok(Self::UpdateSummary {
                summary: ContextSummary {
                    text: update.summary,
                    done: update.done,
                    timestamp: language::proto::deserialize_timestamp(
                        update.timestamp.context("invalid timestamp")?,
                    ),
                },
                version: language::proto::deserialize_version(&update.version),
            }),
            proto::context_operation::Variant::SlashCommandFinished(finished) => {
                Ok(Self::SlashCommandFinished {
                    id: SlashCommandId(language::proto::deserialize_timestamp(
                        finished.id.context("invalid id")?,
                    )),
                    output_range: language::proto::deserialize_anchor_range(
                        finished.output_range.context("invalid range")?,
                    )?,
                    sections: finished
                        .sections
                        .into_iter()
                        .map(|section| {
                            Ok(SlashCommandOutputSection {
                                range: language::proto::deserialize_anchor_range(
                                    section.range.context("invalid range")?,
                                )?,
                                icon: section.icon_name.parse()?,
                                label: section.label.into(),
                            })
                        })
                        .collect::<Result<Vec<_>>>()?,
                    version: language::proto::deserialize_version(&finished.version),
                })
            }
            proto::context_operation::Variant::BufferOperation(op) => Ok(Self::BufferOperation(
                language::proto::deserialize_operation(
                    op.operation.context("invalid buffer operation")?,
                )?,
            )),
        }
    }

    pub fn to_proto(&self) -> proto::ContextOperation {
        match self {
            Self::InsertMessage {
                anchor,
                metadata,
                version,
            } => proto::ContextOperation {
                variant: Some(proto::context_operation::Variant::InsertMessage(
                    proto::context_operation::InsertMessage {
                        message: Some(proto::ContextMessage {
                            id: Some(language::proto::serialize_timestamp(anchor.id.0)),
                            start: Some(language::proto::serialize_anchor(&anchor.start)),
                            role: metadata.role.to_proto() as i32,
                            status: Some(metadata.status.to_proto()),
                        }),
                        version: language::proto::serialize_version(version),
                    },
                )),
            },
            Self::UpdateMessage {
                message_id,
                metadata,
                version,
            } => proto::ContextOperation {
                variant: Some(proto::context_operation::Variant::UpdateMessage(
                    proto::context_operation::UpdateMessage {
                        message_id: Some(language::proto::serialize_timestamp(message_id.0)),
                        role: metadata.role.to_proto() as i32,
                        status: Some(metadata.status.to_proto()),
                        timestamp: Some(language::proto::serialize_timestamp(metadata.timestamp)),
                        version: language::proto::serialize_version(version),
                    },
                )),
            },
            Self::UpdateSummary { summary, version } => proto::ContextOperation {
                variant: Some(proto::context_operation::Variant::UpdateSummary(
                    proto::context_operation::UpdateSummary {
                        summary: summary.text.clone(),
                        done: summary.done,
                        timestamp: Some(language::proto::serialize_timestamp(summary.timestamp)),
                        version: language::proto::serialize_version(version),
                    },
                )),
            },
            Self::SlashCommandFinished {
                id,
                output_range,
                sections,
                version,
            } => proto::ContextOperation {
                variant: Some(proto::context_operation::Variant::SlashCommandFinished(
                    proto::context_operation::SlashCommandFinished {
                        id: Some(language::proto::serialize_timestamp(id.0)),
                        output_range: Some(language::proto::serialize_anchor_range(
                            output_range.clone(),
                        )),
                        sections: sections
                            .iter()
                            .map(|section| {
                                let icon_name: &'static str = section.icon.into();
                                proto::SlashCommandOutputSection {
                                    range: Some(language::proto::serialize_anchor_range(
                                        section.range.clone(),
                                    )),
                                    icon_name: icon_name.to_string(),
                                    label: section.label.to_string(),
                                }
                            })
                            .collect(),
                        version: language::proto::serialize_version(version),
                    },
                )),
            },
            Self::BufferOperation(operation) => proto::ContextOperation {
                variant: Some(proto::context_operation::Variant::BufferOperation(
                    proto::context_operation::BufferOperation {
                        operation: Some(language::proto::serialize_operation(operation)),
                    },
                )),
            },
        }
    }

    fn timestamp(&self) -> clock::Lamport {
        match self {
            Self::InsertMessage { anchor, .. } => anchor.id.0,
            Self::UpdateMessage { metadata, .. } => metadata.timestamp,
            Self::UpdateSummary { summary, .. } => summary.timestamp,
            Self::SlashCommandFinished { id, .. } => id.0,
            Self::BufferOperation(_) => {
                panic!("reading the timestamp of a buffer operation is not supported")
            }
        }
    }

    /// Returns the current version of the context operation.
    pub fn version(&self) -> &clock::Global {
        match self {
            Self::InsertMessage { version, .. }
            | Self::UpdateMessage { version, .. }
            | Self::UpdateSummary { version, .. }
            | Self::SlashCommandFinished { version, .. } => version,
            Self::BufferOperation(_) => {
                panic!("reading the version of a buffer operation is not supported")
            }
        }
    }
}

#[derive(Debug, Clone)]
pub enum ContextEvent {
    AssistError(String),
    MessagesEdited,
    SummaryChanged,
    WorkflowStepsRemoved(Vec<Range<language::Anchor>>),
    WorkflowStepUpdated(Range<language::Anchor>),
    StreamedCompletion,
    PendingSlashCommandsUpdated {
        removed: Vec<Range<language::Anchor>>,
        updated: Vec<PendingSlashCommand>,
    },
    SlashCommandFinished {
        output_range: Range<language::Anchor>,
        sections: Vec<SlashCommandOutputSection<language::Anchor>>,
        run_commands_in_output: bool,
    },
    Operation(ContextOperation),
}

#[derive(Clone, Default, Debug)]
pub struct ContextSummary {
    pub text: String,
    done: bool,
    timestamp: clock::Lamport,
}

#[derive(Clone, Debug, Eq, PartialEq)]
pub struct MessageAnchor {
    pub id: MessageId,
    pub start: language::Anchor,
}

#[derive(Clone, Debug, Eq, PartialEq, Serialize, Deserialize)]
pub struct MessageMetadata {
    pub role: Role,
    status: MessageStatus,
    timestamp: clock::Lamport,
}

#[derive(Clone, Debug)]
pub struct MessageImage {
    image_id: u64,
    image: Shared<Task<Option<LanguageModelImage>>>,
}

impl PartialEq for MessageImage {
    fn eq(&self, other: &Self) -> bool {
        self.image_id == other.image_id
    }
}

impl Eq for MessageImage {}

#[derive(Clone, Debug)]
pub struct Message {
    pub image_offsets: SmallVec<[(usize, MessageImage); 1]>,
    pub offset_range: Range<usize>,
    pub index_range: Range<usize>,
    pub id: MessageId,
    pub anchor: language::Anchor,
    pub role: Role,
    pub status: MessageStatus,
}

impl Message {
    fn to_request_message(&self, buffer: &Buffer) -> LanguageModelRequestMessage {
        let mut content = Vec::new();

        let mut range_start = self.offset_range.start;
        for (image_offset, message_image) in self.image_offsets.iter() {
            if *image_offset != range_start {
                content.push(
                    buffer
                        .text_for_range(range_start..*image_offset)
                        .collect::<String>()
                        .into(),
                )
            }

            if let Some(image) = message_image.image.clone().now_or_never().flatten() {
                content.push(language_model::MessageContent::Image(image));
            }

            range_start = *image_offset;
        }
        if range_start != self.offset_range.end {
            content.push(
                buffer
                    .text_for_range(range_start..self.offset_range.end)
                    .collect::<String>()
                    .into(),
            )
        }

        LanguageModelRequestMessage {
            role: self.role,
            content,
        }
    }
}

#[derive(Clone, Debug)]
pub struct ImageAnchor {
    pub anchor: language::Anchor,
    pub image_id: u64,
    pub render_image: Arc<RenderImage>,
    pub image: Shared<Task<Option<LanguageModelImage>>>,
}

impl PartialEq for ImageAnchor {
    fn eq(&self, other: &Self) -> bool {
        self.image_id == other.image_id
    }
}

struct PendingCompletion {
    id: usize,
    _task: Task<()>,
}

#[derive(Copy, Clone, Debug, Hash, Eq, PartialEq)]
pub struct SlashCommandId(clock::Lamport);

#[derive(Debug)]
pub struct WorkflowStep {
    pub tagged_range: Range<language::Anchor>,
    pub status: WorkflowStepStatus,
}

#[derive(Clone, Debug, Eq, PartialEq)]
pub struct ResolvedWorkflowStep {
    pub title: String,
    pub suggestions: HashMap<Model<Buffer>, Vec<WorkflowSuggestionGroup>>,
}

pub enum WorkflowStepStatus {
    Pending(Task<Option<()>>),
    Resolved(ResolvedWorkflowStep),
    Error(Arc<anyhow::Error>),
}

impl WorkflowStepStatus {
    pub fn into_resolved(&self) -> Option<Result<ResolvedWorkflowStep, Arc<anyhow::Error>>> {
        match self {
            WorkflowStepStatus::Resolved(resolved) => Some(Ok(resolved.clone())),
            WorkflowStepStatus::Error(error) => Some(Err(error.clone())),
            WorkflowStepStatus::Pending(_) => None,
        }
    }
}

#[derive(Clone, Debug, Eq, PartialEq)]
pub struct WorkflowSuggestionGroup {
    pub context_range: Range<language::Anchor>,
    pub suggestions: Vec<WorkflowSuggestion>,
}

#[derive(Clone, Debug, Eq, PartialEq)]
pub enum WorkflowSuggestion {
    Update {
        range: Range<language::Anchor>,
        description: String,
    },
    CreateFile {
        description: String,
    },
    InsertSiblingBefore {
        position: language::Anchor,
        description: String,
    },
    InsertSiblingAfter {
        position: language::Anchor,
        description: String,
    },
    PrependChild {
        position: language::Anchor,
        description: String,
    },
    AppendChild {
        position: language::Anchor,
        description: String,
    },
    Delete {
        range: Range<language::Anchor>,
    },
}

impl WorkflowSuggestion {
    pub fn range(&self) -> Range<language::Anchor> {
        match self {
            WorkflowSuggestion::Update { range, .. } => range.clone(),
            WorkflowSuggestion::CreateFile { .. } => language::Anchor::MIN..language::Anchor::MAX,
            WorkflowSuggestion::InsertSiblingBefore { position, .. }
            | WorkflowSuggestion::InsertSiblingAfter { position, .. }
            | WorkflowSuggestion::PrependChild { position, .. }
            | WorkflowSuggestion::AppendChild { position, .. } => *position..*position,
            WorkflowSuggestion::Delete { range } => range.clone(),
        }
    }

    pub fn description(&self) -> Option<&str> {
        match self {
            WorkflowSuggestion::Update { description, .. }
            | WorkflowSuggestion::CreateFile { description }
            | WorkflowSuggestion::InsertSiblingBefore { description, .. }
            | WorkflowSuggestion::InsertSiblingAfter { description, .. }
            | WorkflowSuggestion::PrependChild { description, .. }
            | WorkflowSuggestion::AppendChild { description, .. } => Some(description),
            WorkflowSuggestion::Delete { .. } => None,
        }
    }

    fn description_mut(&mut self) -> Option<&mut String> {
        match self {
            WorkflowSuggestion::Update { description, .. }
            | WorkflowSuggestion::CreateFile { description }
            | WorkflowSuggestion::InsertSiblingBefore { description, .. }
            | WorkflowSuggestion::InsertSiblingAfter { description, .. }
            | WorkflowSuggestion::PrependChild { description, .. }
            | WorkflowSuggestion::AppendChild { description, .. } => Some(description),
            WorkflowSuggestion::Delete { .. } => None,
        }
    }

    fn try_merge(&mut self, other: &Self, buffer: &BufferSnapshot) -> bool {
        let range = self.range();
        let other_range = other.range();

        // Don't merge if we don't contain the other suggestion.
        if range.start.cmp(&other_range.start, buffer).is_gt()
            || range.end.cmp(&other_range.end, buffer).is_lt()
        {
            return false;
        }

        if let Some(description) = self.description_mut() {
            if let Some(other_description) = other.description() {
                description.push('\n');
                description.push_str(other_description);
            }
        }
        true
    }

    pub fn show(
        &self,
        editor: &View<Editor>,
        excerpt_id: editor::ExcerptId,
        workspace: &WeakView<Workspace>,
        assistant_panel: &View<AssistantPanel>,
        cx: &mut WindowContext,
    ) -> Option<InlineAssistId> {
        let mut initial_transaction_id = None;
        let initial_prompt;
        let suggestion_range;
        let buffer = editor.read(cx).buffer().clone();
        let snapshot = buffer.read(cx).snapshot(cx);

        match self {
            WorkflowSuggestion::Update { range, description } => {
                initial_prompt = description.clone();
                suggestion_range = snapshot.anchor_in_excerpt(excerpt_id, range.start)?
                    ..snapshot.anchor_in_excerpt(excerpt_id, range.end)?;
            }
            WorkflowSuggestion::CreateFile { description } => {
                initial_prompt = description.clone();
                suggestion_range = editor::Anchor::min()..editor::Anchor::min();
            }
            WorkflowSuggestion::InsertSiblingBefore {
                position,
                description,
            } => {
                let position = snapshot.anchor_in_excerpt(excerpt_id, *position)?;
                initial_prompt = description.clone();
                suggestion_range = buffer.update(cx, |buffer, cx| {
                    buffer.start_transaction(cx);
                    let line_start = buffer.insert_empty_line(position, true, true, cx);
                    initial_transaction_id = buffer.end_transaction(cx);
                    buffer.refresh_preview(cx);

                    let line_start = buffer.read(cx).anchor_before(line_start);
                    line_start..line_start
                });
            }
            WorkflowSuggestion::InsertSiblingAfter {
                position,
                description,
            } => {
                let position = snapshot.anchor_in_excerpt(excerpt_id, *position)?;
                initial_prompt = description.clone();
                suggestion_range = buffer.update(cx, |buffer, cx| {
                    buffer.start_transaction(cx);
                    let line_start = buffer.insert_empty_line(position, true, true, cx);
                    initial_transaction_id = buffer.end_transaction(cx);
                    buffer.refresh_preview(cx);

                    let line_start = buffer.read(cx).anchor_before(line_start);
                    line_start..line_start
                });
            }
            WorkflowSuggestion::PrependChild {
                position,
                description,
            } => {
                let position = snapshot.anchor_in_excerpt(excerpt_id, *position)?;
                initial_prompt = description.clone();
                suggestion_range = buffer.update(cx, |buffer, cx| {
                    buffer.start_transaction(cx);
                    let line_start = buffer.insert_empty_line(position, false, true, cx);
                    initial_transaction_id = buffer.end_transaction(cx);
                    buffer.refresh_preview(cx);

                    let line_start = buffer.read(cx).anchor_before(line_start);
                    line_start..line_start
                });
            }
            WorkflowSuggestion::AppendChild {
                position,
                description,
            } => {
                let position = snapshot.anchor_in_excerpt(excerpt_id, *position)?;
                initial_prompt = description.clone();
                suggestion_range = buffer.update(cx, |buffer, cx| {
                    buffer.start_transaction(cx);
                    let line_start = buffer.insert_empty_line(position, true, false, cx);
                    initial_transaction_id = buffer.end_transaction(cx);
                    buffer.refresh_preview(cx);

                    let line_start = buffer.read(cx).anchor_before(line_start);
                    line_start..line_start
                });
            }
            WorkflowSuggestion::Delete { range } => {
                initial_prompt = "Delete".to_string();
                suggestion_range = snapshot.anchor_in_excerpt(excerpt_id, range.start)?
                    ..snapshot.anchor_in_excerpt(excerpt_id, range.end)?;
            }
        }

        InlineAssistant::update_global(cx, |inline_assistant, cx| {
            Some(inline_assistant.suggest_assist(
                editor,
                suggestion_range,
                initial_prompt,
                initial_transaction_id,
                Some(workspace.clone()),
                Some(assistant_panel),
                cx,
            ))
        })
    }
}

impl Debug for WorkflowStepStatus {
    fn fmt(&self, f: &mut std::fmt::Formatter<'_>) -> std::fmt::Result {
        match self {
            WorkflowStepStatus::Pending(_) => write!(f, "WorkflowStepStatus::Pending"),
            WorkflowStepStatus::Resolved(ResolvedWorkflowStep { title, suggestions }) => f
                .debug_struct("WorkflowStepStatus::Resolved")
                .field("title", title)
                .field("suggestions", suggestions)
                .finish(),
            WorkflowStepStatus::Error(error) => f
                .debug_tuple("WorkflowStepStatus::Error")
                .field(error)
                .finish(),
        }
    }
}

pub struct Context {
    id: ContextId,
    timestamp: clock::Lamport,
    version: clock::Global,
    pending_ops: Vec<ContextOperation>,
    operations: Vec<ContextOperation>,
    buffer: Model<Buffer>,
    pending_slash_commands: Vec<PendingSlashCommand>,
    edits_since_last_slash_command_parse: language::Subscription,
    finished_slash_commands: HashSet<SlashCommandId>,
    slash_command_output_sections: Vec<SlashCommandOutputSection<language::Anchor>>,
    message_anchors: Vec<MessageAnchor>,
    images: HashMap<u64, (Arc<RenderImage>, Shared<Task<Option<LanguageModelImage>>>)>,
    image_anchors: Vec<ImageAnchor>,
    messages_metadata: HashMap<MessageId, MessageMetadata>,
    summary: Option<ContextSummary>,
    pending_summary: Task<Option<()>>,
    completion_count: usize,
    pending_completions: Vec<PendingCompletion>,
    token_count: Option<usize>,
    pending_token_count: Task<Option<()>>,
    pending_save: Task<Result<()>>,
    path: Option<PathBuf>,
    _subscriptions: Vec<Subscription>,
    telemetry: Option<Arc<Telemetry>>,
    language_registry: Arc<LanguageRegistry>,
    workflow_steps: Vec<WorkflowStep>,
    project: Option<Model<Project>>,
    prompt_builder: Arc<PromptBuilder>,
}

impl EventEmitter<ContextEvent> for Context {}

impl Context {
    pub fn local(
        language_registry: Arc<LanguageRegistry>,
        project: Option<Model<Project>>,
        telemetry: Option<Arc<Telemetry>>,
        prompt_builder: Arc<PromptBuilder>,
        cx: &mut ModelContext<Self>,
    ) -> Self {
        Self::new(
            ContextId::new(),
            ReplicaId::default(),
            language::Capability::ReadWrite,
            language_registry,
            prompt_builder,
            project,
            telemetry,
            cx,
        )
    }

    #[allow(clippy::too_many_arguments)]
    pub fn new(
        id: ContextId,
        replica_id: ReplicaId,
        capability: language::Capability,
        language_registry: Arc<LanguageRegistry>,
        prompt_builder: Arc<PromptBuilder>,
        project: Option<Model<Project>>,
        telemetry: Option<Arc<Telemetry>>,
        cx: &mut ModelContext<Self>,
    ) -> Self {
        let buffer = cx.new_model(|_cx| {
            let mut buffer = Buffer::remote(
                language::BufferId::new(1).unwrap(),
                replica_id,
                capability,
                "",
            );
            buffer.set_language_registry(language_registry.clone());
            buffer
        });
        let edits_since_last_slash_command_parse =
            buffer.update(cx, |buffer, _| buffer.subscribe());
        let mut this = Self {
            id,
            timestamp: clock::Lamport::new(replica_id),
            version: clock::Global::new(),
            pending_ops: Vec::new(),
            operations: Vec::new(),
            message_anchors: Default::default(),
            image_anchors: Default::default(),
            images: Default::default(),
            messages_metadata: Default::default(),
            pending_slash_commands: Vec::new(),
            finished_slash_commands: HashSet::default(),
            slash_command_output_sections: Vec::new(),
            edits_since_last_slash_command_parse,
            summary: None,
            pending_summary: Task::ready(None),
            completion_count: Default::default(),
            pending_completions: Default::default(),
            token_count: None,
            pending_token_count: Task::ready(None),
            _subscriptions: vec![cx.subscribe(&buffer, Self::handle_buffer_event)],
            pending_save: Task::ready(Ok(())),
            path: None,
            buffer,
            telemetry,
            project,
            language_registry,
            workflow_steps: Vec::new(),
            prompt_builder,
        };

        let first_message_id = MessageId(clock::Lamport {
            replica_id: 0,
            value: 0,
        });
        let message = MessageAnchor {
            id: first_message_id,
            start: language::Anchor::MIN,
        };
        this.messages_metadata.insert(
            first_message_id,
            MessageMetadata {
                role: Role::User,
                status: MessageStatus::Done,
                timestamp: first_message_id.0,
            },
        );
        this.message_anchors.push(message);

        this.set_language(cx);
        this.count_remaining_tokens(cx);
        this
    }

    fn serialize(&self, cx: &AppContext) -> SavedContext {
        let buffer = self.buffer.read(cx);
        SavedContext {
            id: Some(self.id.clone()),
            zed: "context".into(),
            version: SavedContext::VERSION.into(),
            text: buffer.text(),
            messages: self
                .messages(cx)
                .map(|message| SavedMessage {
                    id: message.id,
                    start: message.offset_range.start,
                    metadata: self.messages_metadata[&message.id].clone(),
                })
                .collect(),
            summary: self
                .summary
                .as_ref()
                .map(|summary| summary.text.clone())
                .unwrap_or_default(),
            slash_command_output_sections: self
                .slash_command_output_sections
                .iter()
                .filter_map(|section| {
                    let range = section.range.to_offset(buffer);
                    if section.range.start.is_valid(buffer) && !range.is_empty() {
                        Some(assistant_slash_command::SlashCommandOutputSection {
                            range,
                            icon: section.icon,
                            label: section.label.clone(),
                        })
                    } else {
                        None
                    }
                })
                .collect(),
        }
    }

    #[allow(clippy::too_many_arguments)]
    pub fn deserialize(
        saved_context: SavedContext,
        path: PathBuf,
        language_registry: Arc<LanguageRegistry>,
        prompt_builder: Arc<PromptBuilder>,
        project: Option<Model<Project>>,
        telemetry: Option<Arc<Telemetry>>,
        cx: &mut ModelContext<Self>,
    ) -> Self {
        let id = saved_context.id.clone().unwrap_or_else(|| ContextId::new());
        let mut this = Self::new(
            id,
            ReplicaId::default(),
            language::Capability::ReadWrite,
            language_registry,
            prompt_builder,
            project,
            telemetry,
            cx,
        );
        this.path = Some(path);
        this.buffer.update(cx, |buffer, cx| {
            buffer.set_text(saved_context.text.as_str(), cx)
        });
        let operations = saved_context.into_ops(&this.buffer, cx);
        this.apply_ops(operations, cx).unwrap();
        this
    }

    pub fn id(&self) -> &ContextId {
        &self.id
    }

    pub fn replica_id(&self) -> ReplicaId {
        self.timestamp.replica_id
    }

    pub fn version(&self, cx: &AppContext) -> ContextVersion {
        ContextVersion {
            context: self.version.clone(),
            buffer: self.buffer.read(cx).version(),
        }
    }

    pub fn set_capability(
        &mut self,
        capability: language::Capability,
        cx: &mut ModelContext<Self>,
    ) {
        self.buffer
            .update(cx, |buffer, cx| buffer.set_capability(capability, cx));
    }

    fn next_timestamp(&mut self) -> clock::Lamport {
        let timestamp = self.timestamp.tick();
        self.version.observe(timestamp);
        timestamp
    }

    pub fn serialize_ops(
        &self,
        since: &ContextVersion,
        cx: &AppContext,
    ) -> Task<Vec<proto::ContextOperation>> {
        let buffer_ops = self
            .buffer
            .read(cx)
            .serialize_ops(Some(since.buffer.clone()), cx);

        let mut context_ops = self
            .operations
            .iter()
            .filter(|op| !since.context.observed(op.timestamp()))
            .cloned()
            .collect::<Vec<_>>();
        context_ops.extend(self.pending_ops.iter().cloned());

        cx.background_executor().spawn(async move {
            let buffer_ops = buffer_ops.await;
            context_ops.sort_unstable_by_key(|op| op.timestamp());
            buffer_ops
                .into_iter()
                .map(|op| proto::ContextOperation {
                    variant: Some(proto::context_operation::Variant::BufferOperation(
                        proto::context_operation::BufferOperation {
                            operation: Some(op),
                        },
                    )),
                })
                .chain(context_ops.into_iter().map(|op| op.to_proto()))
                .collect()
        })
    }

    pub fn apply_ops(
        &mut self,
        ops: impl IntoIterator<Item = ContextOperation>,
        cx: &mut ModelContext<Self>,
    ) -> Result<()> {
        let mut buffer_ops = Vec::new();
        for op in ops {
            match op {
                ContextOperation::BufferOperation(buffer_op) => buffer_ops.push(buffer_op),
                op @ _ => self.pending_ops.push(op),
            }
        }
        self.buffer
            .update(cx, |buffer, cx| buffer.apply_ops(buffer_ops, cx))?;
        self.flush_ops(cx);

        Ok(())
    }

    fn flush_ops(&mut self, cx: &mut ModelContext<Context>) {
        let mut messages_changed = false;
        let mut summary_changed = false;

        self.pending_ops.sort_unstable_by_key(|op| op.timestamp());
        for op in mem::take(&mut self.pending_ops) {
            if !self.can_apply_op(&op, cx) {
                self.pending_ops.push(op);
                continue;
            }

            let timestamp = op.timestamp();
            match op.clone() {
                ContextOperation::InsertMessage {
                    anchor, metadata, ..
                } => {
                    if self.messages_metadata.contains_key(&anchor.id) {
                        // We already applied this operation.
                    } else {
                        self.insert_message(anchor, metadata, cx);
                        messages_changed = true;
                    }
                }
                ContextOperation::UpdateMessage {
                    message_id,
                    metadata: new_metadata,
                    ..
                } => {
                    let metadata = self.messages_metadata.get_mut(&message_id).unwrap();
                    if new_metadata.timestamp > metadata.timestamp {
                        *metadata = new_metadata;
                        messages_changed = true;
                    }
                }
                ContextOperation::UpdateSummary {
                    summary: new_summary,
                    ..
                } => {
                    if self
                        .summary
                        .as_ref()
                        .map_or(true, |summary| new_summary.timestamp > summary.timestamp)
                    {
                        self.summary = Some(new_summary);
                        summary_changed = true;
                    }
                }
                ContextOperation::SlashCommandFinished {
                    id,
                    output_range,
                    sections,
                    ..
                } => {
                    if self.finished_slash_commands.insert(id) {
                        let buffer = self.buffer.read(cx);
                        self.slash_command_output_sections
                            .extend(sections.iter().cloned());
                        self.slash_command_output_sections
                            .sort_by(|a, b| a.range.cmp(&b.range, buffer));
                        cx.emit(ContextEvent::SlashCommandFinished {
                            output_range,
                            sections,
                            run_commands_in_output: false,
                        });
                    }
                }
                ContextOperation::BufferOperation(_) => unreachable!(),
            }

            self.version.observe(timestamp);
            self.timestamp.observe(timestamp);
            self.operations.push(op);
        }

        if messages_changed {
            cx.emit(ContextEvent::MessagesEdited);
            cx.notify();
        }

        if summary_changed {
            cx.emit(ContextEvent::SummaryChanged);
            cx.notify();
        }
    }

    fn can_apply_op(&self, op: &ContextOperation, cx: &AppContext) -> bool {
        if !self.version.observed_all(op.version()) {
            return false;
        }

        match op {
            ContextOperation::InsertMessage { anchor, .. } => self
                .buffer
                .read(cx)
                .version
                .observed(anchor.start.timestamp),
            ContextOperation::UpdateMessage { message_id, .. } => {
                self.messages_metadata.contains_key(message_id)
            }
            ContextOperation::UpdateSummary { .. } => true,
            ContextOperation::SlashCommandFinished {
                output_range,
                sections,
                ..
            } => {
                let version = &self.buffer.read(cx).version;
                sections
                    .iter()
                    .map(|section| &section.range)
                    .chain([output_range])
                    .all(|range| {
                        let observed_start = range.start == language::Anchor::MIN
                            || range.start == language::Anchor::MAX
                            || version.observed(range.start.timestamp);
                        let observed_end = range.end == language::Anchor::MIN
                            || range.end == language::Anchor::MAX
                            || version.observed(range.end.timestamp);
                        observed_start && observed_end
                    })
            }
            ContextOperation::BufferOperation(_) => {
                panic!("buffer operations should always be applied")
            }
        }
    }

    fn push_op(&mut self, op: ContextOperation, cx: &mut ModelContext<Self>) {
        self.operations.push(op.clone());
        cx.emit(ContextEvent::Operation(op));
    }

    pub fn buffer(&self) -> &Model<Buffer> {
        &self.buffer
    }

    pub fn path(&self) -> Option<&Path> {
        self.path.as_deref()
    }

    pub fn summary(&self) -> Option<&ContextSummary> {
        self.summary.as_ref()
    }

    pub fn workflow_steps(&self) -> &[WorkflowStep] {
        &self.workflow_steps
    }

    pub fn workflow_step_for_range(&self, range: Range<language::Anchor>) -> Option<&WorkflowStep> {
        self.workflow_steps
            .iter()
            .find(|step| step.tagged_range == range)
    }

    pub fn pending_slash_commands(&self) -> &[PendingSlashCommand] {
        &self.pending_slash_commands
    }

    pub fn slash_command_output_sections(&self) -> &[SlashCommandOutputSection<language::Anchor>] {
        &self.slash_command_output_sections
    }

    fn set_language(&mut self, cx: &mut ModelContext<Self>) {
        let markdown = self.language_registry.language_for_name("Markdown");
        cx.spawn(|this, mut cx| async move {
            let markdown = markdown.await?;
            this.update(&mut cx, |this, cx| {
                this.buffer
                    .update(cx, |buffer, cx| buffer.set_language(Some(markdown), cx));
            })
        })
        .detach_and_log_err(cx);
    }

    fn handle_buffer_event(
        &mut self,
        _: Model<Buffer>,
        event: &language::Event,
        cx: &mut ModelContext<Self>,
    ) {
        match event {
            language::Event::Operation(operation) => cx.emit(ContextEvent::Operation(
                ContextOperation::BufferOperation(operation.clone()),
            )),
            language::Event::Edited => {
                self.count_remaining_tokens(cx);
                self.reparse_slash_commands(cx);
                self.prune_invalid_workflow_steps(cx);
                cx.emit(ContextEvent::MessagesEdited);
            }
            _ => {}
        }
    }

    pub(crate) fn token_count(&self) -> Option<usize> {
        self.token_count
    }

    pub(crate) fn count_remaining_tokens(&mut self, cx: &mut ModelContext<Self>) {
        let request = self.to_completion_request(cx);
        let Some(model) = LanguageModelRegistry::read_global(cx).active_model() else {
            return;
        };
        self.pending_token_count = cx.spawn(|this, mut cx| {
            async move {
                cx.background_executor()
                    .timer(Duration::from_millis(200))
                    .await;

                let token_count = cx.update(|cx| model.count_tokens(request, cx))?.await?;
                this.update(&mut cx, |this, cx| {
                    this.token_count = Some(token_count);
                    cx.notify()
                })
            }
            .log_err()
        });
    }

    pub fn reparse_slash_commands(&mut self, cx: &mut ModelContext<Self>) {
        let buffer = self.buffer.read(cx);
        let mut row_ranges = self
            .edits_since_last_slash_command_parse
            .consume()
            .into_iter()
            .map(|edit| {
                let start_row = buffer.offset_to_point(edit.new.start).row;
                let end_row = buffer.offset_to_point(edit.new.end).row + 1;
                start_row..end_row
            })
            .peekable();

        let mut removed = Vec::new();
        let mut updated = Vec::new();
        while let Some(mut row_range) = row_ranges.next() {
            while let Some(next_row_range) = row_ranges.peek() {
                if row_range.end >= next_row_range.start {
                    row_range.end = next_row_range.end;
                    row_ranges.next();
                } else {
                    break;
                }
            }

            let start = buffer.anchor_before(Point::new(row_range.start, 0));
            let end = buffer.anchor_after(Point::new(
                row_range.end - 1,
                buffer.line_len(row_range.end - 1),
            ));

            let old_range = self.pending_command_indices_for_range(start..end, cx);

            let mut new_commands = Vec::new();
            let mut lines = buffer.text_for_range(start..end).lines();
            let mut offset = lines.offset();
            while let Some(line) = lines.next() {
                if let Some(command_line) = SlashCommandLine::parse(line) {
                    let name = &line[command_line.name.clone()];
                    let argument = command_line.argument.as_ref().and_then(|argument| {
                        (!argument.is_empty()).then_some(&line[argument.clone()])
                    });
                    if let Some(command) = SlashCommandRegistry::global(cx).command(name) {
                        if !command.requires_argument() || argument.is_some() {
                            let start_ix = offset + command_line.name.start - 1;
                            let end_ix = offset
                                + command_line
                                    .argument
                                    .map_or(command_line.name.end, |argument| argument.end);
                            let source_range =
                                buffer.anchor_after(start_ix)..buffer.anchor_after(end_ix);
                            let pending_command = PendingSlashCommand {
                                name: name.to_string(),
                                argument: argument.map(ToString::to_string),
                                source_range,
                                status: PendingSlashCommandStatus::Idle,
                            };
                            updated.push(pending_command.clone());
                            new_commands.push(pending_command);
                        }
                    }
                }

                offset = lines.offset();
            }

            let removed_commands = self.pending_slash_commands.splice(old_range, new_commands);
            removed.extend(removed_commands.map(|command| command.source_range));
        }

        if !updated.is_empty() || !removed.is_empty() {
            cx.emit(ContextEvent::PendingSlashCommandsUpdated { removed, updated });
        }
    }

    fn prune_invalid_workflow_steps(&mut self, cx: &mut ModelContext<Self>) {
        let buffer = self.buffer.read(cx);
        let prev_len = self.workflow_steps.len();
        let mut removed = Vec::new();
        self.workflow_steps.retain(|step| {
            if step.tagged_range.start.is_valid(buffer) && step.tagged_range.end.is_valid(buffer) {
                true
            } else {
                removed.push(step.tagged_range.clone());
                false
            }
        });
        if self.workflow_steps.len() != prev_len {
            cx.emit(ContextEvent::WorkflowStepsRemoved(removed));
            cx.notify();
        }
    }

    fn parse_workflow_steps_in_range(
        &mut self,
        range: Range<usize>,
        project: Model<Project>,
        cx: &mut ModelContext<Self>,
    ) {
        let mut new_edit_steps = Vec::new();
        let mut edits = Vec::new();

        let buffer = self.buffer.read(cx).snapshot();
        let mut message_lines = buffer.as_rope().chunks_in_range(range).lines();
        let mut in_step = false;
        let mut step_open_tag_start_ix = 0;
        let mut line_start_offset = message_lines.offset();

        while let Some(line) = message_lines.next() {
            if let Some(step_start_index) = line.find("<step>") {
                if !in_step {
                    in_step = true;
                    step_open_tag_start_ix = line_start_offset + step_start_index;
                }
            }

            if let Some(step_end_index) = line.find("</step>") {
                if in_step {
                    let step_open_tag_end_ix = step_open_tag_start_ix + "<step>".len();
                    let mut step_end_tag_start_ix = line_start_offset + step_end_index;
                    let step_end_tag_end_ix = step_end_tag_start_ix + "</step>".len();
                    if buffer.reversed_chars_at(step_end_tag_start_ix).next() == Some('\n') {
                        step_end_tag_start_ix -= 1;
                    }
                    edits.push((step_open_tag_start_ix..step_open_tag_end_ix, ""));
                    edits.push((step_end_tag_start_ix..step_end_tag_end_ix, ""));
                    let tagged_range = buffer.anchor_after(step_open_tag_end_ix)
                        ..buffer.anchor_before(step_end_tag_start_ix);

                    // Check if a step with the same range already exists
                    let existing_step_index = self
                        .workflow_steps
                        .binary_search_by(|probe| probe.tagged_range.cmp(&tagged_range, &buffer));

                    if let Err(ix) = existing_step_index {
                        new_edit_steps.push((
                            ix,
                            WorkflowStep {
                                tagged_range,
                                status: WorkflowStepStatus::Pending(Task::ready(None)),
                            },
                        ));
                    }

                    in_step = false;
                }
            }

            line_start_offset = message_lines.offset();
        }

        let mut updated = Vec::new();
        for (index, step) in new_edit_steps.into_iter().rev() {
            let step_range = step.tagged_range.clone();
            updated.push(step_range.clone());
            self.workflow_steps.insert(index, step);
            self.resolve_workflow_step(step_range, project.clone(), cx);
        }
        self.buffer
            .update(cx, |buffer, cx| buffer.edit(edits, None, cx));
    }

    pub fn resolve_workflow_step(
        &mut self,
        tagged_range: Range<language::Anchor>,
        project: Model<Project>,
        cx: &mut ModelContext<Self>,
    ) {
        let Ok(step_index) = self
            .workflow_steps
            .binary_search_by(|step| step.tagged_range.cmp(&tagged_range, self.buffer.read(cx)))
        else {
            return;
        };

        let mut request = self.to_completion_request(cx);
        let Some(edit_step) = self.workflow_steps.get_mut(step_index) else {
            return;
        };

<<<<<<< HEAD
                request.messages.push(LanguageModelRequestMessage {
                    role: Role::User,
                    content: vec![prompt.into()],
                });
=======
        if let Some(model) = LanguageModelRegistry::read_global(cx).active_model() {
            let step_text = self
                .buffer
                .read(cx)
                .text_for_range(tagged_range.clone())
                .collect::<String>();
>>>>>>> 355aebd0

            let tagged_range = tagged_range.clone();
            edit_step.status = WorkflowStepStatus::Pending(cx.spawn(|this, mut cx| {
                async move {
                    let result = async {
                        let mut prompt = this.update(&mut cx, |this, _| {
                            this.prompt_builder.generate_step_resolution_prompt()
                        })??;
                        prompt.push_str(&step_text);

                        request.messages.push(LanguageModelRequestMessage {
                            role: Role::User,
                            content: prompt,
                        });

                        // Invoke the model to get its edit suggestions for this workflow step.
                        let resolution = model
                            .use_tool::<tool::WorkflowStepResolution>(request, &cx)
                            .await?;

                        // Translate the parsed suggestions to our internal types, which anchor the suggestions to locations in the code.
                        let suggestion_tasks: Vec<_> = resolution
                            .suggestions
                            .iter()
                            .map(|suggestion| suggestion.resolve(project.clone(), cx.clone()))
                            .collect();

                        // Expand the context ranges of each suggestion and group suggestions with overlapping context ranges.
                        let suggestions = future::join_all(suggestion_tasks)
                            .await
                            .into_iter()
                            .filter_map(|task| task.log_err())
                            .collect::<Vec<_>>();

                        let mut suggestions_by_buffer = HashMap::default();
                        for (buffer, suggestion) in suggestions {
                            suggestions_by_buffer
                                .entry(buffer)
                                .or_insert_with(Vec::new)
                                .push(suggestion);
                        }

                        let mut suggestion_groups_by_buffer = HashMap::default();
                        for (buffer, mut suggestions) in suggestions_by_buffer {
                            let mut suggestion_groups = Vec::<WorkflowSuggestionGroup>::new();
                            let snapshot = buffer.update(&mut cx, |buffer, _| buffer.snapshot())?;
                            // Sort suggestions by their range so that earlier, larger ranges come first
                            suggestions.sort_by(|a, b| a.range().cmp(&b.range(), &snapshot));

                            // Merge overlapping suggestions
                            suggestions.dedup_by(|a, b| b.try_merge(&a, &snapshot));

                            // Create context ranges for each suggestion
                            for suggestion in suggestions {
                                let context_range = {
                                    let suggestion_point_range =
                                        suggestion.range().to_point(&snapshot);
                                    let start_row =
                                        suggestion_point_range.start.row.saturating_sub(5);
                                    let end_row = cmp::min(
                                        suggestion_point_range.end.row + 5,
                                        snapshot.max_point().row,
                                    );
                                    let start = snapshot.anchor_before(Point::new(start_row, 0));
                                    let end = snapshot.anchor_after(Point::new(
                                        end_row,
                                        snapshot.line_len(end_row),
                                    ));
                                    start..end
                                };

                                if let Some(last_group) = suggestion_groups.last_mut() {
                                    if last_group
                                        .context_range
                                        .end
                                        .cmp(&context_range.start, &snapshot)
                                        .is_ge()
                                    {
                                        // Merge with the previous group if context ranges overlap
                                        last_group.context_range.end = context_range.end;
                                        last_group.suggestions.push(suggestion);
                                    } else {
                                        // Create a new group
                                        suggestion_groups.push(WorkflowSuggestionGroup {
                                            context_range,
                                            suggestions: vec![suggestion],
                                        });
                                    }
                                } else {
                                    // Create the first group
                                    suggestion_groups.push(WorkflowSuggestionGroup {
                                        context_range,
                                        suggestions: vec![suggestion],
                                    });
                                }
                            }

                            suggestion_groups_by_buffer.insert(buffer, suggestion_groups);
                        }

                        Ok((resolution.step_title, suggestion_groups_by_buffer))
                    };

                    let result = result.await;
                    this.update(&mut cx, |this, cx| {
                        let step_index = this
                            .workflow_steps
                            .binary_search_by(|step| {
                                step.tagged_range.cmp(&tagged_range, this.buffer.read(cx))
                            })
                            .map_err(|_| anyhow!("edit step not found"))?;
                        if let Some(edit_step) = this.workflow_steps.get_mut(step_index) {
                            edit_step.status = match result {
                                Ok((title, suggestions)) => {
                                    WorkflowStepStatus::Resolved(ResolvedWorkflowStep {
                                        title,
                                        suggestions,
                                    })
                                }
                                Err(error) => WorkflowStepStatus::Error(Arc::new(error)),
                            };
                            cx.emit(ContextEvent::WorkflowStepUpdated(tagged_range));
                            cx.notify();
                        }
                        anyhow::Ok(())
                    })?
                }
                .log_err()
            }));
        } else {
            edit_step.status = WorkflowStepStatus::Error(Arc::new(anyhow!("no active model")));
        }

        cx.emit(ContextEvent::WorkflowStepUpdated(tagged_range));
        cx.notify();
    }

    pub fn pending_command_for_position(
        &mut self,
        position: language::Anchor,
        cx: &mut ModelContext<Self>,
    ) -> Option<&mut PendingSlashCommand> {
        let buffer = self.buffer.read(cx);
        match self
            .pending_slash_commands
            .binary_search_by(|probe| probe.source_range.end.cmp(&position, buffer))
        {
            Ok(ix) => Some(&mut self.pending_slash_commands[ix]),
            Err(ix) => {
                let cmd = self.pending_slash_commands.get_mut(ix)?;
                if position.cmp(&cmd.source_range.start, buffer).is_ge()
                    && position.cmp(&cmd.source_range.end, buffer).is_le()
                {
                    Some(cmd)
                } else {
                    None
                }
            }
        }
    }

    pub fn pending_commands_for_range(
        &self,
        range: Range<language::Anchor>,
        cx: &AppContext,
    ) -> &[PendingSlashCommand] {
        let range = self.pending_command_indices_for_range(range, cx);
        &self.pending_slash_commands[range]
    }

    fn pending_command_indices_for_range(
        &self,
        range: Range<language::Anchor>,
        cx: &AppContext,
    ) -> Range<usize> {
        let buffer = self.buffer.read(cx);
        let start_ix = match self
            .pending_slash_commands
            .binary_search_by(|probe| probe.source_range.end.cmp(&range.start, &buffer))
        {
            Ok(ix) | Err(ix) => ix,
        };
        let end_ix = match self
            .pending_slash_commands
            .binary_search_by(|probe| probe.source_range.start.cmp(&range.end, &buffer))
        {
            Ok(ix) => ix + 1,
            Err(ix) => ix,
        };
        start_ix..end_ix
    }

    pub fn insert_command_output(
        &mut self,
        command_range: Range<language::Anchor>,
        output: Task<Result<SlashCommandOutput>>,
        insert_trailing_newline: bool,
        cx: &mut ModelContext<Self>,
    ) {
        self.reparse_slash_commands(cx);

        let insert_output_task = cx.spawn(|this, mut cx| {
            let command_range = command_range.clone();
            async move {
                let output = output.await;
                this.update(&mut cx, |this, cx| match output {
                    Ok(mut output) => {
                        if insert_trailing_newline {
                            output.text.push('\n');
                        }

                        let version = this.version.clone();
                        let command_id = SlashCommandId(this.next_timestamp());
                        let (operation, event) = this.buffer.update(cx, |buffer, cx| {
                            let start = command_range.start.to_offset(buffer);
                            let old_end = command_range.end.to_offset(buffer);
                            let new_end = start + output.text.len();
                            buffer.edit([(start..old_end, output.text)], None, cx);

                            let mut sections = output
                                .sections
                                .into_iter()
                                .map(|section| SlashCommandOutputSection {
                                    range: buffer.anchor_after(start + section.range.start)
                                        ..buffer.anchor_before(start + section.range.end),
                                    icon: section.icon,
                                    label: section.label,
                                })
                                .collect::<Vec<_>>();
                            sections.sort_by(|a, b| a.range.cmp(&b.range, buffer));

                            this.slash_command_output_sections
                                .extend(sections.iter().cloned());
                            this.slash_command_output_sections
                                .sort_by(|a, b| a.range.cmp(&b.range, buffer));

                            let output_range =
                                buffer.anchor_after(start)..buffer.anchor_before(new_end);
                            this.finished_slash_commands.insert(command_id);

                            (
                                ContextOperation::SlashCommandFinished {
                                    id: command_id,
                                    output_range: output_range.clone(),
                                    sections: sections.clone(),
                                    version,
                                },
                                ContextEvent::SlashCommandFinished {
                                    output_range,
                                    sections,
                                    run_commands_in_output: output.run_commands_in_text,
                                },
                            )
                        });

                        this.push_op(operation, cx);
                        cx.emit(event);
                    }
                    Err(error) => {
                        if let Some(pending_command) =
                            this.pending_command_for_position(command_range.start, cx)
                        {
                            pending_command.status =
                                PendingSlashCommandStatus::Error(error.to_string());
                            cx.emit(ContextEvent::PendingSlashCommandsUpdated {
                                removed: vec![pending_command.source_range.clone()],
                                updated: vec![pending_command.clone()],
                            });
                        }
                    }
                })
                .ok();
            }
        });

        if let Some(pending_command) = self.pending_command_for_position(command_range.start, cx) {
            pending_command.status = PendingSlashCommandStatus::Running {
                _task: insert_output_task.shared(),
            };
            cx.emit(ContextEvent::PendingSlashCommandsUpdated {
                removed: vec![pending_command.source_range.clone()],
                updated: vec![pending_command.clone()],
            });
        }
    }

    pub fn completion_provider_changed(&mut self, cx: &mut ModelContext<Self>) {
        self.count_remaining_tokens(cx);
    }

    pub fn assist(&mut self, cx: &mut ModelContext<Self>) -> Option<MessageAnchor> {
        let provider = LanguageModelRegistry::read_global(cx).active_provider()?;
        let model = LanguageModelRegistry::read_global(cx).active_model()?;
        let last_message_id = self.message_anchors.iter().rev().find_map(|message| {
            message
                .start
                .is_valid(self.buffer.read(cx))
                .then_some(message.id)
        })?;

        if !provider.is_authenticated(cx) {
            log::info!("completion provider has no credentials");
            return None;
        }

        let request = self.to_completion_request(cx);
        let assistant_message = self
            .insert_message_after(last_message_id, Role::Assistant, MessageStatus::Pending, cx)
            .unwrap();

        // Queue up the user's next reply.
        let user_message = self
            .insert_message_after(assistant_message.id, Role::User, MessageStatus::Done, cx)
            .unwrap();

        let task = cx.spawn({
            |this, mut cx| async move {
                let stream = model.stream_completion(request, &cx);
                let assistant_message_id = assistant_message.id;
                let mut response_latency = None;
                let stream_completion = async {
                    let request_start = Instant::now();
                    let mut chunks = stream.await?;

                    while let Some(chunk) = chunks.next().await {
                        if response_latency.is_none() {
                            response_latency = Some(request_start.elapsed());
                        }
                        let chunk = chunk?;

                        this.update(&mut cx, |this, cx| {
                            let message_ix = this
                                .message_anchors
                                .iter()
                                .position(|message| message.id == assistant_message_id)?;
                            let message_range = this.buffer.update(cx, |buffer, cx| {
                                let message_start_offset =
                                    this.message_anchors[message_ix].start.to_offset(buffer);
                                let message_old_end_offset = this.message_anchors[message_ix + 1..]
                                    .iter()
                                    .find(|message| message.start.is_valid(buffer))
                                    .map_or(buffer.len(), |message| {
                                        message.start.to_offset(buffer).saturating_sub(1)
                                    });
                                let message_new_end_offset = message_old_end_offset + chunk.len();
                                buffer.edit(
                                    [(message_old_end_offset..message_old_end_offset, chunk)],
                                    None,
                                    cx,
                                );
                                message_start_offset..message_new_end_offset
                            });
                            if let Some(project) = this.project.clone() {
                                this.parse_workflow_steps_in_range(message_range, project, cx);
                            }
                            cx.emit(ContextEvent::StreamedCompletion);

                            Some(())
                        })?;
                        smol::future::yield_now().await;
                    }

                    this.update(&mut cx, |this, cx| {
                        this.pending_completions
                            .retain(|completion| completion.id != this.completion_count);
                        this.summarize(false, cx);
                    })?;

                    anyhow::Ok(())
                };

                let result = stream_completion.await;

                this.update(&mut cx, |this, cx| {
                    let error_message = result
                        .err()
                        .map(|error| error.to_string().trim().to_string());

                    if let Some(error_message) = error_message.as_ref() {
                        cx.emit(ContextEvent::AssistError(error_message.to_string()));
                    }

                    this.update_metadata(assistant_message_id, cx, |metadata| {
                        if let Some(error_message) = error_message.as_ref() {
                            metadata.status =
                                MessageStatus::Error(SharedString::from(error_message.clone()));
                        } else {
                            metadata.status = MessageStatus::Done;
                        }
                    });

                    if let Some(telemetry) = this.telemetry.as_ref() {
                        telemetry.report_assistant_event(
                            Some(this.id.0.clone()),
                            AssistantKind::Panel,
                            model.telemetry_id(),
                            response_latency,
                            error_message,
                        );
                    }
                })
                .ok();
            }
        });

        self.pending_completions.push(PendingCompletion {
            id: post_inc(&mut self.completion_count),
            _task: task,
        });

        Some(user_message)
    }

    pub fn to_completion_request(&self, cx: &AppContext) -> LanguageModelRequest {
        let buffer = self.buffer.read(cx);
        let request_messages = self
            .messages(cx)
            .filter(|message| message.status == MessageStatus::Done)
            .map(|message| message.to_request_message(&buffer))
            .collect();

        LanguageModelRequest {
            messages: request_messages,
            stop: vec![],
            temperature: 1.0,
        }
    }

    pub fn cancel_last_assist(&mut self) -> bool {
        self.pending_completions.pop().is_some()
    }

    pub fn cycle_message_roles(&mut self, ids: HashSet<MessageId>, cx: &mut ModelContext<Self>) {
        for id in ids {
            if let Some(metadata) = self.messages_metadata.get(&id) {
                let role = metadata.role.cycle();
                self.update_metadata(id, cx, |metadata| metadata.role = role);
            }
        }
    }

    pub fn update_metadata(
        &mut self,
        id: MessageId,
        cx: &mut ModelContext<Self>,
        f: impl FnOnce(&mut MessageMetadata),
    ) {
        let version = self.version.clone();
        let timestamp = self.next_timestamp();
        if let Some(metadata) = self.messages_metadata.get_mut(&id) {
            f(metadata);
            metadata.timestamp = timestamp;
            let operation = ContextOperation::UpdateMessage {
                message_id: id,
                metadata: metadata.clone(),
                version,
            };
            self.push_op(operation, cx);
            cx.emit(ContextEvent::MessagesEdited);
            cx.notify();
        }
    }

    fn insert_message_after(
        &mut self,
        message_id: MessageId,
        role: Role,
        status: MessageStatus,
        cx: &mut ModelContext<Self>,
    ) -> Option<MessageAnchor> {
        if let Some(prev_message_ix) = self
            .message_anchors
            .iter()
            .position(|message| message.id == message_id)
        {
            // Find the next valid message after the one we were given.
            let mut next_message_ix = prev_message_ix + 1;
            while let Some(next_message) = self.message_anchors.get(next_message_ix) {
                if next_message.start.is_valid(self.buffer.read(cx)) {
                    break;
                }
                next_message_ix += 1;
            }

            let start = self.buffer.update(cx, |buffer, cx| {
                let offset = self
                    .message_anchors
                    .get(next_message_ix)
                    .map_or(buffer.len(), |message| {
                        buffer.clip_offset(message.start.to_offset(buffer) - 1, Bias::Left)
                    });
                buffer.edit([(offset..offset, "\n")], None, cx);
                buffer.anchor_before(offset + 1)
            });

            let version = self.version.clone();
            let anchor = MessageAnchor {
                id: MessageId(self.next_timestamp()),
                start,
            };
            let metadata = MessageMetadata {
                role,
                status,
                timestamp: anchor.id.0,
            };
            self.insert_message(anchor.clone(), metadata.clone(), cx);
            self.push_op(
                ContextOperation::InsertMessage {
                    anchor: anchor.clone(),
                    metadata,
                    version,
                },
                cx,
            );
            Some(anchor)
        } else {
            None
        }
    }

    pub fn insert_image(&mut self, image: Image, cx: &mut ModelContext<Self>) -> Option<()> {
        if !self.images.contains_key(&image.id()) {
            self.images.insert(
                image.id(),
                (
                    image.to_image_data(cx).log_err()?,
                    LanguageModelImage::from_image(image, cx).shared(),
                ),
            );
        }

        Some(())
    }

    pub fn insert_image_anchor(
        &mut self,
        image_id: u64,
        anchor: language::Anchor,
        cx: &mut ModelContext<Self>,
    ) -> bool {
        cx.emit(ContextEvent::MessagesEdited);

        let buffer = self.buffer.read(cx);
        let insertion_ix = match self
            .image_anchors
            .binary_search_by(|existing_anchor| anchor.cmp(&existing_anchor.anchor, buffer))
        {
            Ok(ix) => ix,
            Err(ix) => ix,
        };

        if let Some((render_image, image)) = self.images.get(&image_id) {
            self.image_anchors.insert(
                insertion_ix,
                ImageAnchor {
                    anchor,
                    image_id,
                    image: image.clone(),
                    render_image: render_image.clone(),
                },
            );

            true
        } else {
            false
        }
    }

    pub fn images<'a>(&'a self, _cx: &'a AppContext) -> impl 'a + Iterator<Item = ImageAnchor> {
        self.image_anchors.iter().cloned()
    }

    pub fn split_message(
        &mut self,
        range: Range<usize>,
        cx: &mut ModelContext<Self>,
    ) -> (Option<MessageAnchor>, Option<MessageAnchor>) {
        let start_message = self.message_for_offset(range.start, cx);
        let end_message = self.message_for_offset(range.end, cx);
        if let Some((start_message, end_message)) = start_message.zip(end_message) {
            // Prevent splitting when range spans multiple messages.
            if start_message.id != end_message.id {
                return (None, None);
            }

            let message = start_message;
            let role = message.role;
            let mut edited_buffer = false;

            let mut suffix_start = None;

            // TODO: why did this start panicking?
            if range.start > message.offset_range.start
                && range.end < message.offset_range.end.saturating_sub(1)
            {
                if self.buffer.read(cx).chars_at(range.end).next() == Some('\n') {
                    suffix_start = Some(range.end + 1);
                } else if self.buffer.read(cx).reversed_chars_at(range.end).next() == Some('\n') {
                    suffix_start = Some(range.end);
                }
            }

            let version = self.version.clone();
            let suffix = if let Some(suffix_start) = suffix_start {
                MessageAnchor {
                    id: MessageId(self.next_timestamp()),
                    start: self.buffer.read(cx).anchor_before(suffix_start),
                }
            } else {
                self.buffer.update(cx, |buffer, cx| {
                    buffer.edit([(range.end..range.end, "\n")], None, cx);
                });
                edited_buffer = true;
                MessageAnchor {
                    id: MessageId(self.next_timestamp()),
                    start: self.buffer.read(cx).anchor_before(range.end + 1),
                }
            };

            let suffix_metadata = MessageMetadata {
                role,
                status: MessageStatus::Done,
                timestamp: suffix.id.0,
            };
            self.insert_message(suffix.clone(), suffix_metadata.clone(), cx);
            self.push_op(
                ContextOperation::InsertMessage {
                    anchor: suffix.clone(),
                    metadata: suffix_metadata,
                    version,
                },
                cx,
            );

            let new_messages =
                if range.start == range.end || range.start == message.offset_range.start {
                    (None, Some(suffix))
                } else {
                    let mut prefix_end = None;
                    if range.start > message.offset_range.start
                        && range.end < message.offset_range.end - 1
                    {
                        if self.buffer.read(cx).chars_at(range.start).next() == Some('\n') {
                            prefix_end = Some(range.start + 1);
                        } else if self.buffer.read(cx).reversed_chars_at(range.start).next()
                            == Some('\n')
                        {
                            prefix_end = Some(range.start);
                        }
                    }

                    let version = self.version.clone();
                    let selection = if let Some(prefix_end) = prefix_end {
                        MessageAnchor {
                            id: MessageId(self.next_timestamp()),
                            start: self.buffer.read(cx).anchor_before(prefix_end),
                        }
                    } else {
                        self.buffer.update(cx, |buffer, cx| {
                            buffer.edit([(range.start..range.start, "\n")], None, cx)
                        });
                        edited_buffer = true;
                        MessageAnchor {
                            id: MessageId(self.next_timestamp()),
                            start: self.buffer.read(cx).anchor_before(range.end + 1),
                        }
                    };

                    let selection_metadata = MessageMetadata {
                        role,
                        status: MessageStatus::Done,
                        timestamp: selection.id.0,
                    };
                    self.insert_message(selection.clone(), selection_metadata.clone(), cx);
                    self.push_op(
                        ContextOperation::InsertMessage {
                            anchor: selection.clone(),
                            metadata: selection_metadata,
                            version,
                        },
                        cx,
                    );

                    (Some(selection), Some(suffix))
                };

            if !edited_buffer {
                cx.emit(ContextEvent::MessagesEdited);
            }
            new_messages
        } else {
            (None, None)
        }
    }

    fn insert_message(
        &mut self,
        new_anchor: MessageAnchor,
        new_metadata: MessageMetadata,
        cx: &mut ModelContext<Self>,
    ) {
        cx.emit(ContextEvent::MessagesEdited);

        self.messages_metadata.insert(new_anchor.id, new_metadata);

        let buffer = self.buffer.read(cx);
        let insertion_ix = self
            .message_anchors
            .iter()
            .position(|anchor| {
                let comparison = new_anchor.start.cmp(&anchor.start, buffer);
                comparison.is_lt() || (comparison.is_eq() && new_anchor.id > anchor.id)
            })
            .unwrap_or(self.message_anchors.len());
        self.message_anchors.insert(insertion_ix, new_anchor);
    }

    pub(super) fn summarize(&mut self, replace_old: bool, cx: &mut ModelContext<Self>) {
        let Some(provider) = LanguageModelRegistry::read_global(cx).active_provider() else {
            return;
        };
        let Some(model) = LanguageModelRegistry::read_global(cx).active_model() else {
            return;
        };

        if replace_old || (self.message_anchors.len() >= 2 && self.summary.is_none()) {
            if !provider.is_authenticated(cx) {
                return;
            }

            let messages = self
                .messages(cx)
                .map(|message| message.to_request_message(self.buffer.read(cx)))
                .chain(Some(LanguageModelRequestMessage {
                    role: Role::User,
                    content: vec![
                        "Summarize the context into a short title without punctuation.".into(),
                    ],
                }));
            let request = LanguageModelRequest {
                messages: messages.collect(),
                stop: vec![],
                temperature: 1.0,
            };

            self.pending_summary = cx.spawn(|this, mut cx| {
                async move {
                    let stream = model.stream_completion(request, &cx);
                    let mut messages = stream.await?;

                    let mut replaced = !replace_old;
                    while let Some(message) = messages.next().await {
                        let text = message?;
                        let mut lines = text.lines();
                        this.update(&mut cx, |this, cx| {
                            let version = this.version.clone();
                            let timestamp = this.next_timestamp();
                            let summary = this.summary.get_or_insert(ContextSummary::default());
                            if !replaced && replace_old {
                                summary.text.clear();
                                replaced = true;
                            }
                            summary.text.extend(lines.next());
                            summary.timestamp = timestamp;
                            let operation = ContextOperation::UpdateSummary {
                                summary: summary.clone(),
                                version,
                            };
                            this.push_op(operation, cx);
                            cx.emit(ContextEvent::SummaryChanged);
                        })?;

                        // Stop if the LLM generated multiple lines.
                        if lines.next().is_some() {
                            break;
                        }
                    }

                    this.update(&mut cx, |this, cx| {
                        let version = this.version.clone();
                        let timestamp = this.next_timestamp();
                        if let Some(summary) = this.summary.as_mut() {
                            summary.done = true;
                            summary.timestamp = timestamp;
                            let operation = ContextOperation::UpdateSummary {
                                summary: summary.clone(),
                                version,
                            };
                            this.push_op(operation, cx);
                            cx.emit(ContextEvent::SummaryChanged);
                        }
                    })?;

                    anyhow::Ok(())
                }
                .log_err()
            });
        }
    }

    fn message_for_offset(&self, offset: usize, cx: &AppContext) -> Option<Message> {
        self.messages_for_offsets([offset], cx).pop()
    }

    pub fn messages_for_offsets(
        &self,
        offsets: impl IntoIterator<Item = usize>,
        cx: &AppContext,
    ) -> Vec<Message> {
        let mut result = Vec::new();

        let mut messages = self.messages(cx).peekable();
        let mut offsets = offsets.into_iter().peekable();
        let mut current_message = messages.next();
        while let Some(offset) = offsets.next() {
            // Locate the message that contains the offset.
            while current_message.as_ref().map_or(false, |message| {
                !message.offset_range.contains(&offset) && messages.peek().is_some()
            }) {
                current_message = messages.next();
            }
            let Some(message) = current_message.as_ref() else {
                break;
            };

            // Skip offsets that are in the same message.
            while offsets.peek().map_or(false, |offset| {
                message.offset_range.contains(offset) || messages.peek().is_none()
            }) {
                offsets.next();
            }

            result.push(message.clone());
        }
        result
    }

    pub fn messages<'a>(&'a self, cx: &'a AppContext) -> impl 'a + Iterator<Item = Message> {
        let buffer = self.buffer.read(cx);
        let messages = self.message_anchors.iter().enumerate();
        let images = self.image_anchors.iter();

        Self::messages_from_iters(buffer, &self.messages_metadata, messages, images)
    }

    pub fn messages_from_iters<'a>(
        buffer: &'a Buffer,
        metadata: &'a HashMap<MessageId, MessageMetadata>,
        messages: impl Iterator<Item = (usize, &'a MessageAnchor)> + 'a,
        images: impl Iterator<Item = &'a ImageAnchor> + 'a,
    ) -> impl 'a + Iterator<Item = Message> {
        let mut messages = messages.peekable();
        let mut images = images.peekable();

        iter::from_fn(move || {
            if let Some((start_ix, message_anchor)) = messages.next() {
                let metadata = metadata.get(&message_anchor.id)?;

                let message_start = message_anchor.start.to_offset(buffer);
                let mut message_end = None;
                let mut end_ix = start_ix;
                while let Some((_, next_message)) = messages.peek() {
                    if next_message.start.is_valid(buffer) {
                        message_end = Some(next_message.start);
                        break;
                    } else {
                        end_ix += 1;
                        messages.next();
                    }
                }
                let message_end_anchor = message_end.unwrap_or(language::Anchor::MAX);
                let message_end = message_anchor.start.to_offset(buffer);

                let mut image_offsets = SmallVec::new();
                while let Some(image_anchor) = images.peek() {
                    if image_anchor.anchor.cmp(&message_end_anchor, buffer).is_lt() {
                        image_offsets.push((
                            image_anchor.anchor.to_offset(buffer),
                            MessageImage {
                                image_id: image_anchor.image_id,
                                image: image_anchor.image.clone(),
                            },
                        ));
                        images.next();
                    } else {
                        break;
                    }
                }

                return Some(Message {
                    index_range: start_ix..end_ix,
                    offset_range: message_start..message_end,
                    id: message_anchor.id,
                    anchor: message_anchor.start,
                    role: metadata.role,
                    status: metadata.status.clone(),
                    image_offsets,
                });
            }
            None
        })
    }

    pub fn save(
        &mut self,
        debounce: Option<Duration>,
        fs: Arc<dyn Fs>,
        cx: &mut ModelContext<Context>,
    ) {
        if self.replica_id() != ReplicaId::default() {
            // Prevent saving a remote context for now.
            return;
        }

        self.pending_save = cx.spawn(|this, mut cx| async move {
            if let Some(debounce) = debounce {
                cx.background_executor().timer(debounce).await;
            }

            let (old_path, summary) = this.read_with(&cx, |this, _| {
                let path = this.path.clone();
                let summary = if let Some(summary) = this.summary.as_ref() {
                    if summary.done {
                        Some(summary.text.clone())
                    } else {
                        None
                    }
                } else {
                    None
                };
                (path, summary)
            })?;

            if let Some(summary) = summary {
                let context = this.read_with(&cx, |this, cx| this.serialize(cx))?;
                let mut discriminant = 1;
                let mut new_path;
                loop {
                    new_path = contexts_dir().join(&format!(
                        "{} - {}.zed.json",
                        summary.trim(),
                        discriminant
                    ));
                    if fs.is_file(&new_path).await {
                        discriminant += 1;
                    } else {
                        break;
                    }
                }

                fs.create_dir(contexts_dir().as_ref()).await?;
                fs.atomic_write(new_path.clone(), serde_json::to_string(&context).unwrap())
                    .await?;
                if let Some(old_path) = old_path {
                    if new_path != old_path {
                        fs.remove_file(
                            &old_path,
                            RemoveOptions {
                                recursive: false,
                                ignore_if_not_exists: true,
                            },
                        )
                        .await?;
                    }
                }

                this.update(&mut cx, |this, _| this.path = Some(new_path))?;
            }

            Ok(())
        });
    }

    pub(crate) fn custom_summary(&mut self, custom_summary: String, cx: &mut ModelContext<Self>) {
        let timestamp = self.next_timestamp();
        let summary = self.summary.get_or_insert(ContextSummary::default());
        summary.timestamp = timestamp;
        summary.done = true;
        summary.text = custom_summary;
        cx.emit(ContextEvent::SummaryChanged);
    }
}

#[derive(Debug, Default)]
pub struct ContextVersion {
    context: clock::Global,
    buffer: clock::Global,
}

impl ContextVersion {
    pub fn from_proto(proto: &proto::ContextVersion) -> Self {
        Self {
            context: language::proto::deserialize_version(&proto.context_version),
            buffer: language::proto::deserialize_version(&proto.buffer_version),
        }
    }

    pub fn to_proto(&self, context_id: ContextId) -> proto::ContextVersion {
        proto::ContextVersion {
            context_id: context_id.to_proto(),
            context_version: language::proto::serialize_version(&self.context),
            buffer_version: language::proto::serialize_version(&self.buffer),
        }
    }
}

#[derive(Debug, Clone)]
pub struct PendingSlashCommand {
    pub name: String,
    pub argument: Option<String>,
    pub status: PendingSlashCommandStatus,
    pub source_range: Range<language::Anchor>,
}

#[derive(Debug, Clone)]
pub enum PendingSlashCommandStatus {
    Idle,
    Running { _task: Shared<Task<()>> },
    Error(String),
}

#[derive(Serialize, Deserialize)]
pub struct SavedMessage {
    pub id: MessageId,
    pub start: usize,
    pub metadata: MessageMetadata,
}

#[derive(Serialize, Deserialize)]
pub struct SavedContext {
    pub id: Option<ContextId>,
    pub zed: String,
    pub version: String,
    pub text: String,
    pub messages: Vec<SavedMessage>,
    pub summary: String,
    pub slash_command_output_sections:
        Vec<assistant_slash_command::SlashCommandOutputSection<usize>>,
}

impl SavedContext {
    pub const VERSION: &'static str = "0.4.0";

    pub fn from_json(json: &str) -> Result<Self> {
        let saved_context_json = serde_json::from_str::<serde_json::Value>(json)?;
        match saved_context_json
            .get("version")
            .ok_or_else(|| anyhow!("version not found"))?
        {
            serde_json::Value::String(version) => match version.as_str() {
                SavedContext::VERSION => {
                    Ok(serde_json::from_value::<SavedContext>(saved_context_json)?)
                }
                SavedContextV0_3_0::VERSION => {
                    let saved_context =
                        serde_json::from_value::<SavedContextV0_3_0>(saved_context_json)?;
                    Ok(saved_context.upgrade())
                }
                SavedContextV0_2_0::VERSION => {
                    let saved_context =
                        serde_json::from_value::<SavedContextV0_2_0>(saved_context_json)?;
                    Ok(saved_context.upgrade())
                }
                SavedContextV0_1_0::VERSION => {
                    let saved_context =
                        serde_json::from_value::<SavedContextV0_1_0>(saved_context_json)?;
                    Ok(saved_context.upgrade())
                }
                _ => Err(anyhow!("unrecognized saved context version: {}", version)),
            },
            _ => Err(anyhow!("version not found on saved context")),
        }
    }

    fn into_ops(
        self,
        buffer: &Model<Buffer>,
        cx: &mut ModelContext<Context>,
    ) -> Vec<ContextOperation> {
        let mut operations = Vec::new();
        let mut version = clock::Global::new();
        let mut next_timestamp = clock::Lamport::new(ReplicaId::default());

        let mut first_message_metadata = None;
        for message in self.messages {
            if message.id == MessageId(clock::Lamport::default()) {
                first_message_metadata = Some(message.metadata);
            } else {
                operations.push(ContextOperation::InsertMessage {
                    anchor: MessageAnchor {
                        id: message.id,
                        start: buffer.read(cx).anchor_before(message.start),
                    },
                    metadata: MessageMetadata {
                        role: message.metadata.role,
                        status: message.metadata.status,
                        timestamp: message.metadata.timestamp,
                    },
                    version: version.clone(),
                });
                version.observe(message.id.0);
                next_timestamp.observe(message.id.0);
            }
        }

        if let Some(metadata) = first_message_metadata {
            let timestamp = next_timestamp.tick();
            operations.push(ContextOperation::UpdateMessage {
                message_id: MessageId(clock::Lamport::default()),
                metadata: MessageMetadata {
                    role: metadata.role,
                    status: metadata.status,
                    timestamp,
                },
                version: version.clone(),
            });
            version.observe(timestamp);
        }

        let timestamp = next_timestamp.tick();
        operations.push(ContextOperation::SlashCommandFinished {
            id: SlashCommandId(timestamp),
            output_range: language::Anchor::MIN..language::Anchor::MAX,
            sections: self
                .slash_command_output_sections
                .into_iter()
                .map(|section| {
                    let buffer = buffer.read(cx);
                    SlashCommandOutputSection {
                        range: buffer.anchor_after(section.range.start)
                            ..buffer.anchor_before(section.range.end),
                        icon: section.icon,
                        label: section.label,
                    }
                })
                .collect(),
            version: version.clone(),
        });
        version.observe(timestamp);

        let timestamp = next_timestamp.tick();
        operations.push(ContextOperation::UpdateSummary {
            summary: ContextSummary {
                text: self.summary,
                done: true,
                timestamp,
            },
            version: version.clone(),
        });
        version.observe(timestamp);

        operations
    }
}

#[derive(Copy, Clone, Debug, Eq, PartialEq, PartialOrd, Ord, Hash, Serialize, Deserialize)]
struct SavedMessageIdPreV0_4_0(usize);

#[derive(Serialize, Deserialize)]
struct SavedMessagePreV0_4_0 {
    id: SavedMessageIdPreV0_4_0,
    start: usize,
}

#[derive(Clone, Debug, Eq, PartialEq, Serialize, Deserialize)]
struct SavedMessageMetadataPreV0_4_0 {
    role: Role,
    status: MessageStatus,
}

#[derive(Serialize, Deserialize)]
struct SavedContextV0_3_0 {
    id: Option<ContextId>,
    zed: String,
    version: String,
    text: String,
    messages: Vec<SavedMessagePreV0_4_0>,
    message_metadata: HashMap<SavedMessageIdPreV0_4_0, SavedMessageMetadataPreV0_4_0>,
    summary: String,
    slash_command_output_sections: Vec<assistant_slash_command::SlashCommandOutputSection<usize>>,
}

impl SavedContextV0_3_0 {
    const VERSION: &'static str = "0.3.0";

    fn upgrade(self) -> SavedContext {
        SavedContext {
            id: self.id,
            zed: self.zed,
            version: SavedContext::VERSION.into(),
            text: self.text,
            messages: self
                .messages
                .into_iter()
                .filter_map(|message| {
                    let metadata = self.message_metadata.get(&message.id)?;
                    let timestamp = clock::Lamport {
                        replica_id: ReplicaId::default(),
                        value: message.id.0 as u32,
                    };
                    Some(SavedMessage {
                        id: MessageId(timestamp),
                        start: message.start,
                        metadata: MessageMetadata {
                            role: metadata.role,
                            status: metadata.status.clone(),
                            timestamp,
                        },
                    })
                })
                .collect(),
            summary: self.summary,
            slash_command_output_sections: self.slash_command_output_sections,
        }
    }
}

#[derive(Serialize, Deserialize)]
struct SavedContextV0_2_0 {
    id: Option<ContextId>,
    zed: String,
    version: String,
    text: String,
    messages: Vec<SavedMessagePreV0_4_0>,
    message_metadata: HashMap<SavedMessageIdPreV0_4_0, SavedMessageMetadataPreV0_4_0>,
    summary: String,
}

impl SavedContextV0_2_0 {
    const VERSION: &'static str = "0.2.0";

    fn upgrade(self) -> SavedContext {
        SavedContextV0_3_0 {
            id: self.id,
            zed: self.zed,
            version: SavedContextV0_3_0::VERSION.to_string(),
            text: self.text,
            messages: self.messages,
            message_metadata: self.message_metadata,
            summary: self.summary,
            slash_command_output_sections: Vec::new(),
        }
        .upgrade()
    }
}

#[derive(Serialize, Deserialize)]
struct SavedContextV0_1_0 {
    id: Option<ContextId>,
    zed: String,
    version: String,
    text: String,
    messages: Vec<SavedMessagePreV0_4_0>,
    message_metadata: HashMap<SavedMessageIdPreV0_4_0, SavedMessageMetadataPreV0_4_0>,
    summary: String,
    api_url: Option<String>,
    model: OpenAiModel,
}

impl SavedContextV0_1_0 {
    const VERSION: &'static str = "0.1.0";

    fn upgrade(self) -> SavedContext {
        SavedContextV0_2_0 {
            id: self.id,
            zed: self.zed,
            version: SavedContextV0_2_0::VERSION.to_string(),
            text: self.text,
            messages: self.messages,
            message_metadata: self.message_metadata,
            summary: self.summary,
        }
        .upgrade()
    }
}

#[derive(Clone)]
pub struct SavedContextMetadata {
    pub title: String,
    pub path: PathBuf,
    pub mtime: chrono::DateTime<chrono::Local>,
}

#[cfg(test)]
mod tests {
    use super::*;
    use crate::{
        assistant_panel, prompt_library,
        slash_command::{active_command, file_command},
        MessageId,
    };
    use assistant_slash_command::{ArgumentCompletion, SlashCommand};
    use fs::FakeFs;
    use gpui::{AppContext, TestAppContext, WeakView};
    use indoc::indoc;
    use language::LspAdapterDelegate;
    use parking_lot::Mutex;
    use project::Project;
    use rand::prelude::*;
    use serde_json::json;
    use settings::SettingsStore;
    use std::{cell::RefCell, env, rc::Rc, sync::atomic::AtomicBool};
    use text::{network::Network, ToPoint};
    use ui::WindowContext;
    use unindent::Unindent;
    use util::{test::marked_text_ranges, RandomCharIter};
    use workspace::Workspace;

    #[gpui::test]
    fn test_inserting_and_removing_messages(cx: &mut AppContext) {
        let settings_store = SettingsStore::test(cx);
        LanguageModelRegistry::test(cx);
        cx.set_global(settings_store);
        assistant_panel::init(cx);
        let registry = Arc::new(LanguageRegistry::test(cx.background_executor().clone()));
        let prompt_builder = Arc::new(PromptBuilder::new(None).unwrap());
        let context =
            cx.new_model(|cx| Context::local(registry, None, None, prompt_builder.clone(), cx));
        let buffer = context.read(cx).buffer.clone();

        let message_1 = context.read(cx).message_anchors[0].clone();
        assert_eq!(
            messages(&context, cx),
            vec![(message_1.id, Role::User, 0..0)]
        );

        let message_2 = context.update(cx, |context, cx| {
            context
                .insert_message_after(message_1.id, Role::Assistant, MessageStatus::Done, cx)
                .unwrap()
        });
        assert_eq!(
            messages(&context, cx),
            vec![
                (message_1.id, Role::User, 0..1),
                (message_2.id, Role::Assistant, 1..1)
            ]
        );

        buffer.update(cx, |buffer, cx| {
            buffer.edit([(0..0, "1"), (1..1, "2")], None, cx)
        });
        assert_eq!(
            messages(&context, cx),
            vec![
                (message_1.id, Role::User, 0..2),
                (message_2.id, Role::Assistant, 2..3)
            ]
        );

        let message_3 = context.update(cx, |context, cx| {
            context
                .insert_message_after(message_2.id, Role::User, MessageStatus::Done, cx)
                .unwrap()
        });
        assert_eq!(
            messages(&context, cx),
            vec![
                (message_1.id, Role::User, 0..2),
                (message_2.id, Role::Assistant, 2..4),
                (message_3.id, Role::User, 4..4)
            ]
        );

        let message_4 = context.update(cx, |context, cx| {
            context
                .insert_message_after(message_2.id, Role::User, MessageStatus::Done, cx)
                .unwrap()
        });
        assert_eq!(
            messages(&context, cx),
            vec![
                (message_1.id, Role::User, 0..2),
                (message_2.id, Role::Assistant, 2..4),
                (message_4.id, Role::User, 4..5),
                (message_3.id, Role::User, 5..5),
            ]
        );

        buffer.update(cx, |buffer, cx| {
            buffer.edit([(4..4, "C"), (5..5, "D")], None, cx)
        });
        assert_eq!(
            messages(&context, cx),
            vec![
                (message_1.id, Role::User, 0..2),
                (message_2.id, Role::Assistant, 2..4),
                (message_4.id, Role::User, 4..6),
                (message_3.id, Role::User, 6..7),
            ]
        );

        // Deleting across message boundaries merges the messages.
        buffer.update(cx, |buffer, cx| buffer.edit([(1..4, "")], None, cx));
        assert_eq!(
            messages(&context, cx),
            vec![
                (message_1.id, Role::User, 0..3),
                (message_3.id, Role::User, 3..4),
            ]
        );

        // Undoing the deletion should also undo the merge.
        buffer.update(cx, |buffer, cx| buffer.undo(cx));
        assert_eq!(
            messages(&context, cx),
            vec![
                (message_1.id, Role::User, 0..2),
                (message_2.id, Role::Assistant, 2..4),
                (message_4.id, Role::User, 4..6),
                (message_3.id, Role::User, 6..7),
            ]
        );

        // Redoing the deletion should also redo the merge.
        buffer.update(cx, |buffer, cx| buffer.redo(cx));
        assert_eq!(
            messages(&context, cx),
            vec![
                (message_1.id, Role::User, 0..3),
                (message_3.id, Role::User, 3..4),
            ]
        );

        // Ensure we can still insert after a merged message.
        let message_5 = context.update(cx, |context, cx| {
            context
                .insert_message_after(message_1.id, Role::System, MessageStatus::Done, cx)
                .unwrap()
        });
        assert_eq!(
            messages(&context, cx),
            vec![
                (message_1.id, Role::User, 0..3),
                (message_5.id, Role::System, 3..4),
                (message_3.id, Role::User, 4..5)
            ]
        );
    }

    #[gpui::test]
    fn test_message_splitting(cx: &mut AppContext) {
        let settings_store = SettingsStore::test(cx);
        cx.set_global(settings_store);
        LanguageModelRegistry::test(cx);
        assistant_panel::init(cx);
        let registry = Arc::new(LanguageRegistry::test(cx.background_executor().clone()));

        let prompt_builder = Arc::new(PromptBuilder::new(None).unwrap());
        let context =
            cx.new_model(|cx| Context::local(registry, None, None, prompt_builder.clone(), cx));
        let buffer = context.read(cx).buffer.clone();

        let message_1 = context.read(cx).message_anchors[0].clone();
        assert_eq!(
            messages(&context, cx),
            vec![(message_1.id, Role::User, 0..0)]
        );

        buffer.update(cx, |buffer, cx| {
            buffer.edit([(0..0, "aaa\nbbb\nccc\nddd\n")], None, cx)
        });

        let (_, message_2) = context.update(cx, |context, cx| context.split_message(3..3, cx));
        let message_2 = message_2.unwrap();

        // We recycle newlines in the middle of a split message
        assert_eq!(buffer.read(cx).text(), "aaa\nbbb\nccc\nddd\n");
        assert_eq!(
            messages(&context, cx),
            vec![
                (message_1.id, Role::User, 0..4),
                (message_2.id, Role::User, 4..16),
            ]
        );

        let (_, message_3) = context.update(cx, |context, cx| context.split_message(3..3, cx));
        let message_3 = message_3.unwrap();

        // We don't recycle newlines at the end of a split message
        assert_eq!(buffer.read(cx).text(), "aaa\n\nbbb\nccc\nddd\n");
        assert_eq!(
            messages(&context, cx),
            vec![
                (message_1.id, Role::User, 0..4),
                (message_3.id, Role::User, 4..5),
                (message_2.id, Role::User, 5..17),
            ]
        );

        let (_, message_4) = context.update(cx, |context, cx| context.split_message(9..9, cx));
        let message_4 = message_4.unwrap();
        assert_eq!(buffer.read(cx).text(), "aaa\n\nbbb\nccc\nddd\n");
        assert_eq!(
            messages(&context, cx),
            vec![
                (message_1.id, Role::User, 0..4),
                (message_3.id, Role::User, 4..5),
                (message_2.id, Role::User, 5..9),
                (message_4.id, Role::User, 9..17),
            ]
        );

        let (_, message_5) = context.update(cx, |context, cx| context.split_message(9..9, cx));
        let message_5 = message_5.unwrap();
        assert_eq!(buffer.read(cx).text(), "aaa\n\nbbb\n\nccc\nddd\n");
        assert_eq!(
            messages(&context, cx),
            vec![
                (message_1.id, Role::User, 0..4),
                (message_3.id, Role::User, 4..5),
                (message_2.id, Role::User, 5..9),
                (message_4.id, Role::User, 9..10),
                (message_5.id, Role::User, 10..18),
            ]
        );

        let (message_6, message_7) =
            context.update(cx, |context, cx| context.split_message(14..16, cx));
        let message_6 = message_6.unwrap();
        let message_7 = message_7.unwrap();
        assert_eq!(buffer.read(cx).text(), "aaa\n\nbbb\n\nccc\ndd\nd\n");
        assert_eq!(
            messages(&context, cx),
            vec![
                (message_1.id, Role::User, 0..4),
                (message_3.id, Role::User, 4..5),
                (message_2.id, Role::User, 5..9),
                (message_4.id, Role::User, 9..10),
                (message_5.id, Role::User, 10..14),
                (message_6.id, Role::User, 14..17),
                (message_7.id, Role::User, 17..19),
            ]
        );
    }

    #[gpui::test]
    fn test_messages_for_offsets(cx: &mut AppContext) {
        let settings_store = SettingsStore::test(cx);
        LanguageModelRegistry::test(cx);
        cx.set_global(settings_store);
        assistant_panel::init(cx);
        let registry = Arc::new(LanguageRegistry::test(cx.background_executor().clone()));
        let prompt_builder = Arc::new(PromptBuilder::new(None).unwrap());
        let context =
            cx.new_model(|cx| Context::local(registry, None, None, prompt_builder.clone(), cx));
        let buffer = context.read(cx).buffer.clone();

        let message_1 = context.read(cx).message_anchors[0].clone();
        assert_eq!(
            messages(&context, cx),
            vec![(message_1.id, Role::User, 0..0)]
        );

        buffer.update(cx, |buffer, cx| buffer.edit([(0..0, "aaa")], None, cx));
        let message_2 = context
            .update(cx, |context, cx| {
                context.insert_message_after(message_1.id, Role::User, MessageStatus::Done, cx)
            })
            .unwrap();
        buffer.update(cx, |buffer, cx| buffer.edit([(4..4, "bbb")], None, cx));

        let message_3 = context
            .update(cx, |context, cx| {
                context.insert_message_after(message_2.id, Role::User, MessageStatus::Done, cx)
            })
            .unwrap();
        buffer.update(cx, |buffer, cx| buffer.edit([(8..8, "ccc")], None, cx));

        assert_eq!(buffer.read(cx).text(), "aaa\nbbb\nccc");
        assert_eq!(
            messages(&context, cx),
            vec![
                (message_1.id, Role::User, 0..4),
                (message_2.id, Role::User, 4..8),
                (message_3.id, Role::User, 8..11)
            ]
        );

        assert_eq!(
            message_ids_for_offsets(&context, &[0, 4, 9], cx),
            [message_1.id, message_2.id, message_3.id]
        );
        assert_eq!(
            message_ids_for_offsets(&context, &[0, 1, 11], cx),
            [message_1.id, message_3.id]
        );

        let message_4 = context
            .update(cx, |context, cx| {
                context.insert_message_after(message_3.id, Role::User, MessageStatus::Done, cx)
            })
            .unwrap();
        assert_eq!(buffer.read(cx).text(), "aaa\nbbb\nccc\n");
        assert_eq!(
            messages(&context, cx),
            vec![
                (message_1.id, Role::User, 0..4),
                (message_2.id, Role::User, 4..8),
                (message_3.id, Role::User, 8..12),
                (message_4.id, Role::User, 12..12)
            ]
        );
        assert_eq!(
            message_ids_for_offsets(&context, &[0, 4, 8, 12], cx),
            [message_1.id, message_2.id, message_3.id, message_4.id]
        );

        fn message_ids_for_offsets(
            context: &Model<Context>,
            offsets: &[usize],
            cx: &AppContext,
        ) -> Vec<MessageId> {
            context
                .read(cx)
                .messages_for_offsets(offsets.iter().copied(), cx)
                .into_iter()
                .map(|message| message.id)
                .collect()
        }
    }

    #[gpui::test]
    async fn test_slash_commands(cx: &mut TestAppContext) {
        let settings_store = cx.update(SettingsStore::test);
        cx.set_global(settings_store);
        cx.update(LanguageModelRegistry::test);
        cx.update(Project::init_settings);
        cx.update(assistant_panel::init);
        let fs = FakeFs::new(cx.background_executor.clone());

        fs.insert_tree(
            "/test",
            json!({
                "src": {
                    "lib.rs": "fn one() -> usize { 1 }",
                    "main.rs": "
                        use crate::one;
                        fn main() { one(); }
                    ".unindent(),
                }
            }),
        )
        .await;

        let slash_command_registry = cx.update(SlashCommandRegistry::default_global);
        slash_command_registry.register_command(file_command::FileSlashCommand, false);
        slash_command_registry.register_command(active_command::ActiveSlashCommand, false);

        let registry = Arc::new(LanguageRegistry::test(cx.executor()));
        let prompt_builder = Arc::new(PromptBuilder::new(None).unwrap());
        let context = cx.new_model(|cx| {
            Context::local(registry.clone(), None, None, prompt_builder.clone(), cx)
        });

        let output_ranges = Rc::new(RefCell::new(HashSet::default()));
        context.update(cx, |_, cx| {
            cx.subscribe(&context, {
                let ranges = output_ranges.clone();
                move |_, _, event, _| match event {
                    ContextEvent::PendingSlashCommandsUpdated { removed, updated } => {
                        for range in removed {
                            ranges.borrow_mut().remove(range);
                        }
                        for command in updated {
                            ranges.borrow_mut().insert(command.source_range.clone());
                        }
                    }
                    _ => {}
                }
            })
            .detach();
        });

        let buffer = context.read_with(cx, |context, _| context.buffer.clone());

        // Insert a slash command
        buffer.update(cx, |buffer, cx| {
            buffer.edit([(0..0, "/file src/lib.rs")], None, cx);
        });
        assert_text_and_output_ranges(
            &buffer,
            &output_ranges.borrow(),
            "
            «/file src/lib.rs»
            "
            .unindent()
            .trim_end(),
            cx,
        );

        // Edit the argument of the slash command.
        buffer.update(cx, |buffer, cx| {
            let edit_offset = buffer.text().find("lib.rs").unwrap();
            buffer.edit([(edit_offset..edit_offset + "lib".len(), "main")], None, cx);
        });
        assert_text_and_output_ranges(
            &buffer,
            &output_ranges.borrow(),
            "
            «/file src/main.rs»
            "
            .unindent()
            .trim_end(),
            cx,
        );

        // Edit the name of the slash command, using one that doesn't exist.
        buffer.update(cx, |buffer, cx| {
            let edit_offset = buffer.text().find("/file").unwrap();
            buffer.edit(
                [(edit_offset..edit_offset + "/file".len(), "/unknown")],
                None,
                cx,
            );
        });
        assert_text_and_output_ranges(
            &buffer,
            &output_ranges.borrow(),
            "
            /unknown src/main.rs
            "
            .unindent()
            .trim_end(),
            cx,
        );

        #[track_caller]
        fn assert_text_and_output_ranges(
            buffer: &Model<Buffer>,
            ranges: &HashSet<Range<language::Anchor>>,
            expected_marked_text: &str,
            cx: &mut TestAppContext,
        ) {
            let (expected_text, expected_ranges) = marked_text_ranges(expected_marked_text, false);
            let (actual_text, actual_ranges) = buffer.update(cx, |buffer, _| {
                let mut ranges = ranges
                    .iter()
                    .map(|range| range.to_offset(buffer))
                    .collect::<Vec<_>>();
                ranges.sort_by_key(|a| a.start);
                (buffer.text(), ranges)
            });

            assert_eq!(actual_text, expected_text);
            assert_eq!(actual_ranges, expected_ranges);
        }
    }

    #[gpui::test]
    async fn test_edit_step_parsing(cx: &mut TestAppContext) {
        cx.update(prompt_library::init);
        let settings_store = cx.update(SettingsStore::test);
        cx.set_global(settings_store);
        cx.update(Project::init_settings);
        let fs = FakeFs::new(cx.executor());
        fs.as_fake()
            .insert_tree(
                "/root",
                json!({
                    "hello.rs": r#"
                    fn hello() {
                        println!("Hello, World!");
                    }
                "#.unindent()
                }),
            )
            .await;
        let project = Project::test(fs, [Path::new("/root")], cx).await;
        cx.update(LanguageModelRegistry::test);

        let model = cx.read(|cx| {
            LanguageModelRegistry::read_global(cx)
                .active_model()
                .unwrap()
        });
        cx.update(assistant_panel::init);
        let registry = Arc::new(LanguageRegistry::test(cx.executor()));

        // Create a new context
        let prompt_builder = Arc::new(PromptBuilder::new(None).unwrap());
        let context = cx.new_model(|cx| {
            Context::local(
                registry.clone(),
                Some(project),
                None,
                prompt_builder.clone(),
                cx,
            )
        });
        let buffer = context.read_with(cx, |context, _| context.buffer.clone());

        // Simulate user input
        let user_message = indoc! {r#"
            Please add unnecessary complexity to this code:

            ```hello.rs
            fn main() {
                println!("Hello, World!");
            }
            ```
        "#};
        buffer.update(cx, |buffer, cx| {
            buffer.edit([(0..0, user_message)], None, cx);
        });

        // Simulate LLM response with edit steps
        let llm_response = indoc! {r#"
            Sure, I can help you with that. Here's a step-by-step process:

            <step>
            First, let's extract the greeting into a separate function:

            ```rust
            fn greet() {
                println!("Hello, World!");
            }

            fn main() {
                greet();
            }
            ```
            </step>

            <step>
            Now, let's make the greeting customizable:

            ```rust
            fn greet(name: &str) {
                println!("Hello, {}!", name);
            }

            fn main() {
                greet("World");
            }
            ```
            </step>

            These changes make the code more modular and flexible.
        "#};

        // Simulate the assist method to trigger the LLM response
        context.update(cx, |context, cx| context.assist(cx));
        cx.run_until_parked();

        // Retrieve the assistant response message's start from the context
        let response_start_row = context.read_with(cx, |context, cx| {
            let buffer = context.buffer.read(cx);
            context.message_anchors[1].start.to_point(buffer).row
        });

        // Simulate the LLM completion
        model
            .as_fake()
            .stream_last_completion_response(llm_response.to_string());
        model.as_fake().end_last_completion_stream();

        // Wait for the completion to be processed
        cx.run_until_parked();

        // Verify that the edit steps were parsed correctly
        context.read_with(cx, |context, cx| {
            assert_eq!(
                workflow_steps(context, cx),
                vec![
                    (
                        Point::new(response_start_row + 2, 0)
                            ..Point::new(response_start_row + 13, 3),
                        WorkflowStepTestStatus::Pending
                    ),
                    (
                        Point::new(response_start_row + 15, 0)
                            ..Point::new(response_start_row + 26, 3),
                        WorkflowStepTestStatus::Pending
                    ),
                ]
            );
        });

        model
            .as_fake()
            .respond_to_last_tool_use(Ok(serde_json::to_value(tool::WorkflowStepResolution {
                step_title: "Title".into(),
                suggestions: vec![tool::WorkflowSuggestion {
                    path: "/root/hello.rs".into(),
                    // Simulate a symbol name that's slightly different than our outline query
                    kind: tool::WorkflowSuggestionKind::Update {
                        symbol: "fn main()".into(),
                        description: "Extract a greeting function".into(),
                    },
                }],
            })
            .unwrap()));

        // Wait for tool use to be processed.
        cx.run_until_parked();

        // Verify that the first edit step is not pending anymore.
        context.read_with(cx, |context, cx| {
            assert_eq!(
                workflow_steps(context, cx),
                vec![
                    (
                        Point::new(response_start_row + 2, 0)
                            ..Point::new(response_start_row + 13, 3),
                        WorkflowStepTestStatus::Resolved
                    ),
                    (
                        Point::new(response_start_row + 15, 0)
                            ..Point::new(response_start_row + 26, 3),
                        WorkflowStepTestStatus::Pending
                    ),
                ]
            );
        });

        #[derive(Copy, Clone, Debug, Eq, PartialEq)]
        enum WorkflowStepTestStatus {
            Pending,
            Resolved,
            Error,
        }

        fn workflow_steps(
            context: &Context,
            cx: &AppContext,
        ) -> Vec<(Range<Point>, WorkflowStepTestStatus)> {
            context
                .workflow_steps
                .iter()
                .map(|step| {
                    let buffer = context.buffer.read(cx);
                    let status = match &step.status {
                        WorkflowStepStatus::Pending(_) => WorkflowStepTestStatus::Pending,
                        WorkflowStepStatus::Resolved { .. } => WorkflowStepTestStatus::Resolved,
                        WorkflowStepStatus::Error(_) => WorkflowStepTestStatus::Error,
                    };
                    (step.tagged_range.to_point(buffer), status)
                })
                .collect()
        }
    }

    #[gpui::test]
    async fn test_serialization(cx: &mut TestAppContext) {
        let settings_store = cx.update(SettingsStore::test);
        cx.set_global(settings_store);
        cx.update(LanguageModelRegistry::test);
        cx.update(assistant_panel::init);
        let registry = Arc::new(LanguageRegistry::test(cx.executor()));
        let prompt_builder = Arc::new(PromptBuilder::new(None).unwrap());
        let context = cx.new_model(|cx| {
            Context::local(registry.clone(), None, None, prompt_builder.clone(), cx)
        });
        let buffer = context.read_with(cx, |context, _| context.buffer.clone());
        let message_0 = context.read_with(cx, |context, _| context.message_anchors[0].id);
        let message_1 = context.update(cx, |context, cx| {
            context
                .insert_message_after(message_0, Role::Assistant, MessageStatus::Done, cx)
                .unwrap()
        });
        let message_2 = context.update(cx, |context, cx| {
            context
                .insert_message_after(message_1.id, Role::System, MessageStatus::Done, cx)
                .unwrap()
        });
        buffer.update(cx, |buffer, cx| {
            buffer.edit([(0..0, "a"), (1..1, "b\nc")], None, cx);
            buffer.finalize_last_transaction();
        });
        let _message_3 = context.update(cx, |context, cx| {
            context
                .insert_message_after(message_2.id, Role::System, MessageStatus::Done, cx)
                .unwrap()
        });
        buffer.update(cx, |buffer, cx| buffer.undo(cx));
        assert_eq!(buffer.read_with(cx, |buffer, _| buffer.text()), "a\nb\nc\n");
        assert_eq!(
            cx.read(|cx| messages(&context, cx)),
            [
                (message_0, Role::User, 0..2),
                (message_1.id, Role::Assistant, 2..6),
                (message_2.id, Role::System, 6..6),
            ]
        );

        let serialized_context = context.read_with(cx, |context, cx| context.serialize(cx));
        let deserialized_context = cx.new_model(|cx| {
            Context::deserialize(
                serialized_context,
                Default::default(),
                registry.clone(),
                prompt_builder.clone(),
                None,
                None,
                cx,
            )
        });
        let deserialized_buffer =
            deserialized_context.read_with(cx, |context, _| context.buffer.clone());
        assert_eq!(
            deserialized_buffer.read_with(cx, |buffer, _| buffer.text()),
            "a\nb\nc\n"
        );
        assert_eq!(
            cx.read(|cx| messages(&deserialized_context, cx)),
            [
                (message_0, Role::User, 0..2),
                (message_1.id, Role::Assistant, 2..6),
                (message_2.id, Role::System, 6..6),
            ]
        );
    }

    #[gpui::test(iterations = 100)]
    async fn test_random_context_collaboration(cx: &mut TestAppContext, mut rng: StdRng) {
        let min_peers = env::var("MIN_PEERS")
            .map(|i| i.parse().expect("invalid `MIN_PEERS` variable"))
            .unwrap_or(2);
        let max_peers = env::var("MAX_PEERS")
            .map(|i| i.parse().expect("invalid `MAX_PEERS` variable"))
            .unwrap_or(5);
        let operations = env::var("OPERATIONS")
            .map(|i| i.parse().expect("invalid `OPERATIONS` variable"))
            .unwrap_or(50);

        let settings_store = cx.update(SettingsStore::test);
        cx.set_global(settings_store);
        cx.update(LanguageModelRegistry::test);

        cx.update(assistant_panel::init);
        let slash_commands = cx.update(SlashCommandRegistry::default_global);
        slash_commands.register_command(FakeSlashCommand("cmd-1".into()), false);
        slash_commands.register_command(FakeSlashCommand("cmd-2".into()), false);
        slash_commands.register_command(FakeSlashCommand("cmd-3".into()), false);

        let registry = Arc::new(LanguageRegistry::test(cx.background_executor.clone()));
        let network = Arc::new(Mutex::new(Network::new(rng.clone())));
        let mut contexts = Vec::new();

        let num_peers = rng.gen_range(min_peers..=max_peers);
        let context_id = ContextId::new();
        let prompt_builder = Arc::new(PromptBuilder::new(None).unwrap());
        for i in 0..num_peers {
            let context = cx.new_model(|cx| {
                Context::new(
                    context_id.clone(),
                    i as ReplicaId,
                    language::Capability::ReadWrite,
                    registry.clone(),
                    prompt_builder.clone(),
                    None,
                    None,
                    cx,
                )
            });

            cx.update(|cx| {
                cx.subscribe(&context, {
                    let network = network.clone();
                    move |_, event, _| {
                        if let ContextEvent::Operation(op) = event {
                            network
                                .lock()
                                .broadcast(i as ReplicaId, vec![op.to_proto()]);
                        }
                    }
                })
                .detach();
            });

            contexts.push(context);
            network.lock().add_peer(i as ReplicaId);
        }

        let mut mutation_count = operations;

        while mutation_count > 0
            || !network.lock().is_idle()
            || network.lock().contains_disconnected_peers()
        {
            let context_index = rng.gen_range(0..contexts.len());
            let context = &contexts[context_index];

            match rng.gen_range(0..100) {
                0..=29 if mutation_count > 0 => {
                    log::info!("Context {}: edit buffer", context_index);
                    context.update(cx, |context, cx| {
                        context
                            .buffer
                            .update(cx, |buffer, cx| buffer.randomly_edit(&mut rng, 1, cx));
                    });
                    mutation_count -= 1;
                }
                30..=44 if mutation_count > 0 => {
                    context.update(cx, |context, cx| {
                        let range = context.buffer.read(cx).random_byte_range(0, &mut rng);
                        log::info!("Context {}: split message at {:?}", context_index, range);
                        context.split_message(range, cx);
                    });
                    mutation_count -= 1;
                }
                45..=59 if mutation_count > 0 => {
                    context.update(cx, |context, cx| {
                        if let Some(message) = context.messages(cx).choose(&mut rng) {
                            let role = *[Role::User, Role::Assistant, Role::System]
                                .choose(&mut rng)
                                .unwrap();
                            log::info!(
                                "Context {}: insert message after {:?} with {:?}",
                                context_index,
                                message.id,
                                role
                            );
                            context.insert_message_after(message.id, role, MessageStatus::Done, cx);
                        }
                    });
                    mutation_count -= 1;
                }
                60..=74 if mutation_count > 0 => {
                    context.update(cx, |context, cx| {
                        let command_text = "/".to_string()
                            + slash_commands
                                .command_names()
                                .choose(&mut rng)
                                .unwrap()
                                .clone()
                                .as_ref();

                        let command_range = context.buffer.update(cx, |buffer, cx| {
                            let offset = buffer.random_byte_range(0, &mut rng).start;
                            buffer.edit(
                                [(offset..offset, format!("\n{}\n", command_text))],
                                None,
                                cx,
                            );
                            offset + 1..offset + 1 + command_text.len()
                        });

                        let output_len = rng.gen_range(1..=10);
                        let output_text = RandomCharIter::new(&mut rng)
                            .filter(|c| *c != '\r')
                            .take(output_len)
                            .collect::<String>();

                        let num_sections = rng.gen_range(0..=3);
                        let mut sections = Vec::with_capacity(num_sections);
                        for _ in 0..num_sections {
                            let section_start = rng.gen_range(0..output_len);
                            let section_end = rng.gen_range(section_start..=output_len);
                            sections.push(SlashCommandOutputSection {
                                range: section_start..section_end,
                                icon: ui::IconName::Ai,
                                label: "section".into(),
                            });
                        }

                        log::info!(
                            "Context {}: insert slash command output at {:?} with {:?}",
                            context_index,
                            command_range,
                            sections
                        );

                        let command_range =
                            context.buffer.read(cx).anchor_after(command_range.start)
                                ..context.buffer.read(cx).anchor_after(command_range.end);
                        context.insert_command_output(
                            command_range,
                            Task::ready(Ok(SlashCommandOutput {
                                text: output_text,
                                sections,
                                run_commands_in_text: false,
                            })),
                            true,
                            cx,
                        );
                    });
                    cx.run_until_parked();
                    mutation_count -= 1;
                }
                75..=84 if mutation_count > 0 => {
                    context.update(cx, |context, cx| {
                        if let Some(message) = context.messages(cx).choose(&mut rng) {
                            let new_status = match rng.gen_range(0..3) {
                                0 => MessageStatus::Done,
                                1 => MessageStatus::Pending,
                                _ => MessageStatus::Error(SharedString::from("Random error")),
                            };
                            log::info!(
                                "Context {}: update message {:?} status to {:?}",
                                context_index,
                                message.id,
                                new_status
                            );
                            context.update_metadata(message.id, cx, |metadata| {
                                metadata.status = new_status;
                            });
                        }
                    });
                    mutation_count -= 1;
                }
                _ => {
                    let replica_id = context_index as ReplicaId;
                    if network.lock().is_disconnected(replica_id) {
                        network.lock().reconnect_peer(replica_id, 0);

                        let (ops_to_send, ops_to_receive) = cx.read(|cx| {
                            let host_context = &contexts[0].read(cx);
                            let guest_context = context.read(cx);
                            (
                                guest_context.serialize_ops(&host_context.version(cx), cx),
                                host_context.serialize_ops(&guest_context.version(cx), cx),
                            )
                        });
                        let ops_to_send = ops_to_send.await;
                        let ops_to_receive = ops_to_receive
                            .await
                            .into_iter()
                            .map(ContextOperation::from_proto)
                            .collect::<Result<Vec<_>>>()
                            .unwrap();
                        log::info!(
                            "Context {}: reconnecting. Sent {} operations, received {} operations",
                            context_index,
                            ops_to_send.len(),
                            ops_to_receive.len()
                        );

                        network.lock().broadcast(replica_id, ops_to_send);
                        context
                            .update(cx, |context, cx| context.apply_ops(ops_to_receive, cx))
                            .unwrap();
                    } else if rng.gen_bool(0.1) && replica_id != 0 {
                        log::info!("Context {}: disconnecting", context_index);
                        network.lock().disconnect_peer(replica_id);
                    } else if network.lock().has_unreceived(replica_id) {
                        log::info!("Context {}: applying operations", context_index);
                        let ops = network.lock().receive(replica_id);
                        let ops = ops
                            .into_iter()
                            .map(ContextOperation::from_proto)
                            .collect::<Result<Vec<_>>>()
                            .unwrap();
                        context
                            .update(cx, |context, cx| context.apply_ops(ops, cx))
                            .unwrap();
                    }
                }
            }
        }

        cx.read(|cx| {
            let first_context = contexts[0].read(cx);
            for context in &contexts[1..] {
                let context = context.read(cx);
                assert!(context.pending_ops.is_empty());
                assert_eq!(
                    context.buffer.read(cx).text(),
                    first_context.buffer.read(cx).text(),
                    "Context {} text != Context 0 text",
                    context.buffer.read(cx).replica_id()
                );
                assert_eq!(
                    context.message_anchors,
                    first_context.message_anchors,
                    "Context {} messages != Context 0 messages",
                    context.buffer.read(cx).replica_id()
                );
                assert_eq!(
                    context.messages_metadata,
                    first_context.messages_metadata,
                    "Context {} message metadata != Context 0 message metadata",
                    context.buffer.read(cx).replica_id()
                );
                assert_eq!(
                    context.slash_command_output_sections,
                    first_context.slash_command_output_sections,
                    "Context {} slash command output sections != Context 0 slash command output sections",
                    context.buffer.read(cx).replica_id()
                );
            }
        });
    }

    fn messages(context: &Model<Context>, cx: &AppContext) -> Vec<(MessageId, Role, Range<usize>)> {
        context
            .read(cx)
            .messages(cx)
            .map(|message| (message.id, message.role, message.offset_range))
            .collect()
    }

    #[derive(Clone)]
    struct FakeSlashCommand(String);

    impl SlashCommand for FakeSlashCommand {
        fn name(&self) -> String {
            self.0.clone()
        }

        fn description(&self) -> String {
            format!("Fake slash command: {}", self.0)
        }

        fn menu_text(&self) -> String {
            format!("Run fake command: {}", self.0)
        }

        fn complete_argument(
            self: Arc<Self>,
            _query: String,
            _cancel: Arc<AtomicBool>,
            _workspace: Option<WeakView<Workspace>>,
            _cx: &mut AppContext,
        ) -> Task<Result<Vec<ArgumentCompletion>>> {
            Task::ready(Ok(vec![]))
        }

        fn requires_argument(&self) -> bool {
            false
        }

        fn run(
            self: Arc<Self>,
            _argument: Option<&str>,
            _workspace: WeakView<Workspace>,
            _delegate: Option<Arc<dyn LspAdapterDelegate>>,
            _cx: &mut WindowContext,
        ) -> Task<Result<SlashCommandOutput>> {
            Task::ready(Ok(SlashCommandOutput {
                text: format!("Executed fake command: {}", self.0),
                sections: vec![],
                run_commands_in_text: false,
            }))
        }
    }
}

mod tool {
    use gpui::AsyncAppContext;

    use super::*;

    #[derive(Debug, Serialize, Deserialize, JsonSchema)]
    pub struct WorkflowStepResolution {
        /// An extremely short title for the edit step represented by these operations.
        pub step_title: String,
        /// A sequence of operations to apply to the codebase.
        /// When multiple operations are required for a step, be sure to include multiple operations in this list.
        pub suggestions: Vec<WorkflowSuggestion>,
    }

    impl LanguageModelTool for WorkflowStepResolution {
        fn name() -> String {
            "edit".into()
        }

        fn description() -> String {
            "suggest edits to one or more locations in the codebase".into()
        }
    }

    /// A description of an operation to apply to one location in the codebase.
    ///
    /// This object represents a single edit operation that can be performed on a specific file
    /// in the codebase. It encapsulates both the location (file path) and the nature of the
    /// edit to be made.
    ///
    /// # Fields
    ///
    /// * `path`: A string representing the file path where the edit operation should be applied.
    ///           This path is relative to the root of the project or repository.
    ///
    /// * `kind`: An enum representing the specific type of edit operation to be performed.
    ///
    /// # Usage
    ///
    /// `EditOperation` is used within a code editor to represent and apply
    /// programmatic changes to source code. It provides a structured way to describe
    /// edits for features like refactoring tools or AI-assisted coding suggestions.
    #[derive(Clone, Debug, PartialEq, Eq, Serialize, Deserialize, JsonSchema)]
    pub struct WorkflowSuggestion {
        /// The path to the file containing the relevant operation
        pub path: String,
        #[serde(flatten)]
        pub kind: WorkflowSuggestionKind,
    }

    impl WorkflowSuggestion {
        pub(super) async fn resolve(
            &self,
            project: Model<Project>,
            mut cx: AsyncAppContext,
        ) -> Result<(Model<Buffer>, super::WorkflowSuggestion)> {
            let path = self.path.clone();
            let kind = self.kind.clone();
            let buffer = project
                .update(&mut cx, |project, cx| {
                    let project_path = project
                        .find_project_path(Path::new(&path), cx)
                        .with_context(|| format!("worktree not found for {:?}", path))?;
                    anyhow::Ok(project.open_buffer(project_path, cx))
                })??
                .await?;

            let mut parse_status = buffer.read_with(&cx, |buffer, _cx| buffer.parse_status())?;
            while *parse_status.borrow() != ParseStatus::Idle {
                parse_status.changed().await?;
            }

            let snapshot = buffer.update(&mut cx, |buffer, _| buffer.snapshot())?;
            let outline = snapshot.outline(None).context("no outline for buffer")?;

            let suggestion;
            match kind {
                WorkflowSuggestionKind::Update {
                    symbol,
                    description,
                } => {
                    let symbol = outline
                        .find_most_similar(&symbol)
                        .with_context(|| format!("symbol not found: {:?}", symbol))?
                        .to_point(&snapshot);
                    let start = symbol
                        .annotation_range
                        .map_or(symbol.range.start, |range| range.start);
                    let start = Point::new(start.row, 0);
                    let end = Point::new(
                        symbol.range.end.row,
                        snapshot.line_len(symbol.range.end.row),
                    );
                    let range = snapshot.anchor_before(start)..snapshot.anchor_after(end);
                    suggestion = super::WorkflowSuggestion::Update { range, description };
                }
                WorkflowSuggestionKind::Create { description } => {
                    suggestion = super::WorkflowSuggestion::CreateFile { description };
                }
                WorkflowSuggestionKind::InsertSiblingBefore {
                    symbol,
                    description,
                } => {
                    let symbol = outline
                        .find_most_similar(&symbol)
                        .with_context(|| format!("symbol not found: {:?}", symbol))?
                        .to_point(&snapshot);
                    let position = snapshot.anchor_before(
                        symbol
                            .annotation_range
                            .map_or(symbol.range.start, |annotation_range| {
                                annotation_range.start
                            }),
                    );
                    suggestion = super::WorkflowSuggestion::InsertSiblingBefore {
                        position,
                        description,
                    };
                }
                WorkflowSuggestionKind::InsertSiblingAfter {
                    symbol,
                    description,
                } => {
                    let symbol = outline
                        .find_most_similar(&symbol)
                        .with_context(|| format!("symbol not found: {:?}", symbol))?
                        .to_point(&snapshot);
                    let position = snapshot.anchor_after(symbol.range.end);
                    suggestion = super::WorkflowSuggestion::InsertSiblingAfter {
                        position,
                        description,
                    };
                }
                WorkflowSuggestionKind::PrependChild {
                    symbol,
                    description,
                } => {
                    if let Some(symbol) = symbol {
                        let symbol = outline
                            .find_most_similar(&symbol)
                            .with_context(|| format!("symbol not found: {:?}", symbol))?
                            .to_point(&snapshot);

                        let position = snapshot.anchor_after(
                            symbol
                                .body_range
                                .map_or(symbol.range.start, |body_range| body_range.start),
                        );
                        suggestion = super::WorkflowSuggestion::PrependChild {
                            position,
                            description,
                        };
                    } else {
                        suggestion = super::WorkflowSuggestion::PrependChild {
                            position: language::Anchor::MIN,
                            description,
                        };
                    }
                }
                WorkflowSuggestionKind::AppendChild {
                    symbol,
                    description,
                } => {
                    if let Some(symbol) = symbol {
                        let symbol = outline
                            .find_most_similar(&symbol)
                            .with_context(|| format!("symbol not found: {:?}", symbol))?
                            .to_point(&snapshot);

                        let position = snapshot.anchor_before(
                            symbol
                                .body_range
                                .map_or(symbol.range.end, |body_range| body_range.end),
                        );
                        suggestion = super::WorkflowSuggestion::AppendChild {
                            position,
                            description,
                        };
                    } else {
                        suggestion = super::WorkflowSuggestion::PrependChild {
                            position: language::Anchor::MAX,
                            description,
                        };
                    }
                }
                WorkflowSuggestionKind::Delete { symbol } => {
                    let symbol = outline
                        .find_most_similar(&symbol)
                        .with_context(|| format!("symbol not found: {:?}", symbol))?
                        .to_point(&snapshot);
                    let start = symbol
                        .annotation_range
                        .map_or(symbol.range.start, |range| range.start);
                    let start = Point::new(start.row, 0);
                    let end = Point::new(
                        symbol.range.end.row,
                        snapshot.line_len(symbol.range.end.row),
                    );
                    let range = snapshot.anchor_before(start)..snapshot.anchor_after(end);
                    suggestion = super::WorkflowSuggestion::Delete { range };
                }
            }

            Ok((buffer, suggestion))
        }
    }

    #[derive(Clone, Debug, PartialEq, Eq, Serialize, Deserialize, JsonSchema)]
    #[serde(tag = "kind")]
    pub enum WorkflowSuggestionKind {
        /// Rewrites the specified symbol entirely based on the given description.
        /// This operation completely replaces the existing symbol with new content.
        Update {
            /// A fully-qualified reference to the symbol, e.g. `mod foo impl Bar pub fn baz` instead of just `fn baz`.
            /// The path should uniquely identify the symbol within the containing file.
            symbol: String,
            /// A brief description of the transformation to apply to the symbol.
            description: String,
        },
        /// Creates a new file with the given path based on the provided description.
        /// This operation adds a new file to the codebase.
        Create {
            /// A brief description of the file to be created.
            description: String,
        },
        /// Inserts a new symbol based on the given description before the specified symbol.
        /// This operation adds new content immediately preceding an existing symbol.
        InsertSiblingBefore {
            /// A fully-qualified reference to the symbol, e.g. `mod foo impl Bar pub fn baz` instead of just `fn baz`.
            /// The new content will be inserted immediately before this symbol.
            symbol: String,
            /// A brief description of the new symbol to be inserted.
            description: String,
        },
        /// Inserts a new symbol based on the given description after the specified symbol.
        /// This operation adds new content immediately following an existing symbol.
        InsertSiblingAfter {
            /// A fully-qualified reference to the symbol, e.g. `mod foo impl Bar pub fn baz` instead of just `fn baz`.
            /// The new content will be inserted immediately after this symbol.
            symbol: String,
            /// A brief description of the new symbol to be inserted.
            description: String,
        },
        /// Inserts a new symbol as a child of the specified symbol at the start.
        /// This operation adds new content as the first child of an existing symbol (or file if no symbol is provided).
        PrependChild {
            /// An optional fully-qualified reference to the symbol after the code you want to insert, e.g. `mod foo impl Bar pub fn baz` instead of just `fn baz`.
            /// If provided, the new content will be inserted as the first child of this symbol.
            /// If not provided, the new content will be inserted at the top of the file.
            symbol: Option<String>,
            /// A brief description of the new symbol to be inserted.
            description: String,
        },
        /// Inserts a new symbol as a child of the specified symbol at the end.
        /// This operation adds new content as the last child of an existing symbol (or file if no symbol is provided).
        AppendChild {
            /// An optional fully-qualified reference to the symbol before the code you want to insert, e.g. `mod foo impl Bar pub fn baz` instead of just `fn baz`.
            /// If provided, the new content will be inserted as the last child of this symbol.
            /// If not provided, the new content will be applied at the bottom of the file.
            symbol: Option<String>,
            /// A brief description of the new symbol to be inserted.
            description: String,
        },
        /// Deletes the specified symbol from the containing file.
        Delete {
            /// An fully-qualified reference to the symbol to be deleted, e.g. `mod foo impl Bar pub fn baz` instead of just `fn baz`.
            symbol: String,
        },
    }

    impl WorkflowSuggestionKind {
        pub fn symbol(&self) -> Option<&str> {
            match self {
                Self::Update { symbol, .. } => Some(symbol),
                Self::InsertSiblingBefore { symbol, .. } => Some(symbol),
                Self::InsertSiblingAfter { symbol, .. } => Some(symbol),
                Self::PrependChild { symbol, .. } => symbol.as_deref(),
                Self::AppendChild { symbol, .. } => symbol.as_deref(),
                Self::Delete { symbol } => Some(symbol),
                Self::Create { .. } => None,
            }
        }

        pub fn description(&self) -> Option<&str> {
            match self {
                Self::Update { description, .. } => Some(description),
                Self::Create { description } => Some(description),
                Self::InsertSiblingBefore { description, .. } => Some(description),
                Self::InsertSiblingAfter { description, .. } => Some(description),
                Self::PrependChild { description, .. } => Some(description),
                Self::AppendChild { description, .. } => Some(description),
                Self::Delete { .. } => None,
            }
        }

        pub fn initial_insertion(&self) -> Option<InitialInsertion> {
            match self {
                WorkflowSuggestionKind::InsertSiblingBefore { .. } => {
                    Some(InitialInsertion::NewlineAfter)
                }
                WorkflowSuggestionKind::InsertSiblingAfter { .. } => {
                    Some(InitialInsertion::NewlineBefore)
                }
                WorkflowSuggestionKind::PrependChild { .. } => Some(InitialInsertion::NewlineAfter),
                WorkflowSuggestionKind::AppendChild { .. } => Some(InitialInsertion::NewlineBefore),
                _ => None,
            }
        }
    }
}<|MERGE_RESOLUTION|>--- conflicted
+++ resolved
@@ -1332,19 +1332,12 @@
             return;
         };
 
-<<<<<<< HEAD
-                request.messages.push(LanguageModelRequestMessage {
-                    role: Role::User,
-                    content: vec![prompt.into()],
-                });
-=======
         if let Some(model) = LanguageModelRegistry::read_global(cx).active_model() {
             let step_text = self
                 .buffer
                 .read(cx)
                 .text_for_range(tagged_range.clone())
                 .collect::<String>();
->>>>>>> 355aebd0
 
             let tagged_range = tagged_range.clone();
             edit_step.status = WorkflowStepStatus::Pending(cx.spawn(|this, mut cx| {
@@ -1357,7 +1350,7 @@
 
                         request.messages.push(LanguageModelRequestMessage {
                             role: Role::User,
-                            content: prompt,
+                            content: vec![prompt.into()],
                         });
 
                         // Invoke the model to get its edit suggestions for this workflow step.
