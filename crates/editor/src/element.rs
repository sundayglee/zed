use crate::{
    blame_entry_tooltip::{blame_entry_relative_timestamp, BlameEntryTooltip},
    display_map::{
        Block, BlockContext, BlockStyle, DisplaySnapshot, HighlightedChunk, ToDisplayPoint,
    },
    editor_settings::{
        CurrentLineHighlight, DoubleClickInMultibuffer, MultiCursorModifier, ScrollBeyondLastLine,
        ShowScrollbar,
    },
    git::{
        blame::{CommitDetails, GitBlame},
        diff_hunk_to_display, DisplayDiffHunk,
    },
    hover_popover::{
        self, hover_at, HOVER_POPOVER_GAP, MIN_POPOVER_CHARACTER_WIDTH, MIN_POPOVER_LINE_HEIGHT,
    },
    hunk_diff::ExpandedHunk,
    hunk_status,
    items::BufferSearchHighlights,
    mouse_context_menu::MenuPosition,
    mouse_context_menu::{self, MouseContextMenu},
    scroll::scroll_amount::ScrollAmount,
    BlockId, CodeActionsMenu, CursorShape, DisplayPoint, DisplayRow, DocumentHighlightRead,
    DocumentHighlightWrite, Editor, EditorMode, EditorSettings, EditorSnapshot, EditorStyle,
    ExpandExcerpts, FocusedBlock, GutterDimensions, HalfPageDown, HalfPageUp, HoveredCursor,
    HoveredHunk, LineDown, LineUp, OpenExcerpts, PageDown, PageUp, Point, RangeToAnchorExt, RowExt,
    RowRangeExt, SelectPhase, Selection, SoftWrap, ToPoint, CURSORS_VISIBLE_FOR, MAX_LINE_LEN,
};
use client::ParticipantIndex;
use collections::{BTreeMap, HashMap};
use git::{blame::BlameEntry, diff::DiffHunkStatus, Oid};
use gpui::Subscription;
use gpui::{
    anchored, deferred, div, fill, outline, point, px, quad, relative, size, svg,
    transparent_black, Action, AnchorCorner, AnyElement, AvailableSpace, Bounds, ClipboardItem,
    ContentMask, Corners, CursorStyle, DispatchPhase, Edges, Element, ElementInputHandler, Entity,
    EntityId, FontId, GlobalElementId, Hitbox, Hsla, InteractiveElement, IntoElement, Length,
    ModifiersChangedEvent, MouseButton, MouseDownEvent, MouseMoveEvent, MouseUpEvent, PaintQuad,
    ParentElement, Pixels, ScrollDelta, ScrollWheelEvent, ShapedLine, SharedString, Size,
    StatefulInteractiveElement, Style, Styled, TextRun, TextStyle, TextStyleRefinement, View,
    ViewContext, WeakView, WindowContext,
};
use itertools::Itertools;
use language::language_settings::{
    IndentGuideBackgroundColoring, IndentGuideColoring, IndentGuideSettings, ShowWhitespaceSetting,
};
use lsp::DiagnosticSeverity;
use multi_buffer::{Anchor, MultiBufferPoint, MultiBufferRow};
use project::{
    project_settings::{GitGutterSetting, ProjectSettings},
    ProjectPath,
};
use settings::Settings;
use smallvec::{smallvec, SmallVec};
use std::{
    any::TypeId,
    borrow::Cow,
    cmp::{self, Ordering},
    fmt::{self, Write},
    iter, mem,
    ops::{Deref, Range},
    sync::Arc,
};
use sum_tree::Bias;
use theme::{ActiveTheme, PlayerColor};
use ui::prelude::*;
use ui::{h_flex, ButtonLike, ButtonStyle, ContextMenu, Tooltip};
use util::RangeExt;
use util::ResultExt;
use workspace::{item::Item, Workspace};

struct SelectionLayout {
    head: DisplayPoint,
    cursor_shape: CursorShape,
    is_newest: bool,
    is_local: bool,
    range: Range<DisplayPoint>,
    active_rows: Range<DisplayRow>,
    user_name: Option<SharedString>,
}

impl SelectionLayout {
    fn new<T: ToPoint + ToDisplayPoint + Clone>(
        selection: Selection<T>,
        line_mode: bool,
        cursor_shape: CursorShape,
        map: &DisplaySnapshot,
        is_newest: bool,
        is_local: bool,
        user_name: Option<SharedString>,
    ) -> Self {
        let point_selection = selection.map(|p| p.to_point(&map.buffer_snapshot));
        let display_selection = point_selection.map(|p| p.to_display_point(map));
        let mut range = display_selection.range();
        let mut head = display_selection.head();
        let mut active_rows = map.prev_line_boundary(point_selection.start).1.row()
            ..map.next_line_boundary(point_selection.end).1.row();

        // vim visual line mode
        if line_mode {
            let point_range = map.expand_to_line(point_selection.range());
            range = point_range.start.to_display_point(map)..point_range.end.to_display_point(map);
        }

        // any vim visual mode (including line mode)
        if (cursor_shape == CursorShape::Block || cursor_shape == CursorShape::Hollow)
            && !range.is_empty()
            && !selection.reversed
        {
            if head.column() > 0 {
                head = map.clip_point(DisplayPoint::new(head.row(), head.column() - 1), Bias::Left)
            } else if head.row().0 > 0 && head != map.max_point() {
                head = map.clip_point(
                    DisplayPoint::new(
                        head.row().previous_row(),
                        map.line_len(head.row().previous_row()),
                    ),
                    Bias::Left,
                );
                // updating range.end is a no-op unless you're cursor is
                // on the newline containing a multi-buffer divider
                // in which case the clip_point may have moved the head up
                // an additional row.
                range.end = DisplayPoint::new(head.row().next_row(), 0);
                active_rows.end = head.row();
            }
        }

        Self {
            head,
            cursor_shape,
            is_newest,
            is_local,
            range,
            active_rows,
            user_name,
        }
    }
}

pub struct EditorElement {
    editor: View<Editor>,
    style: EditorStyle,
}

type DisplayRowDelta = u32;

impl EditorElement {
    pub(crate) const SCROLLBAR_WIDTH: Pixels = px(13.);

    pub fn new(editor: &View<Editor>, style: EditorStyle) -> Self {
        Self {
            editor: editor.clone(),
            style,
        }
    }

    fn register_actions(&self, cx: &mut WindowContext) {
        let view = &self.editor;
        view.update(cx, |editor, cx| {
            for action in editor.editor_actions.borrow().values() {
                (action)(cx)
            }
        });

        crate::rust_analyzer_ext::apply_related_actions(view, cx);
        register_action(view, cx, Editor::move_left);
        register_action(view, cx, Editor::move_right);
        register_action(view, cx, Editor::move_down);
        register_action(view, cx, Editor::move_down_by_lines);
        register_action(view, cx, Editor::select_down_by_lines);
        register_action(view, cx, Editor::move_up);
        register_action(view, cx, Editor::move_up_by_lines);
        register_action(view, cx, Editor::select_up_by_lines);
        register_action(view, cx, Editor::select_page_down);
        register_action(view, cx, Editor::select_page_up);
        register_action(view, cx, Editor::cancel);
        register_action(view, cx, Editor::newline);
        register_action(view, cx, Editor::newline_above);
        register_action(view, cx, Editor::newline_below);
        register_action(view, cx, Editor::backspace);
        register_action(view, cx, Editor::delete);
        register_action(view, cx, Editor::tab);
        register_action(view, cx, Editor::tab_prev);
        register_action(view, cx, Editor::indent);
        register_action(view, cx, Editor::outdent);
        register_action(view, cx, Editor::delete_line);
        register_action(view, cx, Editor::join_lines);
        register_action(view, cx, Editor::sort_lines_case_sensitive);
        register_action(view, cx, Editor::sort_lines_case_insensitive);
        register_action(view, cx, Editor::reverse_lines);
        register_action(view, cx, Editor::shuffle_lines);
        register_action(view, cx, Editor::convert_to_upper_case);
        register_action(view, cx, Editor::convert_to_lower_case);
        register_action(view, cx, Editor::convert_to_title_case);
        register_action(view, cx, Editor::convert_to_snake_case);
        register_action(view, cx, Editor::convert_to_kebab_case);
        register_action(view, cx, Editor::convert_to_upper_camel_case);
        register_action(view, cx, Editor::convert_to_lower_camel_case);
        register_action(view, cx, Editor::convert_to_opposite_case);
        register_action(view, cx, Editor::delete_to_previous_word_start);
        register_action(view, cx, Editor::delete_to_previous_subword_start);
        register_action(view, cx, Editor::delete_to_next_word_end);
        register_action(view, cx, Editor::delete_to_next_subword_end);
        register_action(view, cx, Editor::delete_to_beginning_of_line);
        register_action(view, cx, Editor::delete_to_end_of_line);
        register_action(view, cx, Editor::cut_to_end_of_line);
        register_action(view, cx, Editor::duplicate_line_up);
        register_action(view, cx, Editor::duplicate_line_down);
        register_action(view, cx, Editor::move_line_up);
        register_action(view, cx, Editor::move_line_down);
        register_action(view, cx, Editor::transpose);
        register_action(view, cx, Editor::cut);
        register_action(view, cx, Editor::copy);
        register_action(view, cx, Editor::paste);
        register_action(view, cx, Editor::undo);
        register_action(view, cx, Editor::redo);
        register_action(view, cx, Editor::move_page_up);
        register_action(view, cx, Editor::move_page_down);
        register_action(view, cx, Editor::next_screen);
        register_action(view, cx, Editor::scroll_cursor_top);
        register_action(view, cx, Editor::scroll_cursor_center);
        register_action(view, cx, Editor::scroll_cursor_bottom);
        register_action(view, cx, |editor, _: &LineDown, cx| {
            editor.scroll_screen(&ScrollAmount::Line(1.), cx)
        });
        register_action(view, cx, |editor, _: &LineUp, cx| {
            editor.scroll_screen(&ScrollAmount::Line(-1.), cx)
        });
        register_action(view, cx, |editor, _: &HalfPageDown, cx| {
            editor.scroll_screen(&ScrollAmount::Page(0.5), cx)
        });
        register_action(view, cx, |editor, _: &HalfPageUp, cx| {
            editor.scroll_screen(&ScrollAmount::Page(-0.5), cx)
        });
        register_action(view, cx, |editor, _: &PageDown, cx| {
            editor.scroll_screen(&ScrollAmount::Page(1.), cx)
        });
        register_action(view, cx, |editor, _: &PageUp, cx| {
            editor.scroll_screen(&ScrollAmount::Page(-1.), cx)
        });
        register_action(view, cx, Editor::move_to_previous_word_start);
        register_action(view, cx, Editor::move_to_previous_subword_start);
        register_action(view, cx, Editor::move_to_next_word_end);
        register_action(view, cx, Editor::move_to_next_subword_end);
        register_action(view, cx, Editor::move_to_beginning_of_line);
        register_action(view, cx, Editor::move_to_end_of_line);
        register_action(view, cx, Editor::move_to_start_of_paragraph);
        register_action(view, cx, Editor::move_to_end_of_paragraph);
        register_action(view, cx, Editor::move_to_beginning);
        register_action(view, cx, Editor::move_to_end);
        register_action(view, cx, Editor::select_up);
        register_action(view, cx, Editor::select_down);
        register_action(view, cx, Editor::select_left);
        register_action(view, cx, Editor::select_right);
        register_action(view, cx, Editor::select_to_previous_word_start);
        register_action(view, cx, Editor::select_to_previous_subword_start);
        register_action(view, cx, Editor::select_to_next_word_end);
        register_action(view, cx, Editor::select_to_next_subword_end);
        register_action(view, cx, Editor::select_to_beginning_of_line);
        register_action(view, cx, Editor::select_to_end_of_line);
        register_action(view, cx, Editor::select_to_start_of_paragraph);
        register_action(view, cx, Editor::select_to_end_of_paragraph);
        register_action(view, cx, Editor::select_to_beginning);
        register_action(view, cx, Editor::select_to_end);
        register_action(view, cx, Editor::select_all);
        register_action(view, cx, |editor, action, cx| {
            editor.select_all_matches(action, cx).log_err();
        });
        register_action(view, cx, Editor::select_line);
        register_action(view, cx, Editor::split_selection_into_lines);
        register_action(view, cx, Editor::add_selection_above);
        register_action(view, cx, Editor::add_selection_below);
        register_action(view, cx, |editor, action, cx| {
            editor.select_next(action, cx).log_err();
        });
        register_action(view, cx, |editor, action, cx| {
            editor.select_previous(action, cx).log_err();
        });
        register_action(view, cx, Editor::toggle_comments);
        register_action(view, cx, Editor::select_larger_syntax_node);
        register_action(view, cx, Editor::select_smaller_syntax_node);
        register_action(view, cx, Editor::select_enclosing_symbol);
        register_action(view, cx, Editor::move_to_enclosing_bracket);
        register_action(view, cx, Editor::undo_selection);
        register_action(view, cx, Editor::redo_selection);
        if !view.read(cx).is_singleton(cx) {
            register_action(view, cx, Editor::expand_excerpts);
            register_action(view, cx, Editor::expand_excerpts_up);
            register_action(view, cx, Editor::expand_excerpts_down);
        }
        register_action(view, cx, Editor::go_to_diagnostic);
        register_action(view, cx, Editor::go_to_prev_diagnostic);
        register_action(view, cx, Editor::go_to_hunk);
        register_action(view, cx, Editor::go_to_prev_hunk);
        register_action(view, cx, |editor, a, cx| {
            editor.go_to_definition(a, cx).detach_and_log_err(cx);
        });
        register_action(view, cx, |editor, a, cx| {
            editor.go_to_definition_split(a, cx).detach_and_log_err(cx);
        });
        register_action(view, cx, |editor, a, cx| {
            editor.go_to_implementation(a, cx).detach_and_log_err(cx);
        });
        register_action(view, cx, |editor, a, cx| {
            editor
                .go_to_implementation_split(a, cx)
                .detach_and_log_err(cx);
        });
        register_action(view, cx, |editor, a, cx| {
            editor.go_to_type_definition(a, cx).detach_and_log_err(cx);
        });
        register_action(view, cx, |editor, a, cx| {
            editor
                .go_to_type_definition_split(a, cx)
                .detach_and_log_err(cx);
        });
        register_action(view, cx, Editor::open_url);
        register_action(view, cx, Editor::fold);
        register_action(view, cx, Editor::fold_at);
        register_action(view, cx, Editor::unfold_lines);
        register_action(view, cx, Editor::unfold_at);
        register_action(view, cx, Editor::fold_selected_ranges);
        register_action(view, cx, Editor::show_completions);
        register_action(view, cx, Editor::toggle_code_actions);
        register_action(view, cx, Editor::open_excerpts);
        register_action(view, cx, Editor::open_excerpts_in_split);
        register_action(view, cx, Editor::toggle_soft_wrap);
        register_action(view, cx, Editor::toggle_tab_bar);
        register_action(view, cx, Editor::toggle_line_numbers);
        register_action(view, cx, Editor::toggle_indent_guides);
        register_action(view, cx, Editor::toggle_inlay_hints);
        register_action(view, cx, hover_popover::hover);
        register_action(view, cx, Editor::reveal_in_finder);
        register_action(view, cx, Editor::copy_path);
        register_action(view, cx, Editor::copy_relative_path);
        register_action(view, cx, Editor::copy_highlight_json);
        register_action(view, cx, Editor::copy_permalink_to_line);
        register_action(view, cx, Editor::open_permalink_to_line);
        register_action(view, cx, Editor::toggle_git_blame);
        register_action(view, cx, Editor::toggle_git_blame_inline);
        register_action(view, cx, Editor::toggle_hunk_diff);
        register_action(view, cx, Editor::expand_all_hunk_diffs);
        register_action(view, cx, |editor, action, cx| {
            if let Some(task) = editor.format(action, cx) {
                task.detach_and_log_err(cx);
            } else {
                cx.propagate();
            }
        });
        register_action(view, cx, Editor::restart_language_server);
        register_action(view, cx, Editor::cancel_language_server_work);
        register_action(view, cx, Editor::show_character_palette);
        register_action(view, cx, |editor, action, cx| {
            if let Some(task) = editor.confirm_completion(action, cx) {
                task.detach_and_log_err(cx);
            } else {
                cx.propagate();
            }
        });
        register_action(view, cx, |editor, action, cx| {
            if let Some(task) = editor.confirm_code_action(action, cx) {
                task.detach_and_log_err(cx);
            } else {
                cx.propagate();
            }
        });
        register_action(view, cx, |editor, action, cx| {
            if let Some(task) = editor.rename(action, cx) {
                task.detach_and_log_err(cx);
            } else {
                cx.propagate();
            }
        });
        register_action(view, cx, |editor, action, cx| {
            if let Some(task) = editor.confirm_rename(action, cx) {
                task.detach_and_log_err(cx);
            } else {
                cx.propagate();
            }
        });
        register_action(view, cx, |editor, action, cx| {
            if let Some(task) = editor.find_all_references(action, cx) {
                task.detach_and_log_err(cx);
            } else {
                cx.propagate();
            }
        });
        register_action(view, cx, Editor::show_signature_help);
        register_action(view, cx, Editor::next_inline_completion);
        register_action(view, cx, Editor::previous_inline_completion);
        register_action(view, cx, Editor::show_inline_completion);
        register_action(view, cx, Editor::context_menu_first);
        register_action(view, cx, Editor::context_menu_prev);
        register_action(view, cx, Editor::context_menu_next);
        register_action(view, cx, Editor::context_menu_last);
        register_action(view, cx, Editor::display_cursor_names);
        register_action(view, cx, Editor::unique_lines_case_insensitive);
        register_action(view, cx, Editor::unique_lines_case_sensitive);
        register_action(view, cx, Editor::accept_partial_inline_completion);
        register_action(view, cx, Editor::accept_inline_completion);
        register_action(view, cx, Editor::revert_selected_hunks);
        register_action(view, cx, Editor::open_active_item_in_terminal);
        register_action(view, cx, Editor::toggle_breakpoint);
    }

    fn register_key_listeners(&self, cx: &mut WindowContext, layout: &EditorLayout) {
        let position_map = layout.position_map.clone();
        cx.on_key_event({
            let editor = self.editor.clone();
            let text_hitbox = layout.text_hitbox.clone();
            move |event: &ModifiersChangedEvent, phase, cx| {
                if phase != DispatchPhase::Bubble {
                    return;
                }
                editor.update(cx, |editor, cx| {
                    if editor.hover_state.focused(cx) {
                        return;
                    }
                    Self::modifiers_changed(editor, event, &position_map, &text_hitbox, cx)
                })
            }
        });
    }

    fn modifiers_changed(
        editor: &mut Editor,
        event: &ModifiersChangedEvent,
        position_map: &PositionMap,
        text_hitbox: &Hitbox,
        cx: &mut ViewContext<Editor>,
    ) {
        let mouse_position = cx.mouse_position();
        if !text_hitbox.is_hovered(cx) {
            return;
        }

        editor.update_hovered_link(
            position_map.point_for_position(text_hitbox.bounds, mouse_position),
            &position_map.snapshot,
            event.modifiers,
            cx,
        )
    }

    fn mouse_left_down(
        editor: &mut Editor,
        event: &MouseDownEvent,
        hovered_hunk: Option<HoveredHunk>,
        position_map: &PositionMap,
        text_hitbox: &Hitbox,
        gutter_hitbox: &Hitbox,
        cx: &mut ViewContext<Editor>,
    ) {
        if cx.default_prevented() {
            return;
        }

        let mut click_count = event.click_count;
        let mut modifiers = event.modifiers;

        if let Some(hovered_hunk) = hovered_hunk {
            if modifiers.control || modifiers.platform {
                editor.toggle_hovered_hunk(&hovered_hunk, cx);
            } else {
                let display_range = hovered_hunk
                    .multi_buffer_range
                    .clone()
                    .to_display_points(&position_map.snapshot);
                let hunk_bounds = Self::diff_hunk_bounds(
                    &position_map.snapshot,
                    position_map.line_height,
                    gutter_hitbox.bounds,
                    &DisplayDiffHunk::Unfolded {
                        diff_base_byte_range: hovered_hunk.diff_base_byte_range.clone(),
                        display_row_range: display_range.start.row()..display_range.end.row(),
                        multi_buffer_range: hovered_hunk.multi_buffer_range.clone(),
                        status: hovered_hunk.status,
                    },
                );
                if hunk_bounds.contains(&event.position) {
                    editor.open_hunk_context_menu(hovered_hunk, event.position, cx);
                }
            }
            cx.notify();
            return;
        } else if gutter_hitbox.is_hovered(cx) {
            click_count = 3; // Simulate triple-click when clicking the gutter to select lines
        } else if !text_hitbox.is_hovered(cx) {
            return;
        }

        if click_count == 2 && !editor.buffer().read(cx).is_singleton() {
            match EditorSettings::get_global(cx).double_click_in_multibuffer {
                DoubleClickInMultibuffer::Select => {
                    // do nothing special on double click, all selection logic is below
                }
                DoubleClickInMultibuffer::Open => {
                    if modifiers.alt {
                        // if double click is made with alt, pretend it's a regular double click without opening and alt,
                        // and run the selection logic.
                        modifiers.alt = false;
                    } else {
                        // if double click is made without alt, open the corresponding excerp
                        editor.open_excerpts(&OpenExcerpts, cx);
                        return;
                    }
                }
            }
        }

        let point_for_position =
            position_map.point_for_position(text_hitbox.bounds, event.position);
        let position = point_for_position.previous_valid;
        if modifiers.shift && modifiers.alt {
            editor.select(
                SelectPhase::BeginColumnar {
                    position,
                    reset: false,
                    goal_column: point_for_position.exact_unclipped.column(),
                },
                cx,
            );
        } else if modifiers.shift && !modifiers.control && !modifiers.alt && !modifiers.secondary()
        {
            editor.select(
                SelectPhase::Extend {
                    position,
                    click_count,
                },
                cx,
            );
        } else {
            let multi_cursor_setting = EditorSettings::get_global(cx).multi_cursor_modifier;
            let multi_cursor_modifier = match multi_cursor_setting {
                MultiCursorModifier::Alt => modifiers.alt,
                MultiCursorModifier::CmdOrCtrl => modifiers.secondary(),
            };
            editor.select(
                SelectPhase::Begin {
                    position,
                    add: multi_cursor_modifier,
                    click_count,
                },
                cx,
            );
        }

        cx.stop_propagation();
    }

    fn mouse_right_down(
        editor: &mut Editor,
        event: &MouseDownEvent,
        position_map: &PositionMap,
        text_hitbox: &Hitbox,
        cx: &mut ViewContext<Editor>,
    ) {
        if !text_hitbox.is_hovered(cx) {
            return;
        }
        let point_for_position =
            position_map.point_for_position(text_hitbox.bounds, event.position);
        mouse_context_menu::deploy_context_menu(
            editor,
            event.position,
            point_for_position.previous_valid,
            cx,
        );
        cx.stop_propagation();
    }

    fn mouse_middle_down(
        editor: &mut Editor,
        event: &MouseDownEvent,
        position_map: &PositionMap,
        text_hitbox: &Hitbox,
        cx: &mut ViewContext<Editor>,
    ) {
        if !text_hitbox.is_hovered(cx) || cx.default_prevented() {
            return;
        }

        let point_for_position =
            position_map.point_for_position(text_hitbox.bounds, event.position);
        let position = point_for_position.previous_valid;

        editor.select(
            SelectPhase::BeginColumnar {
                position,
                reset: true,
                goal_column: point_for_position.exact_unclipped.column(),
            },
            cx,
        );
    }

    fn mouse_up(
        editor: &mut Editor,
        event: &MouseUpEvent,
        position_map: &PositionMap,
        text_hitbox: &Hitbox,
        cx: &mut ViewContext<Editor>,
    ) {
        let end_selection = editor.has_pending_selection();
        let pending_nonempty_selections = editor.has_pending_nonempty_selection();

        if end_selection {
            editor.select(SelectPhase::End, cx);
        }

        let multi_cursor_setting = EditorSettings::get_global(cx).multi_cursor_modifier;
        let multi_cursor_modifier = match multi_cursor_setting {
            MultiCursorModifier::Alt => event.modifiers.secondary(),
            MultiCursorModifier::CmdOrCtrl => event.modifiers.alt,
        };

        if !pending_nonempty_selections && multi_cursor_modifier && text_hitbox.is_hovered(cx) {
            let point = position_map.point_for_position(text_hitbox.bounds, event.position);
            editor.handle_click_hovered_link(point, event.modifiers, cx);

            cx.stop_propagation();
        } else if end_selection && pending_nonempty_selections {
            cx.stop_propagation();
        } else if cfg!(target_os = "linux") && event.button == MouseButton::Middle {
            if !text_hitbox.is_hovered(cx) || editor.read_only(cx) {
                return;
            }

            #[cfg(target_os = "linux")]
            if let Some(item) = cx.read_from_primary() {
                let point_for_position =
                    position_map.point_for_position(text_hitbox.bounds, event.position);
                let position = point_for_position.previous_valid;

                editor.select(
                    SelectPhase::Begin {
                        position,
                        add: false,
                        click_count: 1,
                    },
                    cx,
                );
                editor.insert(item.text(), cx);
            }
            cx.stop_propagation()
        }
    }

    fn mouse_dragged(
        editor: &mut Editor,
        event: &MouseMoveEvent,
        position_map: &PositionMap,
        text_bounds: Bounds<Pixels>,
        cx: &mut ViewContext<Editor>,
    ) {
        if !editor.has_pending_selection() {
            return;
        }

        let point_for_position = position_map.point_for_position(text_bounds, event.position);
        let mut scroll_delta = gpui::Point::<f32>::default();
        let vertical_margin = position_map.line_height.min(text_bounds.size.height / 3.0);
        let top = text_bounds.origin.y + vertical_margin;
        let bottom = text_bounds.lower_left().y - vertical_margin;
        if event.position.y < top {
            scroll_delta.y = -scale_vertical_mouse_autoscroll_delta(top - event.position.y);
        }
        if event.position.y > bottom {
            scroll_delta.y = scale_vertical_mouse_autoscroll_delta(event.position.y - bottom);
        }

        let horizontal_margin = position_map.line_height.min(text_bounds.size.width / 3.0);
        let left = text_bounds.origin.x + horizontal_margin;
        let right = text_bounds.upper_right().x - horizontal_margin;
        if event.position.x < left {
            scroll_delta.x = -scale_horizontal_mouse_autoscroll_delta(left - event.position.x);
        }
        if event.position.x > right {
            scroll_delta.x = scale_horizontal_mouse_autoscroll_delta(event.position.x - right);
        }

        editor.select(
            SelectPhase::Update {
                position: point_for_position.previous_valid,
                goal_column: point_for_position.exact_unclipped.column(),
                scroll_delta,
            },
            cx,
        );
    }

    fn mouse_moved(
        editor: &mut Editor,
        event: &MouseMoveEvent,
        position_map: &PositionMap,
        text_hitbox: &Hitbox,
        gutter_hitbox: &Hitbox,
        cx: &mut ViewContext<Editor>,
    ) {
        let modifiers = event.modifiers;
        let gutter_hovered = gutter_hitbox.is_hovered(cx);
        editor.set_gutter_hovered(gutter_hovered, cx);

        // Don't trigger hover popover if mouse is hovering over context menu
        if text_hitbox.is_hovered(cx) {
            let point_for_position =
                position_map.point_for_position(text_hitbox.bounds, event.position);

            editor.update_hovered_link(point_for_position, &position_map.snapshot, modifiers, cx);

            if let Some(point) = point_for_position.as_valid() {
                let anchor = position_map
                    .snapshot
                    .buffer_snapshot
                    .anchor_before(point.to_offset(&position_map.snapshot, Bias::Left));
                hover_at(editor, Some(anchor), cx);
                Self::update_visible_cursor(editor, point, position_map, cx);
            } else {
                hover_at(editor, None, cx);
            }
        } else {
            editor.hide_hovered_link(cx);
            hover_at(editor, None, cx);
            if gutter_hovered {
                cx.stop_propagation();
            }
        }
    }

    fn update_visible_cursor(
        editor: &mut Editor,
        point: DisplayPoint,
        position_map: &PositionMap,
        cx: &mut ViewContext<Editor>,
    ) {
        let snapshot = &position_map.snapshot;
        let Some(hub) = editor.collaboration_hub() else {
            return;
        };
        let start = snapshot.display_snapshot.clip_point(
            DisplayPoint::new(point.row(), point.column().saturating_sub(1)),
            Bias::Left,
        );
        let end = snapshot.display_snapshot.clip_point(
            DisplayPoint::new(
                point.row(),
                (point.column() + 1).min(snapshot.line_len(point.row())),
            ),
            Bias::Right,
        );

        let range = snapshot
            .buffer_snapshot
            .anchor_at(start.to_point(&snapshot.display_snapshot), Bias::Left)
            ..snapshot
                .buffer_snapshot
                .anchor_at(end.to_point(&snapshot.display_snapshot), Bias::Right);

        let Some(selection) = snapshot.remote_selections_in_range(&range, hub, cx).next() else {
            return;
        };
        let key = crate::HoveredCursor {
            replica_id: selection.replica_id,
            selection_id: selection.selection.id,
        };
        editor.hovered_cursors.insert(
            key.clone(),
            cx.spawn(|editor, mut cx| async move {
                cx.background_executor().timer(CURSORS_VISIBLE_FOR).await;
                editor
                    .update(&mut cx, |editor, cx| {
                        editor.hovered_cursors.remove(&key);
                        cx.notify();
                    })
                    .ok();
            }),
        );
        cx.notify()
    }

    fn layout_selections(
        &self,
        start_anchor: Anchor,
        end_anchor: Anchor,
        snapshot: &EditorSnapshot,
        start_row: DisplayRow,
        end_row: DisplayRow,
        cx: &mut WindowContext,
    ) -> (
        Vec<(PlayerColor, Vec<SelectionLayout>)>,
        BTreeMap<DisplayRow, bool>,
        Option<DisplayPoint>,
    ) {
        let mut selections: Vec<(PlayerColor, Vec<SelectionLayout>)> = Vec::new();
        let mut active_rows = BTreeMap::new();
        let mut newest_selection_head = None;
        let editor = self.editor.read(cx);

        if editor.show_local_selections {
            let mut local_selections: Vec<Selection<Point>> = editor
                .selections
                .disjoint_in_range(start_anchor..end_anchor, cx);
            local_selections.extend(editor.selections.pending(cx));
            let mut layouts = Vec::new();
            let newest = editor.selections.newest(cx);
            for selection in local_selections.drain(..) {
                let is_empty = selection.start == selection.end;
                let is_newest = selection == newest;

                let layout = SelectionLayout::new(
                    selection,
                    editor.selections.line_mode,
                    editor.cursor_shape,
                    &snapshot.display_snapshot,
                    is_newest,
                    editor.leader_peer_id.is_none(),
                    None,
                );
                if is_newest {
                    newest_selection_head = Some(layout.head);
                }

                for row in cmp::max(layout.active_rows.start.0, start_row.0)
                    ..=cmp::min(layout.active_rows.end.0, end_row.0)
                {
                    let contains_non_empty_selection =
                        active_rows.entry(DisplayRow(row)).or_insert(!is_empty);
                    *contains_non_empty_selection |= !is_empty;
                }
                layouts.push(layout);
            }

            let player = if editor.read_only(cx) {
                cx.theme().players().read_only()
            } else {
                self.style.local_player
            };

            selections.push((player, layouts));
        }

        if let Some(collaboration_hub) = &editor.collaboration_hub {
            // When following someone, render the local selections in their color.
            if let Some(leader_id) = editor.leader_peer_id {
                if let Some(collaborator) = collaboration_hub.collaborators(cx).get(&leader_id) {
                    if let Some(participant_index) = collaboration_hub
                        .user_participant_indices(cx)
                        .get(&collaborator.user_id)
                    {
                        if let Some((local_selection_style, _)) = selections.first_mut() {
                            *local_selection_style = cx
                                .theme()
                                .players()
                                .color_for_participant(participant_index.0);
                        }
                    }
                }
            }

            let mut remote_selections = HashMap::default();
            for selection in snapshot.remote_selections_in_range(
                &(start_anchor..end_anchor),
                collaboration_hub.as_ref(),
                cx,
            ) {
                let selection_style = Self::get_participant_color(selection.participant_index, cx);

                // Don't re-render the leader's selections, since the local selections
                // match theirs.
                if Some(selection.peer_id) == editor.leader_peer_id {
                    continue;
                }
                let key = HoveredCursor {
                    replica_id: selection.replica_id,
                    selection_id: selection.selection.id,
                };

                let is_shown =
                    editor.show_cursor_names || editor.hovered_cursors.contains_key(&key);

                remote_selections
                    .entry(selection.replica_id)
                    .or_insert((selection_style, Vec::new()))
                    .1
                    .push(SelectionLayout::new(
                        selection.selection,
                        selection.line_mode,
                        selection.cursor_shape,
                        &snapshot.display_snapshot,
                        false,
                        false,
                        if is_shown { selection.user_name } else { None },
                    ));
            }

            selections.extend(remote_selections.into_values());
        } else if !editor.is_focused(cx) && editor.show_cursor_when_unfocused {
            let player = if editor.read_only(cx) {
                cx.theme().players().read_only()
            } else {
                self.style.local_player
            };
            let layouts = snapshot
                .buffer_snapshot
                .selections_in_range(&(start_anchor..end_anchor), true)
                .map(move |(_, line_mode, cursor_shape, selection)| {
                    SelectionLayout::new(
                        selection,
                        line_mode,
                        cursor_shape,
                        &snapshot.display_snapshot,
                        false,
                        false,
                        None,
                    )
                })
                .collect::<Vec<_>>();
            selections.push((player, layouts));
        }
        (selections, active_rows, newest_selection_head)
    }

    fn collect_cursors(
        &self,
        snapshot: &EditorSnapshot,
        cx: &mut WindowContext,
    ) -> Vec<(DisplayPoint, Hsla)> {
        let editor = self.editor.read(cx);
        let mut cursors = Vec::new();
        let mut skip_local = false;
        let mut add_cursor = |anchor: Anchor, color| {
            cursors.push((anchor.to_display_point(&snapshot.display_snapshot), color));
        };
        // Remote cursors
        if let Some(collaboration_hub) = &editor.collaboration_hub {
            for remote_selection in snapshot.remote_selections_in_range(
                &(Anchor::min()..Anchor::max()),
                collaboration_hub.deref(),
                cx,
            ) {
                let color = Self::get_participant_color(remote_selection.participant_index, cx);
                add_cursor(remote_selection.selection.head(), color.cursor);
                if Some(remote_selection.peer_id) == editor.leader_peer_id {
                    skip_local = true;
                }
            }
        }
        // Local cursors
        if !skip_local {
            let color = cx.theme().players().local().cursor;
            editor.selections.disjoint.iter().for_each(|selection| {
                add_cursor(selection.head(), color);
            });
            if let Some(ref selection) = editor.selections.pending_anchor() {
                add_cursor(selection.head(), color);
            }
        }
        cursors
    }

    #[allow(clippy::too_many_arguments)]
    fn layout_visible_cursors(
        &self,
        snapshot: &EditorSnapshot,
        selections: &[(PlayerColor, Vec<SelectionLayout>)],
        visible_display_row_range: Range<DisplayRow>,
        line_layouts: &[LineWithInvisibles],
        text_hitbox: &Hitbox,
        content_origin: gpui::Point<Pixels>,
        scroll_position: gpui::Point<f32>,
        scroll_pixel_position: gpui::Point<Pixels>,
        line_height: Pixels,
        em_width: Pixels,
        autoscroll_containing_element: bool,
        cx: &mut WindowContext,
    ) -> Vec<CursorLayout> {
        let mut autoscroll_bounds = None;
        let cursor_layouts = self.editor.update(cx, |editor, cx| {
            let mut cursors = Vec::new();
            for (player_color, selections) in selections {
                for selection in selections {
                    let cursor_position = selection.head;

                    let in_range = visible_display_row_range.contains(&cursor_position.row());
                    if (selection.is_local && !editor.show_local_cursors(cx)) || !in_range {
                        continue;
                    }

                    let cursor_row_layout = &line_layouts
                        [cursor_position.row().minus(visible_display_row_range.start) as usize];
                    let cursor_column = cursor_position.column() as usize;

                    let cursor_character_x = cursor_row_layout.x_for_index(cursor_column);
                    let mut block_width =
                        cursor_row_layout.x_for_index(cursor_column + 1) - cursor_character_x;
                    if block_width == Pixels::ZERO {
                        block_width = em_width;
                    }
                    let block_text = if let CursorShape::Block = selection.cursor_shape {
                        snapshot.display_chars_at(cursor_position).next().and_then(
                            |(character, _)| {
                                let text = if character == '\n' {
                                    SharedString::from(" ")
                                } else {
                                    SharedString::from(character.to_string())
                                };
                                let len = text.len();

                                let font = cursor_row_layout
                                    .font_id_for_index(cursor_column)
                                    .and_then(|cursor_font_id| {
                                        cx.text_system().get_font_for_id(cursor_font_id)
                                    })
                                    .unwrap_or(self.style.text.font());

                                cx.text_system()
                                    .shape_line(
                                        text,
                                        cursor_row_layout.font_size,
                                        &[TextRun {
                                            len,
                                            font,
                                            color: self.style.background,
                                            background_color: None,
                                            strikethrough: None,
                                            underline: None,
                                        }],
                                    )
                                    .log_err()
                            },
                        )
                    } else {
                        None
                    };

                    let x = cursor_character_x - scroll_pixel_position.x;
                    let y = (cursor_position.row().as_f32()
                        - scroll_pixel_position.y / line_height)
                        * line_height;
                    if selection.is_newest {
                        editor.pixel_position_of_newest_cursor = Some(point(
                            text_hitbox.origin.x + x + block_width / 2.,
                            text_hitbox.origin.y + y + line_height / 2.,
                        ));

                        if autoscroll_containing_element {
                            let top = text_hitbox.origin.y
                                + (cursor_position.row().as_f32() - scroll_position.y - 3.).max(0.)
                                    * line_height;
                            let left = text_hitbox.origin.x
                                + (cursor_position.column() as f32 - scroll_position.x - 3.)
                                    .max(0.)
                                    * em_width;

                            let bottom = text_hitbox.origin.y
                                + (cursor_position.row().as_f32() - scroll_position.y + 4.)
                                    * line_height;
                            let right = text_hitbox.origin.x
                                + (cursor_position.column() as f32 - scroll_position.x + 4.)
                                    * em_width;

                            autoscroll_bounds =
                                Some(Bounds::from_corners(point(left, top), point(right, bottom)))
                        }
                    }

                    let mut cursor = CursorLayout {
                        color: player_color.cursor,
                        block_width,
                        origin: point(x, y),
                        line_height,
                        shape: selection.cursor_shape,
                        block_text,
                        cursor_name: None,
                    };
                    let cursor_name = selection.user_name.clone().map(|name| CursorName {
                        string: name,
                        color: self.style.background,
                        is_top_row: cursor_position.row().0 == 0,
                    });
                    cursor.layout(content_origin, cursor_name, cx);
                    cursors.push(cursor);
                }
            }
            cursors
        });

        if let Some(bounds) = autoscroll_bounds {
            cx.request_autoscroll(bounds);
        }

        cursor_layouts
    }

    fn layout_scrollbar(
        &self,
        snapshot: &EditorSnapshot,
        bounds: Bounds<Pixels>,
        scroll_position: gpui::Point<f32>,
        rows_per_page: f32,
        non_visible_cursors: bool,
        cx: &mut WindowContext,
    ) -> Option<ScrollbarLayout> {
        let scrollbar_settings = EditorSettings::get_global(cx).scrollbar;
        let show_scrollbars = match scrollbar_settings.show {
            ShowScrollbar::Auto => {
                let editor = self.editor.read(cx);
                let is_singleton = editor.is_singleton(cx);
                // Git
                (is_singleton && scrollbar_settings.git_diff && snapshot.buffer_snapshot.has_git_diffs())
                    ||
                    // Buffer Search Results
                    (is_singleton && scrollbar_settings.search_results && editor.has_background_highlights::<BufferSearchHighlights>())
                    ||
                    // Selected Symbol Occurrences
                    (is_singleton && scrollbar_settings.selected_symbol && (editor.has_background_highlights::<DocumentHighlightRead>() || editor.has_background_highlights::<DocumentHighlightWrite>()))
                    ||
                    // Diagnostics
                    (is_singleton && scrollbar_settings.diagnostics && snapshot.buffer_snapshot.has_diagnostics())
                    ||
                    // Cursors out of sight
                    non_visible_cursors
                    ||
                    // Scrollmanager
                    editor.scroll_manager.scrollbars_visible()
            }
            ShowScrollbar::System => self.editor.read(cx).scroll_manager.scrollbars_visible(),
            ShowScrollbar::Always => true,
            ShowScrollbar::Never => false,
        };
        if snapshot.mode != EditorMode::Full {
            return None;
        }

        let visible_row_range = scroll_position.y..scroll_position.y + rows_per_page;

        // If a drag took place after we started dragging the scrollbar,
        // cancel the scrollbar drag.
        if cx.has_active_drag() {
            self.editor.update(cx, |editor, cx| {
                editor.scroll_manager.set_is_dragging_scrollbar(false, cx);
            });
        }

        let track_bounds = Bounds::from_corners(
            point(self.scrollbar_left(&bounds), bounds.origin.y),
            point(bounds.lower_right().x, bounds.lower_left().y),
        );

        let settings = EditorSettings::get_global(cx);
        let scroll_beyond_last_line: f32 = match settings.scroll_beyond_last_line {
            ScrollBeyondLastLine::OnePage => rows_per_page,
            ScrollBeyondLastLine::Off => 1.0,
            ScrollBeyondLastLine::VerticalScrollMargin => 1.0 + settings.vertical_scroll_margin,
        };
        let total_rows =
            (snapshot.max_point().row().as_f32() + scroll_beyond_last_line).max(rows_per_page);
        let height = bounds.size.height;
        let px_per_row = height / total_rows;
        let thumb_height = (rows_per_page * px_per_row).max(ScrollbarLayout::MIN_THUMB_HEIGHT);
        let row_height = (height - thumb_height) / (total_rows - rows_per_page).max(0.);

        Some(ScrollbarLayout {
            hitbox: cx.insert_hitbox(track_bounds, false),
            visible_row_range,
            row_height,
            visible: show_scrollbars,
            thumb_height,
        })
    }

    #[allow(clippy::too_many_arguments)]
    fn prepaint_gutter_fold_toggles(
        &self,
        toggles: &mut [Option<AnyElement>],
        line_height: Pixels,
        gutter_dimensions: &GutterDimensions,
        gutter_settings: crate::editor_settings::Gutter,
        scroll_pixel_position: gpui::Point<Pixels>,
        gutter_hitbox: &Hitbox,
        cx: &mut WindowContext,
    ) {
        for (ix, fold_indicator) in toggles.iter_mut().enumerate() {
            if let Some(fold_indicator) = fold_indicator {
                debug_assert!(gutter_settings.folds);
                let available_space = size(
                    AvailableSpace::MinContent,
                    AvailableSpace::Definite(line_height * 0.55),
                );
                let fold_indicator_size = fold_indicator.layout_as_root(available_space, cx);

                let position = point(
                    gutter_dimensions.width - gutter_dimensions.right_padding,
                    ix as f32 * line_height - (scroll_pixel_position.y % line_height),
                );
                let centering_offset = point(
                    (gutter_dimensions.fold_area_width() - fold_indicator_size.width) / 2.,
                    (line_height - fold_indicator_size.height) / 2.,
                );
                let origin = gutter_hitbox.origin + position + centering_offset;
                fold_indicator.prepaint_as_root(origin, available_space, cx);
            }
        }
    }

    #[allow(clippy::too_many_arguments)]
    fn prepaint_crease_trailers(
        &self,
        trailers: Vec<Option<AnyElement>>,
        lines: &[LineWithInvisibles],
        line_height: Pixels,
        content_origin: gpui::Point<Pixels>,
        scroll_pixel_position: gpui::Point<Pixels>,
        em_width: Pixels,
        cx: &mut WindowContext,
    ) -> Vec<Option<CreaseTrailerLayout>> {
        trailers
            .into_iter()
            .enumerate()
            .map(|(ix, element)| {
                let mut element = element?;
                let available_space = size(
                    AvailableSpace::MinContent,
                    AvailableSpace::Definite(line_height),
                );
                let size = element.layout_as_root(available_space, cx);

                let line = &lines[ix];
                let padding = if line.width == Pixels::ZERO {
                    Pixels::ZERO
                } else {
                    4. * em_width
                };
                let position = point(
                    scroll_pixel_position.x + line.width + padding,
                    ix as f32 * line_height - (scroll_pixel_position.y % line_height),
                );
                let centering_offset = point(px(0.), (line_height - size.height) / 2.);
                let origin = content_origin + position + centering_offset;
                element.prepaint_as_root(origin, available_space, cx);
                Some(CreaseTrailerLayout {
                    element,
                    bounds: Bounds::new(origin, size),
                })
            })
            .collect()
    }

    // Folds contained in a hunk are ignored apart from shrinking visual size
    // If a fold contains any hunks then that fold line is marked as modified
    fn layout_gutter_git_hunks(
        &self,
        line_height: Pixels,
        gutter_hitbox: &Hitbox,
        display_rows: Range<DisplayRow>,
        snapshot: &EditorSnapshot,
        cx: &mut WindowContext,
    ) -> Vec<(DisplayDiffHunk, Option<Hitbox>)> {
        let buffer_snapshot = &snapshot.buffer_snapshot;

        let buffer_start_row = MultiBufferRow(
            DisplayPoint::new(display_rows.start, 0)
                .to_point(snapshot)
                .row,
        );
        let buffer_end_row = MultiBufferRow(
            DisplayPoint::new(display_rows.end, 0)
                .to_point(snapshot)
                .row,
        );

        let git_gutter_setting = ProjectSettings::get_global(cx)
            .git
            .git_gutter
            .unwrap_or_default();
        let display_hunks = buffer_snapshot
            .git_diff_hunks_in_range(buffer_start_row..buffer_end_row)
            .map(|hunk| diff_hunk_to_display(&hunk, snapshot))
            .dedup()
            .map(|hunk| match git_gutter_setting {
                GitGutterSetting::TrackedFiles => {
                    let hitbox = match hunk {
                        DisplayDiffHunk::Unfolded { .. } => {
                            let hunk_bounds = Self::diff_hunk_bounds(
                                &snapshot,
                                line_height,
                                gutter_hitbox.bounds,
                                &hunk,
                            );
                            Some(cx.insert_hitbox(hunk_bounds, true))
                        }
                        DisplayDiffHunk::Folded { .. } => None,
                    };
                    (hunk, hitbox)
                }
                GitGutterSetting::Hide => (hunk, None),
            })
            .collect();
        display_hunks
    }

    #[allow(clippy::too_many_arguments)]
    fn layout_inline_blame(
        &self,
        display_row: DisplayRow,
        display_snapshot: &DisplaySnapshot,
        line_layout: &LineWithInvisibles,
        crease_trailer: Option<&CreaseTrailerLayout>,
        em_width: Pixels,
        content_origin: gpui::Point<Pixels>,
        scroll_pixel_position: gpui::Point<Pixels>,
        line_height: Pixels,
        cx: &mut WindowContext,
    ) -> Option<AnyElement> {
        if !self
            .editor
            .update(cx, |editor, cx| editor.render_git_blame_inline(cx))
        {
            return None;
        }

        let workspace = self
            .editor
            .read(cx)
            .workspace
            .as_ref()
            .map(|(w, _)| w.clone());

        let display_point = DisplayPoint::new(display_row, 0);
        let buffer_row = MultiBufferRow(display_point.to_point(display_snapshot).row);

        let blame = self.editor.read(cx).blame.clone()?;
        let blame_entry = blame
            .update(cx, |blame, cx| {
                blame.blame_for_rows([Some(buffer_row)], cx).next()
            })
            .flatten()?;

        let mut element =
            render_inline_blame_entry(&blame, blame_entry, &self.style, workspace, cx);

        let start_y = content_origin.y
            + line_height * (display_row.as_f32() - scroll_pixel_position.y / line_height);

        let start_x = {
            const INLINE_BLAME_PADDING_EM_WIDTHS: f32 = 6.;

            let line_end = if let Some(crease_trailer) = crease_trailer {
                crease_trailer.bounds.right()
            } else {
                content_origin.x - scroll_pixel_position.x + line_layout.width
            };
            let padded_line_end = line_end + em_width * INLINE_BLAME_PADDING_EM_WIDTHS;

            let min_column_in_pixels = ProjectSettings::get_global(cx)
                .git
                .inline_blame
                .and_then(|settings| settings.min_column)
                .map(|col| self.column_pixels(col as usize, cx))
                .unwrap_or(px(0.));
            let min_start = content_origin.x - scroll_pixel_position.x + min_column_in_pixels;

            cmp::max(padded_line_end, min_start)
        };

        let absolute_offset = point(start_x, start_y);
        element.prepaint_as_root(absolute_offset, AvailableSpace::min_size(), cx);

        Some(element)
    }

    #[allow(clippy::too_many_arguments)]
    fn layout_blame_entries(
        &self,
        buffer_rows: impl Iterator<Item = Option<MultiBufferRow>>,
        em_width: Pixels,
        scroll_position: gpui::Point<f32>,
        line_height: Pixels,
        gutter_hitbox: &Hitbox,
        max_width: Option<Pixels>,
        cx: &mut WindowContext,
    ) -> Option<Vec<AnyElement>> {
        if !self
            .editor
            .update(cx, |editor, cx| editor.render_git_blame_gutter(cx))
        {
            return None;
        }

        let blame = self.editor.read(cx).blame.clone()?;
        let blamed_rows: Vec<_> = blame.update(cx, |blame, cx| {
            blame.blame_for_rows(buffer_rows, cx).collect()
        });

        let width = if let Some(max_width) = max_width {
            AvailableSpace::Definite(max_width)
        } else {
            AvailableSpace::MaxContent
        };
        let scroll_top = scroll_position.y * line_height;
        let start_x = em_width * 1;

        let mut last_used_color: Option<(PlayerColor, Oid)> = None;

        let shaped_lines = blamed_rows
            .into_iter()
            .enumerate()
            .flat_map(|(ix, blame_entry)| {
                if let Some(blame_entry) = blame_entry {
                    let mut element = render_blame_entry(
                        ix,
                        &blame,
                        blame_entry,
                        &self.style,
                        &mut last_used_color,
                        self.editor.clone(),
                        cx,
                    );

                    let start_y = ix as f32 * line_height - (scroll_top % line_height);
                    let absolute_offset = gutter_hitbox.origin + point(start_x, start_y);

                    element.prepaint_as_root(
                        absolute_offset,
                        size(width, AvailableSpace::MinContent),
                        cx,
                    );

                    Some(element)
                } else {
                    None
                }
            })
            .collect();

        Some(shaped_lines)
    }

    #[allow(clippy::too_many_arguments)]
    fn layout_indent_guides(
        &self,
        content_origin: gpui::Point<Pixels>,
        text_origin: gpui::Point<Pixels>,
        visible_buffer_range: Range<MultiBufferRow>,
        scroll_pixel_position: gpui::Point<Pixels>,
        line_height: Pixels,
        snapshot: &DisplaySnapshot,
        cx: &mut WindowContext,
    ) -> Option<Vec<IndentGuideLayout>> {
        let indent_guides = self.editor.update(cx, |editor, cx| {
            editor.indent_guides(visible_buffer_range, snapshot, cx)
        })?;

        let active_indent_guide_indices = self.editor.update(cx, |editor, cx| {
            editor
                .find_active_indent_guide_indices(&indent_guides, snapshot, cx)
                .unwrap_or_default()
        });

        Some(
            indent_guides
                .into_iter()
                .enumerate()
                .filter_map(|(i, indent_guide)| {
                    let single_indent_width =
                        self.column_pixels(indent_guide.tab_size as usize, cx);
                    let total_width = single_indent_width * indent_guide.depth as f32;
                    let start_x = content_origin.x + total_width - scroll_pixel_position.x;
                    if start_x >= text_origin.x {
                        let (offset_y, length) = Self::calculate_indent_guide_bounds(
                            indent_guide.multibuffer_row_range.clone(),
                            line_height,
                            snapshot,
                        );

                        let start_y = content_origin.y + offset_y - scroll_pixel_position.y;

                        Some(IndentGuideLayout {
                            origin: point(start_x, start_y),
                            length,
                            single_indent_width,
                            depth: indent_guide.depth,
                            active: active_indent_guide_indices.contains(&i),
                            settings: indent_guide.settings,
                        })
                    } else {
                        None
                    }
                })
                .collect(),
        )
    }

    fn calculate_indent_guide_bounds(
        row_range: Range<MultiBufferRow>,
        line_height: Pixels,
        snapshot: &DisplaySnapshot,
    ) -> (gpui::Pixels, gpui::Pixels) {
        let start_point = Point::new(row_range.start.0, 0);
        let end_point = Point::new(row_range.end.0, 0);

        let row_range = start_point.to_display_point(snapshot).row()
            ..end_point.to_display_point(snapshot).row();

        let mut prev_line = start_point;
        prev_line.row = prev_line.row.saturating_sub(1);
        let prev_line = prev_line.to_display_point(snapshot).row();

        let mut cons_line = end_point;
        cons_line.row += 1;
        let cons_line = cons_line.to_display_point(snapshot).row();

        let mut offset_y = row_range.start.0 as f32 * line_height;
        let mut length = (cons_line.0.saturating_sub(row_range.start.0)) as f32 * line_height;

        // If we are at the end of the buffer, ensure that the indent guide extends to the end of the line.
        if row_range.end == cons_line {
            length += line_height;
        }

        // If there is a block (e.g. diagnostic) in between the start of the indent guide and the line above,
        // we want to extend the indent guide to the start of the block.
        let mut block_height = 0;
        let mut block_offset = 0;
        let mut found_excerpt_header = false;
        for (_, block) in snapshot.blocks_in_range(prev_line..row_range.start) {
            if matches!(block, Block::ExcerptHeader { .. }) {
                found_excerpt_header = true;
                break;
            }
            block_offset += block.height();
            block_height += block.height();
        }
        if !found_excerpt_header {
            offset_y -= block_offset as f32 * line_height;
            length += block_height as f32 * line_height;
        }

        // If there is a block (e.g. diagnostic) at the end of an multibuffer excerpt,
        // we want to ensure that the indent guide stops before the excerpt header.
        let mut block_height = 0;
        let mut found_excerpt_header = false;
        for (_, block) in snapshot.blocks_in_range(row_range.end..cons_line) {
            if matches!(block, Block::ExcerptHeader { .. }) {
                found_excerpt_header = true;
            }
            block_height += block.height();
        }
        if found_excerpt_header {
            length -= block_height as f32 * line_height;
        }

        (offset_y, length)
    }

<<<<<<< HEAD
=======
    #[allow(clippy::too_many_arguments)]
>>>>>>> 8b05b88a
    fn layout_breakpoints(
        &self,
        line_height: Pixels,
        scroll_pixel_position: gpui::Point<Pixels>,
        gutter_dimensions: &GutterDimensions,
        gutter_hitbox: &Hitbox,
        snapshot: &EditorSnapshot,
        cx: &mut WindowContext,
    ) -> Vec<AnyElement> {
        self.editor.update(cx, |editor, cx| {
            editor
                .breakpoints
                .iter()
                .filter_map(|(_, breakpoint)| {
                    if snapshot.is_line_folded(breakpoint.row) {
                        return None;
                    }
                    let display_row = Point::new(breakpoint.row.0, 0)
                        .to_display_point(snapshot)
                        .row();
                    let button = editor.render_breakpoint(display_row, cx);

                    let button = prepaint_gutter_button(
                        button,
                        display_row,
                        line_height,
                        gutter_dimensions,
                        scroll_pixel_position,
                        gutter_hitbox,
                        cx,
                    );
                    Some(button)
                })
                .collect_vec()
        })
    }

    fn layout_run_indicators(
        &self,
        line_height: Pixels,
        scroll_pixel_position: gpui::Point<Pixels>,
        gutter_dimensions: &GutterDimensions,
        gutter_hitbox: &Hitbox,
        rows_with_hunk_bounds: &HashMap<DisplayRow, Bounds<Pixels>>,
        snapshot: &EditorSnapshot,
        cx: &mut WindowContext,
    ) -> Vec<AnyElement> {
        self.editor.update(cx, |editor, cx| {
            let active_task_indicator_row =
                if let Some(crate::ContextMenu::CodeActions(CodeActionsMenu {
                    deployed_from_indicator,
                    actions,
                    ..
                })) = editor.context_menu.read().as_ref()
                {
                    actions
                        .tasks
                        .as_ref()
                        .map(|tasks| tasks.position.to_display_point(snapshot).row())
                        .or_else(|| *deployed_from_indicator)
                } else {
                    None
                };
            editor
                .tasks
                .iter()
                .filter_map(|(_, tasks)| {
                    let multibuffer_point = tasks.offset.0.to_point(&snapshot.buffer_snapshot);
                    let multibuffer_row = MultiBufferRow(multibuffer_point.row);
                    if snapshot.is_line_folded(multibuffer_row) {
                        return None;
                    }
                    let display_row = multibuffer_point.to_display_point(snapshot).row();
                    let button = editor.render_run_indicator(
                        &self.style,
                        Some(display_row) == active_task_indicator_row,
                        display_row,
                        cx,
                    );

                    let button = prepaint_gutter_button(
                        button,
                        display_row,
                        line_height,
                        gutter_dimensions,
                        scroll_pixel_position,
                        gutter_hitbox,
                        rows_with_hunk_bounds,
                        cx,
                    );
                    Some(button)
                })
                .collect_vec()
        })
    }

    #[allow(clippy::too_many_arguments)]
    fn layout_code_actions_indicator(
        &self,
        line_height: Pixels,
        newest_selection_head: DisplayPoint,
        scroll_pixel_position: gpui::Point<Pixels>,
        gutter_dimensions: &GutterDimensions,
        gutter_hitbox: &Hitbox,
        rows_with_hunk_bounds: &HashMap<DisplayRow, Bounds<Pixels>>,
        cx: &mut WindowContext,
    ) -> Option<AnyElement> {
        let mut active = false;
        let mut button = None;
        let row = newest_selection_head.row();
        self.editor.update(cx, |editor, cx| {
            if let Some(crate::ContextMenu::CodeActions(CodeActionsMenu {
                deployed_from_indicator,
                ..
            })) = editor.context_menu.read().as_ref()
            {
                active = deployed_from_indicator.map_or(true, |indicator_row| indicator_row == row);
            };
            button = editor.render_code_actions_indicator(&self.style, row, active, cx);
        });

        let button = prepaint_gutter_button(
            button?,
            row,
            line_height,
            gutter_dimensions,
            scroll_pixel_position,
            gutter_hitbox,
            rows_with_hunk_bounds,
            cx,
        );

        Some(button)
    }

    fn get_participant_color(
        participant_index: Option<ParticipantIndex>,
        cx: &WindowContext,
    ) -> PlayerColor {
        if let Some(index) = participant_index {
            cx.theme().players().color_for_participant(index.0)
        } else {
            cx.theme().players().absent()
        }
    }

    fn calculate_relative_line_numbers(
        &self,
        snapshot: &EditorSnapshot,
        rows: &Range<DisplayRow>,
        relative_to: Option<DisplayRow>,
    ) -> HashMap<DisplayRow, DisplayRowDelta> {
        let mut relative_rows: HashMap<DisplayRow, DisplayRowDelta> = Default::default();
        let Some(relative_to) = relative_to else {
            return relative_rows;
        };

        let start = rows.start.min(relative_to);
        let end = rows.end.max(relative_to);

        let buffer_rows = snapshot
            .buffer_rows(start)
            .take(1 + end.minus(start) as usize)
            .collect::<Vec<_>>();

        let head_idx = relative_to.minus(start);
        let mut delta = 1;
        let mut i = head_idx + 1;
        while i < buffer_rows.len() as u32 {
            if buffer_rows[i as usize].is_some() {
                if rows.contains(&DisplayRow(i + start.0)) {
                    relative_rows.insert(DisplayRow(i + start.0), delta);
                }
                delta += 1;
            }
            i += 1;
        }
        delta = 1;
        i = head_idx.min(buffer_rows.len() as u32 - 1);
        while i > 0 && buffer_rows[i as usize].is_none() {
            i -= 1;
        }

        while i > 0 {
            i -= 1;
            if buffer_rows[i as usize].is_some() {
                if rows.contains(&DisplayRow(i + start.0)) {
                    relative_rows.insert(DisplayRow(i + start.0), delta);
                }
                delta += 1;
            }
        }

        relative_rows
    }

    fn layout_line_numbers(
        &self,
        rows: Range<DisplayRow>,
        buffer_rows: impl Iterator<Item = Option<MultiBufferRow>>,
        active_rows: &BTreeMap<DisplayRow, bool>,
        newest_selection_head: Option<DisplayPoint>,
        snapshot: &EditorSnapshot,
        cx: &mut WindowContext,
    ) -> Vec<Option<ShapedLine>> {
        let include_line_numbers = snapshot.show_line_numbers.unwrap_or_else(|| {
            EditorSettings::get_global(cx).gutter.line_numbers && snapshot.mode == EditorMode::Full
        });
        if !include_line_numbers {
            return Vec::new();
        }

        let editor = self.editor.read(cx);
        let newest_selection_head = newest_selection_head.unwrap_or_else(|| {
            let newest = editor.selections.newest::<Point>(cx);
            SelectionLayout::new(
                newest,
                editor.selections.line_mode,
                editor.cursor_shape,
                &snapshot.display_snapshot,
                true,
                true,
                None,
            )
            .head
        });
        let font_size = self.style.text.font_size.to_pixels(cx.rem_size());

        let is_relative = EditorSettings::get_global(cx).relative_line_numbers;
        let relative_to = if is_relative {
            Some(newest_selection_head.row())
        } else {
            None
        };
        let relative_rows = self.calculate_relative_line_numbers(snapshot, &rows, relative_to);
        let mut line_number = String::new();
        buffer_rows
            .into_iter()
            .enumerate()
            .map(|(ix, multibuffer_row)| {
                let multibuffer_row = multibuffer_row?;
                let display_row = DisplayRow(rows.start.0 + ix as u32);
                let color = if active_rows.contains_key(&display_row) {
                    cx.theme().colors().editor_active_line_number
                } else {
                    cx.theme().colors().editor_line_number
                };
                line_number.clear();
                let default_number = multibuffer_row.0 + 1;
                let number = relative_rows
                    .get(&DisplayRow(ix as u32 + rows.start.0))
                    .unwrap_or(&default_number);
                write!(&mut line_number, "{number}").unwrap();
                let run = TextRun {
                    len: line_number.len(),
                    font: self.style.text.font(),
                    color,
                    background_color: None,
                    underline: None,
                    strikethrough: None,
                };
                let shaped_line = cx
                    .text_system()
                    .shape_line(line_number.clone().into(), font_size, &[run])
                    .unwrap();
                Some(shaped_line)
            })
            .collect()
    }

    fn layout_gutter_fold_toggles(
        &self,
        rows: Range<DisplayRow>,
        buffer_rows: impl IntoIterator<Item = Option<MultiBufferRow>>,
        active_rows: &BTreeMap<DisplayRow, bool>,
        snapshot: &EditorSnapshot,
        cx: &mut WindowContext,
    ) -> Vec<Option<AnyElement>> {
        let include_fold_statuses = EditorSettings::get_global(cx).gutter.folds
            && snapshot.mode == EditorMode::Full
            && self.editor.read(cx).is_singleton(cx);
        if include_fold_statuses {
            buffer_rows
                .into_iter()
                .enumerate()
                .map(|(ix, row)| {
                    if let Some(multibuffer_row) = row {
                        let display_row = DisplayRow(rows.start.0 + ix as u32);
                        let active = active_rows.contains_key(&display_row);
                        snapshot.render_fold_toggle(
                            multibuffer_row,
                            active,
                            self.editor.clone(),
                            cx,
                        )
                    } else {
                        None
                    }
                })
                .collect()
        } else {
            Vec::new()
        }
    }

    fn layout_crease_trailers(
        &self,
        buffer_rows: impl IntoIterator<Item = Option<MultiBufferRow>>,
        snapshot: &EditorSnapshot,
        cx: &mut WindowContext,
    ) -> Vec<Option<AnyElement>> {
        buffer_rows
            .into_iter()
            .map(|row| {
                if let Some(multibuffer_row) = row {
                    snapshot.render_crease_trailer(multibuffer_row, cx)
                } else {
                    None
                }
            })
            .collect()
    }

    fn layout_lines(
        rows: Range<DisplayRow>,
        line_number_layouts: &[Option<ShapedLine>],
        snapshot: &EditorSnapshot,
        style: &EditorStyle,
        cx: &mut WindowContext,
    ) -> Vec<LineWithInvisibles> {
        if rows.start >= rows.end {
            return Vec::new();
        }

        // Show the placeholder when the editor is empty
        if snapshot.is_empty() {
            let font_size = style.text.font_size.to_pixels(cx.rem_size());
            let placeholder_color = cx.theme().colors().text_placeholder;
            let placeholder_text = snapshot.placeholder_text();

            let placeholder_lines = placeholder_text
                .as_ref()
                .map_or("", AsRef::as_ref)
                .split('\n')
                .skip(rows.start.0 as usize)
                .chain(iter::repeat(""))
                .take(rows.len());
            placeholder_lines
                .filter_map(move |line| {
                    let run = TextRun {
                        len: line.len(),
                        font: style.text.font(),
                        color: placeholder_color,
                        background_color: None,
                        underline: Default::default(),
                        strikethrough: None,
                    };
                    cx.text_system()
                        .shape_line(line.to_string().into(), font_size, &[run])
                        .log_err()
                })
                .map(|line| LineWithInvisibles {
                    width: line.width,
                    len: line.len,
                    fragments: smallvec![LineFragment::Text(line)],
                    invisibles: Vec::new(),
                    font_size,
                })
                .collect()
        } else {
            let chunks = snapshot.highlighted_chunks(rows.clone(), true, style);
            LineWithInvisibles::from_chunks(
                chunks,
                &style.text,
                MAX_LINE_LEN,
                rows.len(),
                line_number_layouts,
                snapshot.mode,
                cx,
            )
        }
    }

    fn prepaint_lines(
        &self,
        start_row: DisplayRow,
        line_layouts: &mut [LineWithInvisibles],
        line_height: Pixels,
        scroll_pixel_position: gpui::Point<Pixels>,
        content_origin: gpui::Point<Pixels>,
        cx: &mut WindowContext,
    ) -> SmallVec<[AnyElement; 1]> {
        let mut line_elements = SmallVec::new();
        for (ix, line) in line_layouts.iter_mut().enumerate() {
            let row = start_row + DisplayRow(ix as u32);
            line.prepaint(
                line_height,
                scroll_pixel_position,
                row,
                content_origin,
                &mut line_elements,
                cx,
            );
        }
        line_elements
    }

    #[allow(clippy::too_many_arguments)]
    fn render_block(
        &self,
        block: &Block,
        available_space: Size<AvailableSpace>,
        block_id: BlockId,
        block_row_start: DisplayRow,
        snapshot: &EditorSnapshot,
        text_x: Pixels,
        rows: &Range<DisplayRow>,
        line_layouts: &[LineWithInvisibles],
        gutter_dimensions: &GutterDimensions,
        line_height: Pixels,
        em_width: Pixels,
        text_hitbox: &Hitbox,
        scroll_width: &mut Pixels,
        cx: &mut WindowContext,
    ) -> (AnyElement, Size<Pixels>) {
        let mut element = match block {
            Block::Custom(block) => {
                let align_to = block
                    .position()
                    .to_point(&snapshot.buffer_snapshot)
                    .to_display_point(snapshot);
                let anchor_x = text_x
                    + if rows.contains(&align_to.row()) {
                        line_layouts[align_to.row().minus(rows.start) as usize]
                            .x_for_index(align_to.column() as usize)
                    } else {
                        layout_line(align_to.row(), snapshot, &self.style, cx)
                            .x_for_index(align_to.column() as usize)
                    };

                div()
                    .size_full()
                    .child(block.render(&mut BlockContext {
                        context: cx,
                        anchor_x,
                        gutter_dimensions,
                        line_height,
                        em_width,
                        block_id,
                        max_width: text_hitbox.size.width.max(*scroll_width),
                        editor_style: &self.style,
                    }))
                    .on_mouse_down(MouseButton::Left, |_, cx| cx.stop_propagation())
                    .into_any_element()
            }

            Block::ExcerptHeader {
                buffer,
                range,
                starts_new_buffer,
                height,
                id,
                show_excerpt_controls,
                ..
            } => {
                let include_root = self
                    .editor
                    .read(cx)
                    .project
                    .as_ref()
                    .map(|project| project.read(cx).visible_worktrees(cx).count() > 1)
                    .unwrap_or_default();

                #[derive(Clone)]
                struct JumpData {
                    position: Point,
                    anchor: text::Anchor,
                    path: ProjectPath,
                    line_offset_from_top: u32,
                }

                let jump_data = project::File::from_dyn(buffer.file()).map(|file| {
                    let jump_path = ProjectPath {
                        worktree_id: file.worktree_id(cx),
                        path: file.path.clone(),
                    };
                    let jump_anchor = range
                        .primary
                        .as_ref()
                        .map_or(range.context.start, |primary| primary.start);

                    let excerpt_start = range.context.start;
                    let jump_position = language::ToPoint::to_point(&jump_anchor, buffer);
                    let offset_from_excerpt_start = if jump_anchor == excerpt_start {
                        0
                    } else {
                        let excerpt_start_row =
                            language::ToPoint::to_point(&jump_anchor, buffer).row;
                        jump_position.row - excerpt_start_row
                    };

                    let line_offset_from_top =
                        block_row_start.0 + *height as u32 + offset_from_excerpt_start
                            - snapshot
                                .scroll_anchor
                                .scroll_position(&snapshot.display_snapshot)
                                .y as u32;

                    JumpData {
                        position: jump_position,
                        anchor: jump_anchor,
                        path: jump_path,
                        line_offset_from_top,
                    }
                });

                let icon_offset = gutter_dimensions.width
                    - (gutter_dimensions.left_padding + gutter_dimensions.margin);

                let element = if *starts_new_buffer {
                    let path = buffer.resolve_file_path(cx, include_root);
                    let mut filename = None;
                    let mut parent_path = None;
                    // Can't use .and_then() because `.file_name()` and `.parent()` return references :(
                    if let Some(path) = path {
                        filename = path.file_name().map(|f| f.to_string_lossy().to_string());
                        parent_path = path
                            .parent()
                            .map(|p| SharedString::from(p.to_string_lossy().to_string() + "/"));
                    }

                    let header_padding = px(6.0);

                    v_flex()
                        .id(("path excerpt header", EntityId::from(block_id)))
                        .size_full()
                        .p(header_padding)
                        .child(
                            h_flex()
                                .flex_basis(Length::Definite(DefiniteLength::Fraction(0.667)))
                                .id("path header block")
                                .pl(gpui::px(12.))
                                .pr(gpui::px(8.))
                                .rounded_md()
                                .shadow_md()
                                .border_1()
                                .border_color(cx.theme().colors().border)
                                .bg(cx.theme().colors().editor_subheader_background)
                                .justify_between()
                                .hover(|style| style.bg(cx.theme().colors().element_hover))
                                .child(
                                    h_flex().gap_3().child(
                                        h_flex()
                                            .gap_2()
                                            .child(
                                                filename
                                                    .map(SharedString::from)
                                                    .unwrap_or_else(|| "untitled".into()),
                                            )
                                            .when_some(parent_path, |then, path| {
                                                then.child(
                                                    div()
                                                        .child(path)
                                                        .text_color(cx.theme().colors().text_muted),
                                                )
                                            }),
                                    ),
                                )
                                .when_some(jump_data.clone(), |el, jump_data| {
                                    el.child(Icon::new(IconName::ArrowUpRight))
                                        .cursor_pointer()
                                        .tooltip(|cx| {
                                            Tooltip::for_action("Jump to File", &OpenExcerpts, cx)
                                        })
                                        .on_mouse_down(MouseButton::Left, |_, cx| {
                                            cx.stop_propagation()
                                        })
                                        .on_click(cx.listener_for(&self.editor, {
                                            move |editor, _, cx| {
                                                editor.jump(
                                                    jump_data.path.clone(),
                                                    jump_data.position,
                                                    jump_data.anchor,
                                                    jump_data.line_offset_from_top,
                                                    cx,
                                                );
                                            }
                                        }))
                                }),
                        )
                        .children(show_excerpt_controls.then(|| {
                            h_flex()
                                .flex_basis(Length::Definite(DefiniteLength::Fraction(0.333)))
                                .pt_1()
                                .justify_end()
                                .flex_none()
                                .w(icon_offset - header_padding)
                                .child(
                                    ButtonLike::new("expand-icon")
                                        .style(ButtonStyle::Transparent)
                                        .child(
                                            svg()
                                                .path(IconName::ArrowUpFromLine.path())
                                                .size(IconSize::XSmall.rems())
                                                .text_color(cx.theme().colors().editor_line_number)
                                                .group("")
                                                .hover(|style| {
                                                    style.text_color(
                                                        cx.theme()
                                                            .colors()
                                                            .editor_active_line_number,
                                                    )
                                                }),
                                        )
                                        .on_click(cx.listener_for(&self.editor, {
                                            let id = *id;
                                            move |editor, _, cx| {
                                                editor.expand_excerpt(
                                                    id,
                                                    multi_buffer::ExpandExcerptDirection::Up,
                                                    cx,
                                                );
                                            }
                                        }))
                                        .tooltip({
                                            move |cx| {
                                                Tooltip::for_action(
                                                    "Expand Excerpt",
                                                    &ExpandExcerpts { lines: 0 },
                                                    cx,
                                                )
                                            }
                                        }),
                                )
                        }))
                } else {
                    v_flex()
                        .id(("excerpt header", EntityId::from(block_id)))
                        .size_full()
                        .child(
                            div()
                                .flex()
                                .v_flex()
                                .justify_start()
                                .id("jump to collapsed context")
                                .w(relative(1.0))
                                .h_full()
                                .child(
                                    div()
                                        .h_px()
                                        .w_full()
                                        .bg(cx.theme().colors().border_variant)
                                        .group_hover("excerpt-jump-action", |style| {
                                            style.bg(cx.theme().colors().border)
                                        }),
                                ),
                        )
                        .child(
                            h_flex()
                                .justify_end()
                                .flex_none()
                                .w(icon_offset)
                                .h_full()
                                .child(
                                    show_excerpt_controls
                                        .then(|| {
                                            ButtonLike::new("expand-icon")
                                                .style(ButtonStyle::Transparent)
                                                .child(
                                                    svg()
                                                        .path(IconName::ArrowUpFromLine.path())
                                                        .size(IconSize::XSmall.rems())
                                                        .text_color(
                                                            cx.theme().colors().editor_line_number,
                                                        )
                                                        .group("")
                                                        .hover(|style| {
                                                            style.text_color(
                                                                cx.theme()
                                                                    .colors()
                                                                    .editor_active_line_number,
                                                            )
                                                        }),
                                                )
                                                .on_click(cx.listener_for(&self.editor, {
                                                    let id = *id;
                                                    move |editor, _, cx| {
                                                        editor.expand_excerpt(
                                                        id,
                                                        multi_buffer::ExpandExcerptDirection::Up,
                                                        cx,
                                                    );
                                                    }
                                                }))
                                                .tooltip({
                                                    move |cx| {
                                                        Tooltip::for_action(
                                                            "Expand Excerpt",
                                                            &ExpandExcerpts { lines: 0 },
                                                            cx,
                                                        )
                                                    }
                                                })
                                        })
                                        .unwrap_or_else(|| {
                                            ButtonLike::new("jump-icon")
                                                .style(ButtonStyle::Transparent)
                                                .child(
                                                    svg()
                                                        .path(IconName::ArrowUpRight.path())
                                                        .size(IconSize::XSmall.rems())
                                                        .text_color(
                                                            cx.theme().colors().border_variant,
                                                        )
                                                        .group("excerpt-jump-action")
                                                        .group_hover(
                                                            "excerpt-jump-action",
                                                            |style| {
                                                                style.text_color(
                                                                    cx.theme().colors().border,
                                                                )
                                                            },
                                                        ),
                                                )
                                                .when_some(jump_data.clone(), |this, jump_data| {
                                                    this.on_click(cx.listener_for(&self.editor, {
                                                        let path = jump_data.path.clone();
                                                        move |editor, _, cx| {
                                                            cx.stop_propagation();

                                                            editor.jump(
                                                                path.clone(),
                                                                jump_data.position,
                                                                jump_data.anchor,
                                                                jump_data.line_offset_from_top,
                                                                cx,
                                                            );
                                                        }
                                                    }))
                                                    .tooltip(move |cx| {
                                                        Tooltip::for_action(
                                                            format!(
                                                                "Jump to {}:L{}",
                                                                jump_data.path.path.display(),
                                                                jump_data.position.row + 1
                                                            ),
                                                            &OpenExcerpts,
                                                            cx,
                                                        )
                                                    })
                                                })
                                        }),
                                ),
                        )
                        .group("excerpt-jump-action")
                        .cursor_pointer()
                        .when_some(jump_data.clone(), |this, jump_data| {
                            this.on_click(cx.listener_for(&self.editor, {
                                let path = jump_data.path.clone();
                                move |editor, _, cx| {
                                    cx.stop_propagation();

                                    editor.jump(
                                        path.clone(),
                                        jump_data.position,
                                        jump_data.anchor,
                                        jump_data.line_offset_from_top,
                                        cx,
                                    );
                                }
                            }))
                            .tooltip(move |cx| {
                                Tooltip::for_action(
                                    format!(
                                        "Jump to {}:L{}",
                                        jump_data.path.path.display(),
                                        jump_data.position.row + 1
                                    ),
                                    &OpenExcerpts,
                                    cx,
                                )
                            })
                        })
                };
                element.into_any()
            }

            Block::ExcerptFooter { id, .. } => {
                let element = v_flex()
                    .id(("excerpt footer", EntityId::from(block_id)))
                    .size_full()
                    .child(
                        h_flex()
                            .justify_end()
                            .flex_none()
                            .w(gutter_dimensions.width
                                - (gutter_dimensions.left_padding + gutter_dimensions.margin))
                            .h_full()
                            .child(
                                ButtonLike::new("expand-icon")
                                    .style(ButtonStyle::Transparent)
                                    .child(
                                        svg()
                                            .path(IconName::ArrowDownFromLine.path())
                                            .size(IconSize::XSmall.rems())
                                            .text_color(cx.theme().colors().editor_line_number)
                                            .group("")
                                            .hover(|style| {
                                                style.text_color(
                                                    cx.theme().colors().editor_active_line_number,
                                                )
                                            }),
                                    )
                                    .on_click(cx.listener_for(&self.editor, {
                                        let id = *id;
                                        move |editor, _, cx| {
                                            editor.expand_excerpt(
                                                id,
                                                multi_buffer::ExpandExcerptDirection::Down,
                                                cx,
                                            );
                                        }
                                    }))
                                    .tooltip({
                                        move |cx| {
                                            Tooltip::for_action(
                                                "Expand Excerpt",
                                                &ExpandExcerpts { lines: 0 },
                                                cx,
                                            )
                                        }
                                    }),
                            ),
                    );
                element.into_any()
            }
        };

        let size = element.layout_as_root(available_space, cx);
        (element, size)
    }

    #[allow(clippy::too_many_arguments)]
    fn render_blocks(
        &self,
        rows: Range<DisplayRow>,
        snapshot: &EditorSnapshot,
        hitbox: &Hitbox,
        text_hitbox: &Hitbox,
        scroll_width: &mut Pixels,
        gutter_dimensions: &GutterDimensions,
        em_width: Pixels,
        text_x: Pixels,
        line_height: Pixels,
        line_layouts: &[LineWithInvisibles],
        cx: &mut WindowContext,
    ) -> Vec<BlockLayout> {
        let (fixed_blocks, non_fixed_blocks) = snapshot
            .blocks_in_range(rows.clone())
            .partition::<Vec<_>, _>(|(_, block)| block.style() == BlockStyle::Fixed);

        let mut focused_block = self
            .editor
            .update(cx, |editor, _| editor.take_focused_block());
        let mut fixed_block_max_width = Pixels::ZERO;
        let mut blocks = Vec::new();
        for (row, block) in fixed_blocks {
            let available_space = size(
                AvailableSpace::MinContent,
                AvailableSpace::Definite(block.height() as f32 * line_height),
            );
            let block_id = block.id();

            if focused_block.as_ref().map_or(false, |b| b.id == block_id) {
                focused_block = None;
            }

            let (element, element_size) = self.render_block(
                block,
                available_space,
                block_id,
                row,
                snapshot,
                text_x,
                &rows,
                line_layouts,
                gutter_dimensions,
                line_height,
                em_width,
                text_hitbox,
                scroll_width,
                cx,
            );
            fixed_block_max_width = fixed_block_max_width.max(element_size.width + em_width);
            blocks.push(BlockLayout {
                id: block_id,
                row,
                element,
                available_space,
                style: BlockStyle::Fixed,
            });
        }
        for (row, block) in non_fixed_blocks {
            let style = block.style();
            let width = match style {
                BlockStyle::Sticky => hitbox.size.width,
                BlockStyle::Flex => hitbox
                    .size
                    .width
                    .max(fixed_block_max_width)
                    .max(gutter_dimensions.width + *scroll_width),
                BlockStyle::Fixed => unreachable!(),
            };
            let available_space = size(
                AvailableSpace::Definite(width),
                AvailableSpace::Definite(block.height() as f32 * line_height),
            );
            let block_id = block.id();

            if focused_block.as_ref().map_or(false, |b| b.id == block_id) {
                focused_block = None;
            }

            let (element, _) = self.render_block(
                block,
                available_space,
                block_id,
                row,
                snapshot,
                text_x,
                &rows,
                line_layouts,
                gutter_dimensions,
                line_height,
                em_width,
                text_hitbox,
                scroll_width,
                cx,
            );
            blocks.push(BlockLayout {
                id: block_id,
                row,
                element,
                available_space,
                style,
            });
        }

        if let Some(focused_block) = focused_block {
            if let Some(focus_handle) = focused_block.focus_handle.upgrade() {
                if focus_handle.is_focused(cx) {
                    if let Some(block) = snapshot.block_for_id(focused_block.id) {
                        let style = block.style();
                        let width = match style {
                            BlockStyle::Fixed => AvailableSpace::MinContent,
                            BlockStyle::Flex => AvailableSpace::Definite(
                                hitbox
                                    .size
                                    .width
                                    .max(fixed_block_max_width)
                                    .max(gutter_dimensions.width + *scroll_width),
                            ),
                            BlockStyle::Sticky => AvailableSpace::Definite(hitbox.size.width),
                        };
                        let available_space = size(
                            width,
                            AvailableSpace::Definite(block.height() as f32 * line_height),
                        );

                        let (element, _) = self.render_block(
                            &block,
                            available_space,
                            focused_block.id,
                            rows.end,
                            snapshot,
                            text_x,
                            &rows,
                            line_layouts,
                            gutter_dimensions,
                            line_height,
                            em_width,
                            text_hitbox,
                            scroll_width,
                            cx,
                        );

                        blocks.push(BlockLayout {
                            id: block.id(),
                            row: rows.end,
                            element,
                            available_space,
                            style,
                        });
                    }
                }
            }
        }

        *scroll_width = (*scroll_width).max(fixed_block_max_width - gutter_dimensions.width);
        blocks
    }

    fn layout_blocks(
        &self,
        blocks: &mut Vec<BlockLayout>,
        hitbox: &Hitbox,
        line_height: Pixels,
        scroll_pixel_position: gpui::Point<Pixels>,
        cx: &mut WindowContext,
    ) {
        for block in blocks {
            let mut origin = hitbox.origin
                + point(
                    Pixels::ZERO,
                    block.row.as_f32() * line_height - scroll_pixel_position.y,
                );
            if !matches!(block.style, BlockStyle::Sticky) {
                origin += point(-scroll_pixel_position.x, Pixels::ZERO);
            }

            let focus_handle = block
                .element
                .prepaint_as_root(origin, block.available_space, cx);

            if let Some(focus_handle) = focus_handle {
                self.editor.update(cx, |editor, _cx| {
                    editor.set_focused_block(FocusedBlock {
                        id: block.id,
                        focus_handle: focus_handle.downgrade(),
                    });
                });
            }
        }
    }

    #[allow(clippy::too_many_arguments)]
    fn layout_context_menu(
        &self,
        line_height: Pixels,
        hitbox: &Hitbox,
        text_hitbox: &Hitbox,
        content_origin: gpui::Point<Pixels>,
        start_row: DisplayRow,
        scroll_pixel_position: gpui::Point<Pixels>,
        line_layouts: &[LineWithInvisibles],
        newest_selection_head: DisplayPoint,
        gutter_overshoot: Pixels,
        cx: &mut WindowContext,
    ) -> bool {
        let max_height = cmp::min(
            12. * line_height,
            cmp::max(3. * line_height, (hitbox.size.height - line_height) / 2.),
        );
        let Some((position, mut context_menu)) = self.editor.update(cx, |editor, cx| {
            if editor.context_menu_visible() {
                editor.render_context_menu(newest_selection_head, &self.style, max_height, cx)
            } else {
                None
            }
        }) else {
            return false;
        };

        let context_menu_size = context_menu.layout_as_root(AvailableSpace::min_size(), cx);

        let (x, y) = match position {
            crate::ContextMenuOrigin::EditorPoint(point) => {
                let cursor_row_layout = &line_layouts[point.row().minus(start_row) as usize];
                let x = cursor_row_layout.x_for_index(point.column() as usize)
                    - scroll_pixel_position.x;
                let y = point.row().next_row().as_f32() * line_height - scroll_pixel_position.y;
                (x, y)
            }
            crate::ContextMenuOrigin::GutterIndicator(row) => {
                // Context menu was spawned via a click on a gutter. Ensure it's a bit closer to the indicator than just a plain first column of the
                // text field.
                let x = -gutter_overshoot;
                let y = row.next_row().as_f32() * line_height - scroll_pixel_position.y;
                (x, y)
            }
        };

        let mut list_origin = content_origin + point(x, y);
        let list_width = context_menu_size.width;
        let list_height = context_menu_size.height;

        // Snap the right edge of the list to the right edge of the window if
        // its horizontal bounds overflow.
        if list_origin.x + list_width > cx.viewport_size().width {
            list_origin.x = (cx.viewport_size().width - list_width).max(Pixels::ZERO);
        }

        if list_origin.y + list_height > text_hitbox.lower_right().y {
            list_origin.y -= line_height + list_height;
        }

        cx.defer_draw(context_menu, list_origin, 1);
        true
    }

    fn layout_mouse_context_menu(
        &self,
        editor_snapshot: &EditorSnapshot,
        visible_range: Range<DisplayRow>,
        cx: &mut WindowContext,
    ) -> Option<AnyElement> {
        let position = self.editor.update(cx, |editor, cx| {
            let visible_start_point = editor.display_to_pixel_point(
                DisplayPoint::new(visible_range.start, 0),
                editor_snapshot,
                cx,
            )?;
            let visible_end_point = editor.display_to_pixel_point(
                DisplayPoint::new(visible_range.end, 0),
                editor_snapshot,
                cx,
            )?;

            let mouse_context_menu = editor.mouse_context_menu.as_ref()?;
            let (source_display_point, position) = match mouse_context_menu.position {
                MenuPosition::PinnedToScreen(point) => (None, point),
                MenuPosition::PinnedToEditor {
                    source,
                    offset_x,
                    offset_y,
                } => {
                    let source_display_point = source.to_display_point(editor_snapshot);
                    let mut source_point = editor.to_pixel_point(source, editor_snapshot, cx)?;
                    source_point.x += offset_x;
                    source_point.y += offset_y;
                    (Some(source_display_point), source_point)
                }
            };

            let source_included = source_display_point.map_or(true, |source_display_point| {
                visible_range
                    .to_inclusive()
                    .contains(&source_display_point.row())
            });
            let position_included =
                visible_start_point.y <= position.y && position.y <= visible_end_point.y;
            if !source_included && !position_included {
                None
            } else {
                Some(position)
            }
        })?;

        let mut element = self.editor.update(cx, |editor, _| {
            let mouse_context_menu = editor.mouse_context_menu.as_ref()?;
            let context_menu = mouse_context_menu.context_menu.clone();

            Some(
                deferred(
                    anchored()
                        .position(position)
                        .child(context_menu)
                        .anchor(AnchorCorner::TopLeft)
                        .snap_to_window(),
                )
                .with_priority(1)
                .into_any(),
            )
        })?;

        element.prepaint_as_root(position, AvailableSpace::min_size(), cx);
        Some(element)
    }

    #[allow(clippy::too_many_arguments)]
    fn layout_hover_popovers(
        &self,
        snapshot: &EditorSnapshot,
        hitbox: &Hitbox,
        text_hitbox: &Hitbox,
        visible_display_row_range: Range<DisplayRow>,
        content_origin: gpui::Point<Pixels>,
        scroll_pixel_position: gpui::Point<Pixels>,
        line_layouts: &[LineWithInvisibles],
        line_height: Pixels,
        em_width: Pixels,
        cx: &mut WindowContext,
    ) {
        struct MeasuredHoverPopover {
            element: AnyElement,
            size: Size<Pixels>,
            horizontal_offset: Pixels,
        }

        let max_size = size(
            (120. * em_width) // Default size
                .min(hitbox.size.width / 2.) // Shrink to half of the editor width
                .max(MIN_POPOVER_CHARACTER_WIDTH * em_width), // Apply minimum width of 20 characters
            (16. * line_height) // Default size
                .min(hitbox.size.height / 2.) // Shrink to half of the editor height
                .max(MIN_POPOVER_LINE_HEIGHT * line_height), // Apply minimum height of 4 lines
        );

        let hover_popovers = self.editor.update(cx, |editor, cx| {
            editor.hover_state.render(
                &snapshot,
                &self.style,
                visible_display_row_range.clone(),
                max_size,
                editor.workspace.as_ref().map(|(w, _)| w.clone()),
                cx,
            )
        });
        let Some((position, hover_popovers)) = hover_popovers else {
            return;
        };

        // This is safe because we check on layout whether the required row is available
        let hovered_row_layout =
            &line_layouts[position.row().minus(visible_display_row_range.start) as usize];

        // Compute Hovered Point
        let x =
            hovered_row_layout.x_for_index(position.column() as usize) - scroll_pixel_position.x;
        let y = position.row().as_f32() * line_height - scroll_pixel_position.y;
        let hovered_point = content_origin + point(x, y);

        let mut overall_height = Pixels::ZERO;
        let mut measured_hover_popovers = Vec::new();
        for mut hover_popover in hover_popovers {
            let size = hover_popover.layout_as_root(AvailableSpace::min_size(), cx);
            let horizontal_offset =
                (text_hitbox.upper_right().x - (hovered_point.x + size.width)).min(Pixels::ZERO);

            overall_height += HOVER_POPOVER_GAP + size.height;

            measured_hover_popovers.push(MeasuredHoverPopover {
                element: hover_popover,
                size,
                horizontal_offset,
            });
        }
        overall_height += HOVER_POPOVER_GAP;

        fn draw_occluder(width: Pixels, origin: gpui::Point<Pixels>, cx: &mut WindowContext) {
            let mut occlusion = div()
                .size_full()
                .occlude()
                .on_mouse_move(|_, cx| cx.stop_propagation())
                .into_any_element();
            occlusion.layout_as_root(size(width, HOVER_POPOVER_GAP).into(), cx);
            cx.defer_draw(occlusion, origin, 2);
        }

        if hovered_point.y > overall_height {
            // There is enough space above. Render popovers above the hovered point
            let mut current_y = hovered_point.y;
            for (position, popover) in measured_hover_popovers.into_iter().with_position() {
                let size = popover.size;
                let popover_origin = point(
                    hovered_point.x + popover.horizontal_offset,
                    current_y - size.height,
                );

                cx.defer_draw(popover.element, popover_origin, 2);
                if position != itertools::Position::Last {
                    let origin = point(popover_origin.x, popover_origin.y - HOVER_POPOVER_GAP);
                    draw_occluder(size.width, origin, cx);
                }

                current_y = popover_origin.y - HOVER_POPOVER_GAP;
            }
        } else {
            // There is not enough space above. Render popovers below the hovered point
            let mut current_y = hovered_point.y + line_height;
            for (position, popover) in measured_hover_popovers.into_iter().with_position() {
                let size = popover.size;
                let popover_origin = point(hovered_point.x + popover.horizontal_offset, current_y);

                cx.defer_draw(popover.element, popover_origin, 2);
                if position != itertools::Position::Last {
                    let origin = point(popover_origin.x, popover_origin.y + size.height);
                    draw_occluder(size.width, origin, cx);
                }

                current_y = popover_origin.y + size.height + HOVER_POPOVER_GAP;
            }
        }
    }

    #[allow(clippy::too_many_arguments)]
    fn layout_signature_help(
        &self,
        hitbox: &Hitbox,
        content_origin: gpui::Point<Pixels>,
        scroll_pixel_position: gpui::Point<Pixels>,
        newest_selection_head: Option<DisplayPoint>,
        start_row: DisplayRow,
        line_layouts: &[LineWithInvisibles],
        line_height: Pixels,
        em_width: Pixels,
        cx: &mut WindowContext,
    ) {
        if !self.editor.focus_handle(cx).is_focused(cx) {
            return;
        }
        let Some(newest_selection_head) = newest_selection_head else {
            return;
        };
        let selection_row = newest_selection_head.row();
        if selection_row < start_row {
            return;
        }
        let Some(cursor_row_layout) = line_layouts.get(selection_row.minus(start_row) as usize)
        else {
            return;
        };

        let start_x = cursor_row_layout.x_for_index(newest_selection_head.column() as usize)
            - scroll_pixel_position.x
            + content_origin.x;
        let start_y =
            selection_row.as_f32() * line_height + content_origin.y - scroll_pixel_position.y;

        let max_size = size(
            (120. * em_width) // Default size
                .min(hitbox.size.width / 2.) // Shrink to half of the editor width
                .max(MIN_POPOVER_CHARACTER_WIDTH * em_width), // Apply minimum width of 20 characters
            (16. * line_height) // Default size
                .min(hitbox.size.height / 2.) // Shrink to half of the editor height
                .max(MIN_POPOVER_LINE_HEIGHT * line_height), // Apply minimum height of 4 lines
        );

        let maybe_element = self.editor.update(cx, |editor, cx| {
            if let Some(popover) = editor.signature_help_state.popover_mut() {
                let element = popover.render(
                    &self.style,
                    max_size,
                    editor.workspace.as_ref().map(|(w, _)| w.clone()),
                    cx,
                );
                Some(element)
            } else {
                None
            }
        });
        if let Some(mut element) = maybe_element {
            let window_size = cx.viewport_size();
            let size = element.layout_as_root(Size::<AvailableSpace>::default(), cx);
            let mut point = point(start_x, start_y - size.height);

            // Adjusting to ensure the popover does not overflow in the X-axis direction.
            if point.x + size.width >= window_size.width {
                point.x = window_size.width - size.width;
            }

            cx.defer_draw(element, point, 1)
        }
    }

    fn paint_background(&self, layout: &EditorLayout, cx: &mut WindowContext) {
        cx.paint_layer(layout.hitbox.bounds, |cx| {
            let scroll_top = layout.position_map.snapshot.scroll_position().y;
            let gutter_bg = cx.theme().colors().editor_gutter_background;
            cx.paint_quad(fill(layout.gutter_hitbox.bounds, gutter_bg));
            cx.paint_quad(fill(layout.text_hitbox.bounds, self.style.background));

            if let EditorMode::Full = layout.mode {
                let mut active_rows = layout.active_rows.iter().peekable();
                while let Some((start_row, contains_non_empty_selection)) = active_rows.next() {
                    let mut end_row = start_row.0;
                    while active_rows
                        .peek()
                        .map_or(false, |(active_row, has_selection)| {
                            active_row.0 == end_row + 1
                                && *has_selection == contains_non_empty_selection
                        })
                    {
                        active_rows.next().unwrap();
                        end_row += 1;
                    }

                    if !contains_non_empty_selection {
                        let highlight_h_range =
                            match layout.position_map.snapshot.current_line_highlight {
                                CurrentLineHighlight::Gutter => Some(Range {
                                    start: layout.hitbox.left(),
                                    end: layout.gutter_hitbox.right(),
                                }),
                                CurrentLineHighlight::Line => Some(Range {
                                    start: layout.text_hitbox.bounds.left(),
                                    end: layout.text_hitbox.bounds.right(),
                                }),
                                CurrentLineHighlight::All => Some(Range {
                                    start: layout.hitbox.left(),
                                    end: layout.hitbox.right(),
                                }),
                                CurrentLineHighlight::None => None,
                            };
                        if let Some(range) = highlight_h_range {
                            let active_line_bg = cx.theme().colors().editor_active_line_background;
                            let bounds = Bounds {
                                origin: point(
                                    range.start,
                                    layout.hitbox.origin.y
                                        + (start_row.as_f32() - scroll_top)
                                            * layout.position_map.line_height,
                                ),
                                size: size(
                                    range.end - range.start,
                                    layout.position_map.line_height
                                        * (end_row - start_row.0 + 1) as f32,
                                ),
                            };
                            cx.paint_quad(fill(bounds, active_line_bg));
                        }
                    }
                }

                let mut paint_highlight =
                    |highlight_row_start: DisplayRow, highlight_row_end: DisplayRow, color| {
                        let origin = point(
                            layout.hitbox.origin.x,
                            layout.hitbox.origin.y
                                + (highlight_row_start.as_f32() - scroll_top)
                                    * layout.position_map.line_height,
                        );
                        let size = size(
                            layout.hitbox.size.width,
                            layout.position_map.line_height
                                * highlight_row_end.next_row().minus(highlight_row_start) as f32,
                        );
                        cx.paint_quad(fill(Bounds { origin, size }, color));
                    };

                let mut current_paint: Option<(Hsla, Range<DisplayRow>)> = None;
                for (&new_row, &new_color) in &layout.highlighted_rows {
                    match &mut current_paint {
                        Some((current_color, current_range)) => {
                            let current_color = *current_color;
                            let new_range_started = current_color != new_color
                                || current_range.end.next_row() != new_row;
                            if new_range_started {
                                paint_highlight(
                                    current_range.start,
                                    current_range.end,
                                    current_color,
                                );
                                current_paint = Some((new_color, new_row..new_row));
                                continue;
                            } else {
                                current_range.end = current_range.end.next_row();
                            }
                        }
                        None => current_paint = Some((new_color, new_row..new_row)),
                    };
                }
                if let Some((color, range)) = current_paint {
                    paint_highlight(range.start, range.end, color);
                }

                let scroll_left =
                    layout.position_map.snapshot.scroll_position().x * layout.position_map.em_width;

                for (wrap_position, active) in layout.wrap_guides.iter() {
                    let x = (layout.text_hitbox.origin.x
                        + *wrap_position
                        + layout.position_map.em_width / 2.)
                        - scroll_left;

                    let show_scrollbars = layout
                        .scrollbar_layout
                        .as_ref()
                        .map_or(false, |scrollbar| scrollbar.visible);
                    if x < layout.text_hitbox.origin.x
                        || (show_scrollbars && x > self.scrollbar_left(&layout.hitbox.bounds))
                    {
                        continue;
                    }

                    let color = if *active {
                        cx.theme().colors().editor_active_wrap_guide
                    } else {
                        cx.theme().colors().editor_wrap_guide
                    };
                    cx.paint_quad(fill(
                        Bounds {
                            origin: point(x, layout.text_hitbox.origin.y),
                            size: size(px(1.), layout.text_hitbox.size.height),
                        },
                        color,
                    ));
                }
            }
        })
    }

    fn paint_indent_guides(&mut self, layout: &mut EditorLayout, cx: &mut WindowContext) {
        let Some(indent_guides) = &layout.indent_guides else {
            return;
        };

        let faded_color = |color: Hsla, alpha: f32| {
            let mut faded = color;
            faded.a = alpha;
            faded
        };

        for indent_guide in indent_guides {
            let indent_accent_colors = cx.theme().accents().color_for_index(indent_guide.depth);
            let settings = indent_guide.settings;

            // TODO fixed for now, expose them through themes later
            const INDENT_AWARE_ALPHA: f32 = 0.2;
            const INDENT_AWARE_ACTIVE_ALPHA: f32 = 0.4;
            const INDENT_AWARE_BACKGROUND_ALPHA: f32 = 0.1;
            const INDENT_AWARE_BACKGROUND_ACTIVE_ALPHA: f32 = 0.2;

            let line_color = match (settings.coloring, indent_guide.active) {
                (IndentGuideColoring::Disabled, _) => None,
                (IndentGuideColoring::Fixed, false) => {
                    Some(cx.theme().colors().editor_indent_guide)
                }
                (IndentGuideColoring::Fixed, true) => {
                    Some(cx.theme().colors().editor_indent_guide_active)
                }
                (IndentGuideColoring::IndentAware, false) => {
                    Some(faded_color(indent_accent_colors, INDENT_AWARE_ALPHA))
                }
                (IndentGuideColoring::IndentAware, true) => {
                    Some(faded_color(indent_accent_colors, INDENT_AWARE_ACTIVE_ALPHA))
                }
            };

            let background_color = match (settings.background_coloring, indent_guide.active) {
                (IndentGuideBackgroundColoring::Disabled, _) => None,
                (IndentGuideBackgroundColoring::IndentAware, false) => Some(faded_color(
                    indent_accent_colors,
                    INDENT_AWARE_BACKGROUND_ALPHA,
                )),
                (IndentGuideBackgroundColoring::IndentAware, true) => Some(faded_color(
                    indent_accent_colors,
                    INDENT_AWARE_BACKGROUND_ACTIVE_ALPHA,
                )),
            };

            let requested_line_width = if indent_guide.active {
                settings.active_line_width
            } else {
                settings.line_width
            }
            .clamp(1, 10);
            let mut line_indicator_width = 0.;
            if let Some(color) = line_color {
                cx.paint_quad(fill(
                    Bounds {
                        origin: indent_guide.origin,
                        size: size(px(requested_line_width as f32), indent_guide.length),
                    },
                    color,
                ));
                line_indicator_width = requested_line_width as f32;
            }

            if let Some(color) = background_color {
                let width = indent_guide.single_indent_width - px(line_indicator_width);
                cx.paint_quad(fill(
                    Bounds {
                        origin: point(
                            indent_guide.origin.x + px(line_indicator_width),
                            indent_guide.origin.y,
                        ),
                        size: size(width, indent_guide.length),
                    },
                    color,
                ));
            }
        }
    }

    fn paint_line_numbers(&mut self, layout: &mut EditorLayout, cx: &mut WindowContext) {
        let line_height = layout.position_map.line_height;
        let scroll_position = layout.position_map.snapshot.scroll_position();
        let scroll_top = scroll_position.y * line_height;

        cx.set_cursor_style(CursorStyle::Arrow, &layout.gutter_hitbox);

        for (ix, line) in layout.line_numbers.iter().enumerate() {
            if let Some(line) = line {
                let line_origin = layout.gutter_hitbox.origin
                    + point(
                        layout.gutter_hitbox.size.width
                            - line.width
                            - layout.gutter_dimensions.right_padding,
                        ix as f32 * line_height - (scroll_top % line_height),
                    );

                line.paint(line_origin, line_height, cx).log_err();
            }
        }
    }

    fn paint_diff_hunks(layout: &mut EditorLayout, cx: &mut WindowContext) {
        if layout.display_hunks.is_empty() {
            return;
        }

        let line_height = layout.position_map.line_height;
        cx.paint_layer(layout.gutter_hitbox.bounds, |cx| {
            for (hunk, hitbox) in &layout.display_hunks {
                let hunk_to_paint = match hunk {
                    DisplayDiffHunk::Folded { .. } => {
                        let hunk_bounds = Self::diff_hunk_bounds(
                            &layout.position_map.snapshot,
                            line_height,
                            layout.gutter_hitbox.bounds,
                            &hunk,
                        );
                        Some((
                            hunk_bounds,
                            cx.theme().status().modified,
                            Corners::all(1. * line_height),
                        ))
                    }
                    DisplayDiffHunk::Unfolded { status, .. } => {
                        hitbox.as_ref().map(|hunk_hitbox| match status {
                            DiffHunkStatus::Added => (
                                hunk_hitbox.bounds,
                                cx.theme().status().created,
                                Corners::all(0.05 * line_height),
                            ),
                            DiffHunkStatus::Modified => (
                                hunk_hitbox.bounds,
                                cx.theme().status().modified,
                                Corners::all(0.05 * line_height),
                            ),
                            DiffHunkStatus::Removed => (
                                Bounds::new(
                                    point(
                                        hunk_hitbox.origin.x - hunk_hitbox.size.width,
                                        hunk_hitbox.origin.y,
                                    ),
                                    size(hunk_hitbox.size.width * px(2.), hunk_hitbox.size.height),
                                ),
                                cx.theme().status().deleted,
                                Corners::all(1. * line_height),
                            ),
                        })
                    }
                };

                if let Some((hunk_bounds, background_color, corner_radii)) = hunk_to_paint {
                    cx.paint_quad(quad(
                        hunk_bounds,
                        corner_radii,
                        background_color,
                        Edges::default(),
                        transparent_black(),
                    ));
                }
            }
        });
    }

    pub(super) fn diff_hunk_bounds(
        snapshot: &EditorSnapshot,
        line_height: Pixels,
        gutter_bounds: Bounds<Pixels>,
        hunk: &DisplayDiffHunk,
    ) -> Bounds<Pixels> {
        let scroll_position = snapshot.scroll_position();
        let scroll_top = scroll_position.y * line_height;

        match hunk {
            DisplayDiffHunk::Folded { display_row, .. } => {
                let start_y = display_row.as_f32() * line_height - scroll_top;
                let end_y = start_y + line_height;

                let width = 0.275 * line_height;
                let highlight_origin = gutter_bounds.origin + point(px(0.), start_y);
                let highlight_size = size(width, end_y - start_y);
                Bounds::new(highlight_origin, highlight_size)
            }
            DisplayDiffHunk::Unfolded {
                display_row_range,
                status,
                ..
            } => match status {
                DiffHunkStatus::Added | DiffHunkStatus::Modified => {
                    let start_row = display_row_range.start;
                    let end_row = display_row_range.end;
                    // If we're in a multibuffer, row range span might include an
                    // excerpt header, so if we were to draw the marker straight away,
                    // the hunk might include the rows of that header.
                    // Making the range inclusive doesn't quite cut it, as we rely on the exclusivity for the soft wrap.
                    // Instead, we simply check whether the range we're dealing with includes
                    // any excerpt headers and if so, we stop painting the diff hunk on the first row of that header.
                    let end_row_in_current_excerpt = snapshot
                        .blocks_in_range(start_row..end_row)
                        .find_map(|(start_row, block)| {
                            if matches!(block, Block::ExcerptHeader { .. }) {
                                Some(start_row)
                            } else {
                                None
                            }
                        })
                        .unwrap_or(end_row);

                    let start_y = start_row.as_f32() * line_height - scroll_top;
                    let end_y = end_row_in_current_excerpt.as_f32() * line_height - scroll_top;

                    let width = 0.275 * line_height;
                    let highlight_origin = gutter_bounds.origin + point(px(0.), start_y);
                    let highlight_size = size(width, end_y - start_y);
                    Bounds::new(highlight_origin, highlight_size)
                }
                DiffHunkStatus::Removed => {
                    let row = display_row_range.start;

                    let offset = line_height / 2.;
                    let start_y = row.as_f32() * line_height - offset - scroll_top;
                    let end_y = start_y + line_height;

                    let width = 0.35 * line_height;
                    let highlight_origin = gutter_bounds.origin + point(px(0.), start_y);
                    let highlight_size = size(width, end_y - start_y);
                    Bounds::new(highlight_origin, highlight_size)
                }
            },
        }
    }

    fn paint_gutter_indicators(&self, layout: &mut EditorLayout, cx: &mut WindowContext) {
        cx.paint_layer(layout.gutter_hitbox.bounds, |cx| {
            cx.with_element_namespace("gutter_fold_toggles", |cx| {
                for fold_indicator in layout.gutter_fold_toggles.iter_mut().flatten() {
                    fold_indicator.paint(cx);
                }
            });

            for breakpoint in layout.breakpoints.iter_mut() {
                breakpoint.paint(cx);
            }
            for test_indicator in layout.test_indicators.iter_mut() {
                test_indicator.paint(cx);
            }
            for close_indicator in layout.close_indicators.iter_mut() {
                close_indicator.paint(cx);
            }

            if let Some(indicator) = layout.code_actions_indicator.as_mut() {
                indicator.paint(cx);
            }
        });
    }

    fn paint_gutter_highlights(&self, layout: &mut EditorLayout, cx: &mut WindowContext) {
        for (_, hunk_hitbox) in &layout.display_hunks {
            if let Some(hunk_hitbox) = hunk_hitbox {
                cx.set_cursor_style(CursorStyle::PointingHand, hunk_hitbox);
            }
        }

        let show_git_gutter = layout
            .position_map
            .snapshot
            .show_git_diff_gutter
            .unwrap_or_else(|| {
                matches!(
                    ProjectSettings::get_global(cx).git.git_gutter,
                    Some(GitGutterSetting::TrackedFiles)
                )
            });
        if show_git_gutter {
            Self::paint_diff_hunks(layout, cx)
        }

        let highlight_width = 0.275 * layout.position_map.line_height;
        let highlight_corner_radii = Corners::all(0.05 * layout.position_map.line_height);
        cx.paint_layer(layout.gutter_hitbox.bounds, |cx| {
            for (range, color) in &layout.highlighted_gutter_ranges {
                let start_row = if range.start.row() < layout.visible_display_row_range.start {
                    layout.visible_display_row_range.start - DisplayRow(1)
                } else {
                    range.start.row()
                };
                let end_row = if range.end.row() > layout.visible_display_row_range.end {
                    layout.visible_display_row_range.end + DisplayRow(1)
                } else {
                    range.end.row()
                };

                let start_y = layout.gutter_hitbox.top()
                    + start_row.0 as f32 * layout.position_map.line_height
                    - layout.position_map.scroll_pixel_position.y;
                let end_y = layout.gutter_hitbox.top()
                    + (end_row.0 + 1) as f32 * layout.position_map.line_height
                    - layout.position_map.scroll_pixel_position.y;
                let bounds = Bounds::from_corners(
                    point(layout.gutter_hitbox.left(), start_y),
                    point(layout.gutter_hitbox.left() + highlight_width, end_y),
                );
                cx.paint_quad(fill(bounds, *color).corner_radii(highlight_corner_radii));
            }
        });
    }

    fn paint_blamed_display_rows(&self, layout: &mut EditorLayout, cx: &mut WindowContext) {
        let Some(blamed_display_rows) = layout.blamed_display_rows.take() else {
            return;
        };

        cx.paint_layer(layout.gutter_hitbox.bounds, |cx| {
            for mut blame_element in blamed_display_rows.into_iter() {
                blame_element.paint(cx);
            }
        })
    }

    fn paint_text(&mut self, layout: &mut EditorLayout, cx: &mut WindowContext) {
        cx.with_content_mask(
            Some(ContentMask {
                bounds: layout.text_hitbox.bounds,
            }),
            |cx| {
                let cursor_style = if self
                    .editor
                    .read(cx)
                    .hovered_link_state
                    .as_ref()
                    .is_some_and(|hovered_link_state| !hovered_link_state.links.is_empty())
                {
                    CursorStyle::PointingHand
                } else {
                    CursorStyle::IBeam
                };
                cx.set_cursor_style(cursor_style, &layout.text_hitbox);

                let invisible_display_ranges = self.paint_highlights(layout, cx);
                self.paint_lines(&invisible_display_ranges, layout, cx);
                self.paint_redactions(layout, cx);
                self.paint_cursors(layout, cx);
                self.paint_inline_blame(layout, cx);
                cx.with_element_namespace("crease_trailers", |cx| {
                    for trailer in layout.crease_trailers.iter_mut().flatten() {
                        trailer.element.paint(cx);
                    }
                });
            },
        )
    }

    fn paint_highlights(
        &mut self,
        layout: &mut EditorLayout,
        cx: &mut WindowContext,
    ) -> SmallVec<[Range<DisplayPoint>; 32]> {
        cx.paint_layer(layout.text_hitbox.bounds, |cx| {
            let mut invisible_display_ranges = SmallVec::<[Range<DisplayPoint>; 32]>::new();
            let line_end_overshoot = 0.15 * layout.position_map.line_height;
            for (range, color) in &layout.highlighted_ranges {
                self.paint_highlighted_range(
                    range.clone(),
                    *color,
                    Pixels::ZERO,
                    line_end_overshoot,
                    layout,
                    cx,
                );
            }

            let corner_radius = 0.15 * layout.position_map.line_height;

            for (player_color, selections) in &layout.selections {
                for selection in selections.into_iter() {
                    self.paint_highlighted_range(
                        selection.range.clone(),
                        player_color.selection,
                        corner_radius,
                        corner_radius * 2.,
                        layout,
                        cx,
                    );

                    if selection.is_local && !selection.range.is_empty() {
                        invisible_display_ranges.push(selection.range.clone());
                    }
                }
            }
            invisible_display_ranges
        })
    }

    fn paint_lines(
        &mut self,
        invisible_display_ranges: &[Range<DisplayPoint>],
        layout: &mut EditorLayout,
        cx: &mut WindowContext,
    ) {
        let whitespace_setting = self
            .editor
            .read(cx)
            .buffer
            .read(cx)
            .settings_at(0, cx)
            .show_whitespaces;

        for (ix, line_with_invisibles) in layout.position_map.line_layouts.iter().enumerate() {
            let row = DisplayRow(layout.visible_display_row_range.start.0 + ix as u32);
            line_with_invisibles.draw(
                layout,
                row,
                layout.content_origin,
                whitespace_setting,
                invisible_display_ranges,
                cx,
            )
        }

        for line_element in &mut layout.line_elements {
            line_element.paint(cx);
        }
    }

    fn paint_redactions(&mut self, layout: &EditorLayout, cx: &mut WindowContext) {
        if layout.redacted_ranges.is_empty() {
            return;
        }

        let line_end_overshoot = layout.line_end_overshoot();

        // A softer than perfect black
        let redaction_color = gpui::rgb(0x0e1111);

        cx.paint_layer(layout.text_hitbox.bounds, |cx| {
            for range in layout.redacted_ranges.iter() {
                self.paint_highlighted_range(
                    range.clone(),
                    redaction_color.into(),
                    Pixels::ZERO,
                    line_end_overshoot,
                    layout,
                    cx,
                );
            }
        });
    }

    fn paint_cursors(&mut self, layout: &mut EditorLayout, cx: &mut WindowContext) {
        for cursor in &mut layout.visible_cursors {
            cursor.paint(layout.content_origin, cx);
        }
    }

    fn paint_scrollbar(&mut self, layout: &mut EditorLayout, cx: &mut WindowContext) {
        let Some(scrollbar_layout) = layout.scrollbar_layout.as_ref() else {
            return;
        };

        let thumb_bounds = scrollbar_layout.thumb_bounds();
        if scrollbar_layout.visible {
            cx.paint_layer(scrollbar_layout.hitbox.bounds, |cx| {
                cx.paint_quad(quad(
                    scrollbar_layout.hitbox.bounds,
                    Corners::default(),
                    cx.theme().colors().scrollbar_track_background,
                    Edges {
                        top: Pixels::ZERO,
                        right: Pixels::ZERO,
                        bottom: Pixels::ZERO,
                        left: ScrollbarLayout::BORDER_WIDTH,
                    },
                    cx.theme().colors().scrollbar_track_border,
                ));

                let fast_markers =
                    self.collect_fast_scrollbar_markers(layout, scrollbar_layout, cx);
                // Refresh slow scrollbar markers in the background. Below, we paint whatever markers have already been computed.
                self.refresh_slow_scrollbar_markers(layout, scrollbar_layout, cx);

                let markers = self.editor.read(cx).scrollbar_marker_state.markers.clone();
                for marker in markers.iter().chain(&fast_markers) {
                    let mut marker = marker.clone();
                    marker.bounds.origin += scrollbar_layout.hitbox.origin;
                    cx.paint_quad(marker);
                }

                cx.paint_quad(quad(
                    thumb_bounds,
                    Corners::default(),
                    cx.theme().colors().scrollbar_thumb_background,
                    Edges {
                        top: Pixels::ZERO,
                        right: Pixels::ZERO,
                        bottom: Pixels::ZERO,
                        left: ScrollbarLayout::BORDER_WIDTH,
                    },
                    cx.theme().colors().scrollbar_thumb_border,
                ));
            });
        }

        cx.set_cursor_style(CursorStyle::Arrow, &scrollbar_layout.hitbox);

        let row_height = scrollbar_layout.row_height;
        let row_range = scrollbar_layout.visible_row_range.clone();

        cx.on_mouse_event({
            let editor = self.editor.clone();
            let hitbox = scrollbar_layout.hitbox.clone();
            let mut mouse_position = cx.mouse_position();
            move |event: &MouseMoveEvent, phase, cx| {
                if phase == DispatchPhase::Capture {
                    return;
                }

                editor.update(cx, |editor, cx| {
                    if event.pressed_button == Some(MouseButton::Left)
                        && editor.scroll_manager.is_dragging_scrollbar()
                    {
                        let y = mouse_position.y;
                        let new_y = event.position.y;
                        if (hitbox.top()..hitbox.bottom()).contains(&y) {
                            let mut position = editor.scroll_position(cx);
                            position.y += (new_y - y) / row_height;
                            if position.y < 0.0 {
                                position.y = 0.0;
                            }
                            editor.set_scroll_position(position, cx);
                        }

                        cx.stop_propagation();
                    } else {
                        editor.scroll_manager.set_is_dragging_scrollbar(false, cx);
                        if hitbox.is_hovered(cx) {
                            editor.scroll_manager.show_scrollbar(cx);
                        }
                    }
                    mouse_position = event.position;
                })
            }
        });

        if self.editor.read(cx).scroll_manager.is_dragging_scrollbar() {
            cx.on_mouse_event({
                let editor = self.editor.clone();
                move |_: &MouseUpEvent, phase, cx| {
                    if phase == DispatchPhase::Capture {
                        return;
                    }

                    editor.update(cx, |editor, cx| {
                        editor.scroll_manager.set_is_dragging_scrollbar(false, cx);
                        cx.stop_propagation();
                    });
                }
            });
        } else {
            cx.on_mouse_event({
                let editor = self.editor.clone();
                let hitbox = scrollbar_layout.hitbox.clone();
                move |event: &MouseDownEvent, phase, cx| {
                    if phase == DispatchPhase::Capture || !hitbox.is_hovered(cx) {
                        return;
                    }

                    editor.update(cx, |editor, cx| {
                        editor.scroll_manager.set_is_dragging_scrollbar(true, cx);

                        let y = event.position.y;
                        if y < thumb_bounds.top() || thumb_bounds.bottom() < y {
                            let center_row = ((y - hitbox.top()) / row_height).round() as u32;
                            let top_row = center_row
                                .saturating_sub((row_range.end - row_range.start) as u32 / 2);
                            let mut position = editor.scroll_position(cx);
                            position.y = top_row as f32;
                            editor.set_scroll_position(position, cx);
                        } else {
                            editor.scroll_manager.show_scrollbar(cx);
                        }

                        cx.stop_propagation();
                    });
                }
            });
        }
    }

    fn collect_fast_scrollbar_markers(
        &self,
        layout: &EditorLayout,
        scrollbar_layout: &ScrollbarLayout,
        cx: &mut WindowContext,
    ) -> Vec<PaintQuad> {
        const LIMIT: usize = 100;
        if !EditorSettings::get_global(cx).scrollbar.cursors || layout.cursors.len() > LIMIT {
            return vec![];
        }
        let cursor_ranges = layout
            .cursors
            .iter()
            .map(|(point, color)| ColoredRange {
                start: point.row(),
                end: point.row(),
                color: *color,
            })
            .collect_vec();
        scrollbar_layout.marker_quads_for_ranges(cursor_ranges, None)
    }

    fn refresh_slow_scrollbar_markers(
        &self,
        layout: &EditorLayout,
        scrollbar_layout: &ScrollbarLayout,
        cx: &mut WindowContext,
    ) {
        self.editor.update(cx, |editor, cx| {
            if !editor.is_singleton(cx)
                || !editor
                    .scrollbar_marker_state
                    .should_refresh(scrollbar_layout.hitbox.size)
            {
                return;
            }

            let scrollbar_layout = scrollbar_layout.clone();
            let background_highlights = editor.background_highlights.clone();
            let snapshot = layout.position_map.snapshot.clone();
            let theme = cx.theme().clone();
            let scrollbar_settings = EditorSettings::get_global(cx).scrollbar;

            editor.scrollbar_marker_state.dirty = false;
            editor.scrollbar_marker_state.pending_refresh =
                Some(cx.spawn(|editor, mut cx| async move {
                    let scrollbar_size = scrollbar_layout.hitbox.size;
                    let scrollbar_markers = cx
                        .background_executor()
                        .spawn(async move {
                            let max_point = snapshot.display_snapshot.buffer_snapshot.max_point();
                            let mut marker_quads = Vec::new();
                            if scrollbar_settings.git_diff {
                                let marker_row_ranges = snapshot
                                    .buffer_snapshot
                                    .git_diff_hunks_in_range(
                                        MultiBufferRow::MIN..MultiBufferRow::MAX,
                                    )
                                    .map(|hunk| {
                                        let start_display_row =
                                            MultiBufferPoint::new(hunk.associated_range.start.0, 0)
                                                .to_display_point(&snapshot.display_snapshot)
                                                .row();
                                        let mut end_display_row =
                                            MultiBufferPoint::new(hunk.associated_range.end.0, 0)
                                                .to_display_point(&snapshot.display_snapshot)
                                                .row();
                                        if end_display_row != start_display_row {
                                            end_display_row.0 -= 1;
                                        }
                                        let color = match hunk_status(&hunk) {
                                            DiffHunkStatus::Added => theme.status().created,
                                            DiffHunkStatus::Modified => theme.status().modified,
                                            DiffHunkStatus::Removed => theme.status().deleted,
                                        };
                                        ColoredRange {
                                            start: start_display_row,
                                            end: end_display_row,
                                            color,
                                        }
                                    });

                                marker_quads.extend(
                                    scrollbar_layout
                                        .marker_quads_for_ranges(marker_row_ranges, Some(0)),
                                );
                            }

                            for (background_highlight_id, (_, background_ranges)) in
                                background_highlights.iter()
                            {
                                let is_search_highlights = *background_highlight_id
                                    == TypeId::of::<BufferSearchHighlights>();
                                let is_symbol_occurrences = *background_highlight_id
                                    == TypeId::of::<DocumentHighlightRead>()
                                    || *background_highlight_id
                                        == TypeId::of::<DocumentHighlightWrite>();
                                if (is_search_highlights && scrollbar_settings.search_results)
                                    || (is_symbol_occurrences && scrollbar_settings.selected_symbol)
                                {
                                    let mut color = theme.status().info;
                                    if is_symbol_occurrences {
                                        color.fade_out(0.5);
                                    }
                                    let marker_row_ranges =
                                        background_ranges.into_iter().map(|range| {
                                            let display_start = range
                                                .start
                                                .to_display_point(&snapshot.display_snapshot);
                                            let display_end = range
                                                .end
                                                .to_display_point(&snapshot.display_snapshot);
                                            ColoredRange {
                                                start: display_start.row(),
                                                end: display_end.row(),
                                                color,
                                            }
                                        });
                                    marker_quads.extend(
                                        scrollbar_layout
                                            .marker_quads_for_ranges(marker_row_ranges, Some(1)),
                                    );
                                }
                            }

                            if scrollbar_settings.diagnostics {
                                let diagnostics = snapshot
                                    .buffer_snapshot
                                    .diagnostics_in_range::<_, Point>(
                                        Point::zero()..max_point,
                                        false,
                                    )
                                    // We want to sort by severity, in order to paint the most severe diagnostics last.
                                    .sorted_by_key(|diagnostic| {
                                        std::cmp::Reverse(diagnostic.diagnostic.severity)
                                    });

                                let marker_row_ranges = diagnostics.into_iter().map(|diagnostic| {
                                    let start_display = diagnostic
                                        .range
                                        .start
                                        .to_display_point(&snapshot.display_snapshot);
                                    let end_display = diagnostic
                                        .range
                                        .end
                                        .to_display_point(&snapshot.display_snapshot);
                                    let color = match diagnostic.diagnostic.severity {
                                        DiagnosticSeverity::ERROR => theme.status().error,
                                        DiagnosticSeverity::WARNING => theme.status().warning,
                                        DiagnosticSeverity::INFORMATION => theme.status().info,
                                        _ => theme.status().hint,
                                    };
                                    ColoredRange {
                                        start: start_display.row(),
                                        end: end_display.row(),
                                        color,
                                    }
                                });
                                marker_quads.extend(
                                    scrollbar_layout
                                        .marker_quads_for_ranges(marker_row_ranges, Some(2)),
                                );
                            }

                            Arc::from(marker_quads)
                        })
                        .await;

                    editor.update(&mut cx, |editor, cx| {
                        editor.scrollbar_marker_state.markers = scrollbar_markers;
                        editor.scrollbar_marker_state.scrollbar_size = scrollbar_size;
                        editor.scrollbar_marker_state.pending_refresh = None;
                        cx.notify();
                    })?;

                    Ok(())
                }));
        });
    }

    #[allow(clippy::too_many_arguments)]
    fn paint_highlighted_range(
        &self,
        range: Range<DisplayPoint>,
        color: Hsla,
        corner_radius: Pixels,
        line_end_overshoot: Pixels,
        layout: &EditorLayout,
        cx: &mut WindowContext,
    ) {
        let start_row = layout.visible_display_row_range.start;
        let end_row = layout.visible_display_row_range.end;
        if range.start != range.end {
            let row_range = if range.end.column() == 0 {
                cmp::max(range.start.row(), start_row)..cmp::min(range.end.row(), end_row)
            } else {
                cmp::max(range.start.row(), start_row)
                    ..cmp::min(range.end.row().next_row(), end_row)
            };

            let highlighted_range = HighlightedRange {
                color,
                line_height: layout.position_map.line_height,
                corner_radius,
                start_y: layout.content_origin.y
                    + row_range.start.as_f32() * layout.position_map.line_height
                    - layout.position_map.scroll_pixel_position.y,
                lines: row_range
                    .iter_rows()
                    .map(|row| {
                        let line_layout =
                            &layout.position_map.line_layouts[row.minus(start_row) as usize];
                        HighlightedRangeLine {
                            start_x: if row == range.start.row() {
                                layout.content_origin.x
                                    + line_layout.x_for_index(range.start.column() as usize)
                                    - layout.position_map.scroll_pixel_position.x
                            } else {
                                layout.content_origin.x
                                    - layout.position_map.scroll_pixel_position.x
                            },
                            end_x: if row == range.end.row() {
                                layout.content_origin.x
                                    + line_layout.x_for_index(range.end.column() as usize)
                                    - layout.position_map.scroll_pixel_position.x
                            } else {
                                layout.content_origin.x + line_layout.width + line_end_overshoot
                                    - layout.position_map.scroll_pixel_position.x
                            },
                        }
                    })
                    .collect(),
            };

            highlighted_range.paint(layout.text_hitbox.bounds, cx);
        }
    }

    fn paint_inline_blame(&mut self, layout: &mut EditorLayout, cx: &mut WindowContext) {
        if let Some(mut inline_blame) = layout.inline_blame.take() {
            cx.paint_layer(layout.text_hitbox.bounds, |cx| {
                inline_blame.paint(cx);
            })
        }
    }

    fn paint_blocks(&mut self, layout: &mut EditorLayout, cx: &mut WindowContext) {
        for mut block in layout.blocks.drain(..) {
            block.element.paint(cx);
        }
    }

    fn paint_mouse_context_menu(&mut self, layout: &mut EditorLayout, cx: &mut WindowContext) {
        if let Some(mouse_context_menu) = layout.mouse_context_menu.as_mut() {
            mouse_context_menu.paint(cx);
        }
    }

    fn paint_scroll_wheel_listener(&mut self, layout: &EditorLayout, cx: &mut WindowContext) {
        cx.on_mouse_event({
            let position_map = layout.position_map.clone();
            let editor = self.editor.clone();
            let hitbox = layout.hitbox.clone();
            let mut delta = ScrollDelta::default();

            // Set a minimum scroll_sensitivity of 0.01 to make sure the user doesn't
            // accidentally turn off their scrolling.
            let scroll_sensitivity = EditorSettings::get_global(cx).scroll_sensitivity.max(0.01);

            move |event: &ScrollWheelEvent, phase, cx| {
                if phase == DispatchPhase::Bubble && hitbox.is_hovered(cx) {
                    delta = delta.coalesce(event.delta);
                    editor.update(cx, |editor, cx| {
                        let position_map: &PositionMap = &position_map;

                        let line_height = position_map.line_height;
                        let max_glyph_width = position_map.em_width;
                        let (delta, axis) = match delta {
                            gpui::ScrollDelta::Pixels(mut pixels) => {
                                //Trackpad
                                let axis = position_map.snapshot.ongoing_scroll.filter(&mut pixels);
                                (pixels, axis)
                            }

                            gpui::ScrollDelta::Lines(lines) => {
                                //Not trackpad
                                let pixels =
                                    point(lines.x * max_glyph_width, lines.y * line_height);
                                (pixels, None)
                            }
                        };

                        let current_scroll_position = position_map.snapshot.scroll_position();
                        let x = (current_scroll_position.x * max_glyph_width
                            - (delta.x * scroll_sensitivity))
                            / max_glyph_width;
                        let y = (current_scroll_position.y * line_height
                            - (delta.y * scroll_sensitivity))
                            / line_height;
                        let mut scroll_position =
                            point(x, y).clamp(&point(0., 0.), &position_map.scroll_max);
                        let forbid_vertical_scroll = editor.scroll_manager.forbid_vertical_scroll();
                        if forbid_vertical_scroll {
                            scroll_position.y = current_scroll_position.y;
                        }

                        if scroll_position != current_scroll_position {
                            editor.scroll(scroll_position, axis, cx);
                            cx.stop_propagation();
                        } else if y < 0. {
                            // Due to clamping, we may fail to detect cases of overscroll to the top;
                            // We want the scroll manager to get an update in such cases and detect the change of direction
                            // on the next frame.
                            cx.notify();
                        }
                    });
                }
            }
        });
    }

    fn paint_mouse_listeners(
        &mut self,
        layout: &EditorLayout,
        hovered_hunk: Option<HoveredHunk>,
        cx: &mut WindowContext,
    ) {
        self.paint_scroll_wheel_listener(layout, cx);

        cx.on_mouse_event({
            let position_map = layout.position_map.clone();
            let editor = self.editor.clone();
            let text_hitbox = layout.text_hitbox.clone();
            let gutter_hitbox = layout.gutter_hitbox.clone();

            move |event: &MouseDownEvent, phase, cx| {
                if phase == DispatchPhase::Bubble {
                    match event.button {
                        MouseButton::Left => editor.update(cx, |editor, cx| {
                            Self::mouse_left_down(
                                editor,
                                event,
                                hovered_hunk.clone(),
                                &position_map,
                                &text_hitbox,
                                &gutter_hitbox,
                                cx,
                            );
                        }),
                        MouseButton::Right => editor.update(cx, |editor, cx| {
                            Self::mouse_right_down(editor, event, &position_map, &text_hitbox, cx);
                        }),
                        MouseButton::Middle => editor.update(cx, |editor, cx| {
                            Self::mouse_middle_down(editor, event, &position_map, &text_hitbox, cx);
                        }),
                        _ => {}
                    };
                }
            }
        });

        cx.on_mouse_event({
            let editor = self.editor.clone();
            let position_map = layout.position_map.clone();
            let text_hitbox = layout.text_hitbox.clone();

            move |event: &MouseUpEvent, phase, cx| {
                if phase == DispatchPhase::Bubble {
                    editor.update(cx, |editor, cx| {
                        Self::mouse_up(editor, event, &position_map, &text_hitbox, cx)
                    });
                }
            }
        });
        cx.on_mouse_event({
            let position_map = layout.position_map.clone();
            let editor = self.editor.clone();
            let text_hitbox = layout.text_hitbox.clone();
            let gutter_hitbox = layout.gutter_hitbox.clone();

            move |event: &MouseMoveEvent, phase, cx| {
                if phase == DispatchPhase::Bubble {
                    editor.update(cx, |editor, cx| {
                        if editor.hover_state.focused(cx) {
                            return;
                        }
                        if event.pressed_button == Some(MouseButton::Left)
                            || event.pressed_button == Some(MouseButton::Middle)
                        {
                            Self::mouse_dragged(
                                editor,
                                event,
                                &position_map,
                                text_hitbox.bounds,
                                cx,
                            )
                        }

                        Self::mouse_moved(
                            editor,
                            event,
                            &position_map,
                            &text_hitbox,
                            &gutter_hitbox,
                            cx,
                        )
                    });
                }
            }
        });
    }

    fn scrollbar_left(&self, bounds: &Bounds<Pixels>) -> Pixels {
        bounds.upper_right().x - self.style.scrollbar_width
    }

    fn column_pixels(&self, column: usize, cx: &WindowContext) -> Pixels {
        let style = &self.style;
        let font_size = style.text.font_size.to_pixels(cx.rem_size());
        let layout = cx
            .text_system()
            .shape_line(
                SharedString::from(" ".repeat(column)),
                font_size,
                &[TextRun {
                    len: column,
                    font: style.text.font(),
                    color: Hsla::default(),
                    background_color: None,
                    underline: None,
                    strikethrough: None,
                }],
            )
            .unwrap();

        layout.width
    }

    fn max_line_number_width(&self, snapshot: &EditorSnapshot, cx: &WindowContext) -> Pixels {
        let digit_count = snapshot
            .max_buffer_row()
            .next_row()
            .as_f32()
            .log10()
            .floor() as usize
            + 1;
        self.column_pixels(digit_count, cx)
    }

    #[allow(clippy::too_many_arguments)]
    fn layout_hunk_diff_close_indicators(
        &self,
        line_height: Pixels,
        scroll_pixel_position: gpui::Point<Pixels>,
        gutter_dimensions: &GutterDimensions,
        gutter_hitbox: &Hitbox,
        rows_with_hunk_bounds: &HashMap<DisplayRow, Bounds<Pixels>>,
        expanded_hunks_by_rows: HashMap<DisplayRow, ExpandedHunk>,
        cx: &mut WindowContext,
    ) -> Vec<AnyElement> {
        self.editor.update(cx, |editor, cx| {
            expanded_hunks_by_rows
                .into_iter()
                .map(|(display_row, hunk)| {
                    let button = editor.close_hunk_diff_button(
                        HoveredHunk {
                            multi_buffer_range: hunk.hunk_range,
                            status: hunk.status,
                            diff_base_byte_range: hunk.diff_base_byte_range,
                        },
                        display_row,
                        cx,
                    );

                    prepaint_gutter_button(
                        button,
                        display_row,
                        line_height,
                        gutter_dimensions,
                        scroll_pixel_position,
                        gutter_hitbox,
                        rows_with_hunk_bounds,
                        cx,
                    )
                })
                .collect()
        })
    }
}

#[allow(clippy::too_many_arguments)]
fn prepaint_gutter_button(
    button: IconButton,
    row: DisplayRow,
    line_height: Pixels,
    gutter_dimensions: &GutterDimensions,
    scroll_pixel_position: gpui::Point<Pixels>,
    gutter_hitbox: &Hitbox,
    rows_with_hunk_bounds: &HashMap<DisplayRow, Bounds<Pixels>>,
    cx: &mut WindowContext<'_>,
) -> AnyElement {
    let mut button = button.into_any_element();
    let available_space = size(
        AvailableSpace::MinContent,
        AvailableSpace::Definite(line_height),
    );
    let indicator_size = button.layout_as_root(available_space, cx);

    let blame_offset = gutter_dimensions.git_blame_entries_width;
    let gutter_offset = rows_with_hunk_bounds
        .get(&row)
        .map(|bounds| bounds.origin.x + bounds.size.width);
    let left_offset = blame_offset.max(gutter_offset).unwrap_or(Pixels::ZERO);

    let mut x = left_offset;
    let available_width = gutter_dimensions.margin + gutter_dimensions.left_padding
        - indicator_size.width
        - left_offset;
    x += available_width / 2.;

    let mut y = row.as_f32() * line_height - scroll_pixel_position.y;
    y += (line_height - indicator_size.height) / 2.;

    button.prepaint_as_root(gutter_hitbox.origin + point(x, y), available_space, cx);
    button
}

fn render_inline_blame_entry(
    blame: &gpui::Model<GitBlame>,
    blame_entry: BlameEntry,
    style: &EditorStyle,
    workspace: Option<WeakView<Workspace>>,
    cx: &mut WindowContext<'_>,
) -> AnyElement {
    let relative_timestamp = blame_entry_relative_timestamp(&blame_entry);

    let author = blame_entry.author.as_deref().unwrap_or_default();
    let text = format!("{}, {}", author, relative_timestamp);

    let details = blame.read(cx).details_for_entry(&blame_entry);

    let tooltip = cx.new_view(|_| BlameEntryTooltip::new(blame_entry, details, style, workspace));

    h_flex()
        .id("inline-blame")
        .w_full()
        .font_family(style.text.font().family)
        .text_color(cx.theme().status().hint)
        .line_height(style.text.line_height)
        .child(Icon::new(IconName::FileGit).color(Color::Hint))
        .child(text)
        .gap_2()
        .hoverable_tooltip(move |_| tooltip.clone().into())
        .into_any()
}

fn render_blame_entry(
    ix: usize,
    blame: &gpui::Model<GitBlame>,
    blame_entry: BlameEntry,
    style: &EditorStyle,
    last_used_color: &mut Option<(PlayerColor, Oid)>,
    editor: View<Editor>,
    cx: &mut WindowContext<'_>,
) -> AnyElement {
    let mut sha_color = cx
        .theme()
        .players()
        .color_for_participant(blame_entry.sha.into());
    // If the last color we used is the same as the one we get for this line, but
    // the commit SHAs are different, then we try again to get a different color.
    match *last_used_color {
        Some((color, sha)) if sha != blame_entry.sha && color.cursor == sha_color.cursor => {
            let index: u32 = blame_entry.sha.into();
            sha_color = cx.theme().players().color_for_participant(index + 1);
        }
        _ => {}
    };
    last_used_color.replace((sha_color, blame_entry.sha));

    let relative_timestamp = blame_entry_relative_timestamp(&blame_entry);

    let short_commit_id = blame_entry.sha.display_short();

    let author_name = blame_entry.author.as_deref().unwrap_or("<no name>");
    let name = util::truncate_and_trailoff(author_name, 20);

    let details = blame.read(cx).details_for_entry(&blame_entry);

    let workspace = editor.read(cx).workspace.as_ref().map(|(w, _)| w.clone());

    let tooltip = cx.new_view(|_| {
        BlameEntryTooltip::new(blame_entry.clone(), details.clone(), style, workspace)
    });

    h_flex()
        .w_full()
        .font_family(style.text.font().family)
        .line_height(style.text.line_height)
        .id(("blame", ix))
        .children([
            div()
                .text_color(sha_color.cursor)
                .child(short_commit_id)
                .mr_2(),
            div()
                .w_full()
                .h_flex()
                .justify_between()
                .text_color(cx.theme().status().hint)
                .child(name)
                .child(relative_timestamp),
        ])
        .on_mouse_down(MouseButton::Right, {
            let blame_entry = blame_entry.clone();
            let details = details.clone();
            move |event, cx| {
                deploy_blame_entry_context_menu(
                    &blame_entry,
                    details.as_ref(),
                    editor.clone(),
                    event.position,
                    cx,
                );
            }
        })
        .hover(|style| style.bg(cx.theme().colors().element_hover))
        .when_some(
            details.and_then(|details| details.permalink),
            |this, url| {
                let url = url.clone();
                this.cursor_pointer().on_click(move |_, cx| {
                    cx.stop_propagation();
                    cx.open_url(url.as_str())
                })
            },
        )
        .hoverable_tooltip(move |_| tooltip.clone().into())
        .into_any()
}

fn deploy_blame_entry_context_menu(
    blame_entry: &BlameEntry,
    details: Option<&CommitDetails>,
    editor: View<Editor>,
    position: gpui::Point<Pixels>,
    cx: &mut WindowContext<'_>,
) {
    let context_menu = ContextMenu::build(cx, move |menu, _| {
        let sha = format!("{}", blame_entry.sha);
        menu.on_blur_subscription(Subscription::new(|| {}))
            .entry("Copy commit SHA", None, move |cx| {
                cx.write_to_clipboard(ClipboardItem::new(sha.clone()));
            })
            .when_some(
                details.and_then(|details| details.permalink.clone()),
                |this, url| this.entry("Open permalink", None, move |cx| cx.open_url(url.as_str())),
            )
    });

    editor.update(cx, move |editor, cx| {
        editor.mouse_context_menu = Some(MouseContextMenu::pinned_to_screen(
            position,
            context_menu,
            cx,
        ));
        cx.notify();
    });
}

#[derive(Debug)]
pub(crate) struct LineWithInvisibles {
    fragments: SmallVec<[LineFragment; 1]>,
    invisibles: Vec<Invisible>,
    len: usize,
    width: Pixels,
    font_size: Pixels,
}

#[allow(clippy::large_enum_variant)]
enum LineFragment {
    Text(ShapedLine),
    Element {
        element: Option<AnyElement>,
        size: Size<Pixels>,
        len: usize,
    },
}

impl fmt::Debug for LineFragment {
    fn fmt(&self, f: &mut fmt::Formatter) -> fmt::Result {
        match self {
            LineFragment::Text(shaped_line) => f.debug_tuple("Text").field(shaped_line).finish(),
            LineFragment::Element { size, len, .. } => f
                .debug_struct("Element")
                .field("size", size)
                .field("len", len)
                .finish(),
        }
    }
}

impl LineWithInvisibles {
    fn from_chunks<'a>(
        chunks: impl Iterator<Item = HighlightedChunk<'a>>,
        text_style: &TextStyle,
        max_line_len: usize,
        max_line_count: usize,
        line_number_layouts: &[Option<ShapedLine>],
        editor_mode: EditorMode,
        cx: &mut WindowContext,
    ) -> Vec<Self> {
        let mut layouts = Vec::with_capacity(max_line_count);
        let mut fragments: SmallVec<[LineFragment; 1]> = SmallVec::new();
        let mut line = String::new();
        let mut invisibles = Vec::new();
        let mut width = Pixels::ZERO;
        let mut len = 0;
        let mut styles = Vec::new();
        let mut non_whitespace_added = false;
        let mut row = 0;
        let mut line_exceeded_max_len = false;
        let font_size = text_style.font_size.to_pixels(cx.rem_size());

        let ellipsis = SharedString::from("⋯");

        for highlighted_chunk in chunks.chain([HighlightedChunk {
            text: "\n",
            style: None,
            is_tab: false,
            renderer: None,
        }]) {
            if let Some(renderer) = highlighted_chunk.renderer {
                if !line.is_empty() {
                    let shaped_line = cx
                        .text_system()
                        .shape_line(line.clone().into(), font_size, &styles)
                        .unwrap();
                    width += shaped_line.width;
                    len += shaped_line.len;
                    fragments.push(LineFragment::Text(shaped_line));
                    line.clear();
                    styles.clear();
                }

                let available_width = if renderer.constrain_width {
                    let chunk = if highlighted_chunk.text == ellipsis.as_ref() {
                        ellipsis.clone()
                    } else {
                        SharedString::from(Arc::from(highlighted_chunk.text))
                    };
                    let shaped_line = cx
                        .text_system()
                        .shape_line(
                            chunk,
                            font_size,
                            &[text_style.to_run(highlighted_chunk.text.len())],
                        )
                        .unwrap();
                    AvailableSpace::Definite(shaped_line.width)
                } else {
                    AvailableSpace::MinContent
                };

                let mut element = (renderer.render)(cx);
                let line_height = text_style.line_height_in_pixels(cx.rem_size());
                let size = element.layout_as_root(
                    size(available_width, AvailableSpace::Definite(line_height)),
                    cx,
                );

                width += size.width;
                len += highlighted_chunk.text.len();
                fragments.push(LineFragment::Element {
                    element: Some(element),
                    size,
                    len: highlighted_chunk.text.len(),
                });
            } else {
                for (ix, mut line_chunk) in highlighted_chunk.text.split('\n').enumerate() {
                    if ix > 0 {
                        let shaped_line = cx
                            .text_system()
                            .shape_line(line.clone().into(), font_size, &styles)
                            .unwrap();
                        width += shaped_line.width;
                        len += shaped_line.len;
                        fragments.push(LineFragment::Text(shaped_line));
                        layouts.push(Self {
                            width: mem::take(&mut width),
                            len: mem::take(&mut len),
                            fragments: mem::take(&mut fragments),
                            invisibles: std::mem::take(&mut invisibles),
                            font_size,
                        });

                        line.clear();
                        styles.clear();
                        row += 1;
                        line_exceeded_max_len = false;
                        non_whitespace_added = false;
                        if row == max_line_count {
                            return layouts;
                        }
                    }

                    if !line_chunk.is_empty() && !line_exceeded_max_len {
                        let text_style = if let Some(style) = highlighted_chunk.style {
                            Cow::Owned(text_style.clone().highlight(style))
                        } else {
                            Cow::Borrowed(text_style)
                        };

                        if line.len() + line_chunk.len() > max_line_len {
                            let mut chunk_len = max_line_len - line.len();
                            while !line_chunk.is_char_boundary(chunk_len) {
                                chunk_len -= 1;
                            }
                            line_chunk = &line_chunk[..chunk_len];
                            line_exceeded_max_len = true;
                        }

                        styles.push(TextRun {
                            len: line_chunk.len(),
                            font: text_style.font(),
                            color: text_style.color,
                            background_color: text_style.background_color,
                            underline: text_style.underline,
                            strikethrough: text_style.strikethrough,
                        });

                        if editor_mode == EditorMode::Full {
                            // Line wrap pads its contents with fake whitespaces,
                            // avoid printing them
                            let inside_wrapped_string = line_number_layouts
                                .get(row)
                                .and_then(|layout| layout.as_ref())
                                .is_none();
                            if highlighted_chunk.is_tab {
                                if non_whitespace_added || !inside_wrapped_string {
                                    invisibles.push(Invisible::Tab {
                                        line_start_offset: line.len(),
                                        line_end_offset: line.len() + line_chunk.len(),
                                    });
                                }
                            } else {
                                invisibles.extend(
                                    line_chunk
                                        .bytes()
                                        .enumerate()
                                        .filter(|(_, line_byte)| {
                                            let is_whitespace =
                                                (*line_byte as char).is_whitespace();
                                            non_whitespace_added |= !is_whitespace;
                                            is_whitespace
                                                && (non_whitespace_added || !inside_wrapped_string)
                                        })
                                        .map(|(whitespace_index, _)| Invisible::Whitespace {
                                            line_offset: line.len() + whitespace_index,
                                        }),
                                )
                            }
                        }

                        line.push_str(line_chunk);
                    }
                }
            }
        }

        layouts
    }

    fn prepaint(
        &mut self,
        line_height: Pixels,
        scroll_pixel_position: gpui::Point<Pixels>,
        row: DisplayRow,
        content_origin: gpui::Point<Pixels>,
        line_elements: &mut SmallVec<[AnyElement; 1]>,
        cx: &mut WindowContext,
    ) {
        let line_y = line_height * (row.as_f32() - scroll_pixel_position.y / line_height);
        let mut fragment_origin = content_origin + gpui::point(-scroll_pixel_position.x, line_y);
        for fragment in &mut self.fragments {
            match fragment {
                LineFragment::Text(line) => {
                    fragment_origin.x += line.width;
                }
                LineFragment::Element { element, size, .. } => {
                    let mut element = element
                        .take()
                        .expect("you can't prepaint LineWithInvisibles twice");

                    // Center the element vertically within the line.
                    let mut element_origin = fragment_origin;
                    element_origin.y += (line_height - size.height) / 2.;
                    element.prepaint_at(element_origin, cx);
                    line_elements.push(element);

                    fragment_origin.x += size.width;
                }
            }
        }
    }

    fn draw(
        &self,
        layout: &EditorLayout,
        row: DisplayRow,
        content_origin: gpui::Point<Pixels>,
        whitespace_setting: ShowWhitespaceSetting,
        selection_ranges: &[Range<DisplayPoint>],
        cx: &mut WindowContext,
    ) {
        let line_height = layout.position_map.line_height;
        let line_y = line_height
            * (row.as_f32() - layout.position_map.scroll_pixel_position.y / line_height);

        let mut fragment_origin =
            content_origin + gpui::point(-layout.position_map.scroll_pixel_position.x, line_y);

        for fragment in &self.fragments {
            match fragment {
                LineFragment::Text(line) => {
                    line.paint(fragment_origin, line_height, cx).log_err();
                    fragment_origin.x += line.width;
                }
                LineFragment::Element { size, .. } => {
                    fragment_origin.x += size.width;
                }
            }
        }

        self.draw_invisibles(
            &selection_ranges,
            layout,
            content_origin,
            line_y,
            row,
            line_height,
            whitespace_setting,
            cx,
        );
    }

    #[allow(clippy::too_many_arguments)]
    fn draw_invisibles(
        &self,
        selection_ranges: &[Range<DisplayPoint>],
        layout: &EditorLayout,
        content_origin: gpui::Point<Pixels>,
        line_y: Pixels,
        row: DisplayRow,
        line_height: Pixels,
        whitespace_setting: ShowWhitespaceSetting,
        cx: &mut WindowContext,
    ) {
        let extract_whitespace_info = |invisible: &Invisible| {
            let (token_offset, token_end_offset, invisible_symbol) = match invisible {
                Invisible::Tab {
                    line_start_offset,
                    line_end_offset,
                } => (*line_start_offset, *line_end_offset, &layout.tab_invisible),
                Invisible::Whitespace { line_offset } => {
                    (*line_offset, line_offset + 1, &layout.space_invisible)
                }
            };

            let x_offset = self.x_for_index(token_offset);
            let invisible_offset =
                (layout.position_map.em_width - invisible_symbol.width).max(Pixels::ZERO) / 2.0;
            let origin = content_origin
                + gpui::point(
                    x_offset + invisible_offset - layout.position_map.scroll_pixel_position.x,
                    line_y,
                );

            (
                [token_offset, token_end_offset],
                Box::new(move |cx: &mut WindowContext| {
                    invisible_symbol.paint(origin, line_height, cx).log_err();
                }),
            )
        };

        let invisible_iter = self.invisibles.iter().map(extract_whitespace_info);
        match whitespace_setting {
            ShowWhitespaceSetting::None => return,
            ShowWhitespaceSetting::All => invisible_iter.for_each(|(_, paint)| paint(cx)),
            ShowWhitespaceSetting::Selection => invisible_iter.for_each(|([start, _], paint)| {
                let invisible_point = DisplayPoint::new(row, start as u32);
                if !selection_ranges
                    .iter()
                    .any(|region| region.start <= invisible_point && invisible_point < region.end)
                {
                    return;
                }

                paint(cx);
            }),

            // For a whitespace to be on a boundary, any of the following conditions need to be met:
            // - It is a tab
            // - It is adjacent to an edge (start or end)
            // - It is adjacent to a whitespace (left or right)
            ShowWhitespaceSetting::Boundary => {
                // We'll need to keep track of the last invisible we've seen and then check if we are adjacent to it for some of
                // the above cases.
                // Note: We zip in the original `invisibles` to check for tab equality
                let mut last_seen: Option<(bool, usize, Box<dyn Fn(&mut WindowContext)>)> = None;
                for (([start, end], paint), invisible) in
                    invisible_iter.zip_eq(self.invisibles.iter())
                {
                    let should_render = match (&last_seen, invisible) {
                        (_, Invisible::Tab { .. }) => true,
                        (Some((_, last_end, _)), _) => *last_end == start,
                        _ => false,
                    };

                    if should_render || start == 0 || end == self.len {
                        paint(cx);

                        // Since we are scanning from the left, we will skip over the first available whitespace that is part
                        // of a boundary between non-whitespace segments, so we correct by manually redrawing it if needed.
                        if let Some((should_render_last, last_end, paint_last)) = last_seen {
                            // Note that we need to make sure that the last one is actually adjacent
                            if !should_render_last && last_end == start {
                                paint_last(cx);
                            }
                        }
                    }

                    // Manually render anything within a selection
                    let invisible_point = DisplayPoint::new(row, start as u32);
                    if selection_ranges.iter().any(|region| {
                        region.start <= invisible_point && invisible_point < region.end
                    }) {
                        paint(cx);
                    }

                    last_seen = Some((should_render, end, paint));
                }
            }
        };
    }

    pub fn x_for_index(&self, index: usize) -> Pixels {
        let mut fragment_start_x = Pixels::ZERO;
        let mut fragment_start_index = 0;

        for fragment in &self.fragments {
            match fragment {
                LineFragment::Text(shaped_line) => {
                    let fragment_end_index = fragment_start_index + shaped_line.len;
                    if index < fragment_end_index {
                        return fragment_start_x
                            + shaped_line.x_for_index(index - fragment_start_index);
                    }
                    fragment_start_x += shaped_line.width;
                    fragment_start_index = fragment_end_index;
                }
                LineFragment::Element { len, size, .. } => {
                    let fragment_end_index = fragment_start_index + len;
                    if index < fragment_end_index {
                        return fragment_start_x;
                    }
                    fragment_start_x += size.width;
                    fragment_start_index = fragment_end_index;
                }
            }
        }

        fragment_start_x
    }

    pub fn index_for_x(&self, x: Pixels) -> Option<usize> {
        let mut fragment_start_x = Pixels::ZERO;
        let mut fragment_start_index = 0;

        for fragment in &self.fragments {
            match fragment {
                LineFragment::Text(shaped_line) => {
                    let fragment_end_x = fragment_start_x + shaped_line.width;
                    if x < fragment_end_x {
                        return Some(
                            fragment_start_index + shaped_line.index_for_x(x - fragment_start_x)?,
                        );
                    }
                    fragment_start_x = fragment_end_x;
                    fragment_start_index += shaped_line.len;
                }
                LineFragment::Element { len, size, .. } => {
                    let fragment_end_x = fragment_start_x + size.width;
                    if x < fragment_end_x {
                        return Some(fragment_start_index);
                    }
                    fragment_start_index += len;
                    fragment_start_x = fragment_end_x;
                }
            }
        }

        None
    }

    pub fn font_id_for_index(&self, index: usize) -> Option<FontId> {
        let mut fragment_start_index = 0;

        for fragment in &self.fragments {
            match fragment {
                LineFragment::Text(shaped_line) => {
                    let fragment_end_index = fragment_start_index + shaped_line.len;
                    if index < fragment_end_index {
                        return shaped_line.font_id_for_index(index - fragment_start_index);
                    }
                    fragment_start_index = fragment_end_index;
                }
                LineFragment::Element { len, .. } => {
                    let fragment_end_index = fragment_start_index + len;
                    if index < fragment_end_index {
                        return None;
                    }
                    fragment_start_index = fragment_end_index;
                }
            }
        }

        None
    }
}

#[derive(Debug, Clone, Copy, PartialEq, Eq)]
enum Invisible {
    /// A tab character
    ///
    /// A tab character is internally represented by spaces (configured by the user's tab width)
    /// aligned to the nearest column, so it's necessary to store the start and end offset for
    /// adjacency checks.
    Tab {
        line_start_offset: usize,
        line_end_offset: usize,
    },
    Whitespace {
        line_offset: usize,
    },
}

impl EditorElement {
    /// Returns the rem size to use when rendering the [`EditorElement`].
    ///
    /// This allows UI elements to scale based on the `buffer_font_size`.
    fn rem_size(&self, cx: &WindowContext) -> Option<Pixels> {
        match self.editor.read(cx).mode {
            EditorMode::Full => {
                let buffer_font_size = self.style.text.font_size;
                match buffer_font_size {
                    AbsoluteLength::Pixels(pixels) => {
                        let rem_size_scale = {
                            // Our default UI font size is 14px on a 16px base scale.
                            // This means the default UI font size is 0.875rems.
                            let default_font_size_scale = 14. / ui::BASE_REM_SIZE_IN_PX;

                            // We then determine the delta between a single rem and the default font
                            // size scale.
                            let default_font_size_delta = 1. - default_font_size_scale;

                            // Finally, we add this delta to 1rem to get the scale factor that
                            // should be used to scale up the UI.
                            1. + default_font_size_delta
                        };

                        Some(pixels * rem_size_scale)
                    }
                    AbsoluteLength::Rems(rems) => {
                        Some(rems.to_pixels(ui::BASE_REM_SIZE_IN_PX.into()))
                    }
                }
            }
            // We currently use single-line and auto-height editors in UI contexts,
            // so we don't want to scale everything with the buffer font size, as it
            // ends up looking off.
            EditorMode::SingleLine { .. } | EditorMode::AutoHeight { .. } => None,
        }
    }
}

impl Element for EditorElement {
    type RequestLayoutState = ();
    type PrepaintState = EditorLayout;

    fn id(&self) -> Option<ElementId> {
        None
    }

    fn request_layout(
        &mut self,
        _: Option<&GlobalElementId>,
        cx: &mut WindowContext,
    ) -> (gpui::LayoutId, ()) {
        let rem_size = self.rem_size(cx);
        cx.with_rem_size(rem_size, |cx| {
            self.editor.update(cx, |editor, cx| {
                editor.set_style(self.style.clone(), cx);

                let layout_id = match editor.mode {
                    EditorMode::SingleLine { auto_width } => {
                        let rem_size = cx.rem_size();

                        let height = self.style.text.line_height_in_pixels(rem_size);
                        if auto_width {
                            let editor_handle = cx.view().clone();
                            let style = self.style.clone();
                            cx.request_measured_layout(Style::default(), move |_, _, cx| {
                                let editor_snapshot =
                                    editor_handle.update(cx, |editor, cx| editor.snapshot(cx));
                                let line = Self::layout_lines(
                                    DisplayRow(0)..DisplayRow(1),
                                    &[],
                                    &editor_snapshot,
                                    &style,
                                    cx,
                                )
                                .pop()
                                .unwrap();

                                let font_id = cx.text_system().resolve_font(&style.text.font());
                                let font_size = style.text.font_size.to_pixels(cx.rem_size());
                                let em_width = cx
                                    .text_system()
                                    .typographic_bounds(font_id, font_size, 'm')
                                    .unwrap()
                                    .size
                                    .width;

                                size(line.width + em_width, height)
                            })
                        } else {
                            let mut style = Style::default();
                            style.size.height = height.into();
                            style.size.width = relative(1.).into();
                            cx.request_layout(style, None)
                        }
                    }
                    EditorMode::AutoHeight { max_lines } => {
                        let editor_handle = cx.view().clone();
                        let max_line_number_width =
                            self.max_line_number_width(&editor.snapshot(cx), cx);
                        cx.request_measured_layout(
                            Style::default(),
                            move |known_dimensions, available_space, cx| {
                                editor_handle
                                    .update(cx, |editor, cx| {
                                        compute_auto_height_layout(
                                            editor,
                                            max_lines,
                                            max_line_number_width,
                                            known_dimensions,
                                            available_space.width,
                                            cx,
                                        )
                                    })
                                    .unwrap_or_default()
                            },
                        )
                    }
                    EditorMode::Full => {
                        let mut style = Style::default();
                        style.size.width = relative(1.).into();
                        style.size.height = relative(1.).into();
                        cx.request_layout(style, None)
                    }
                };

                (layout_id, ())
            })
        })
    }

    fn prepaint(
        &mut self,
        _: Option<&GlobalElementId>,
        bounds: Bounds<Pixels>,
        _: &mut Self::RequestLayoutState,
        cx: &mut WindowContext,
    ) -> Self::PrepaintState {
        let text_style = TextStyleRefinement {
            font_size: Some(self.style.text.font_size),
            line_height: Some(self.style.text.line_height),
            ..Default::default()
        };
        let focus_handle = self.editor.focus_handle(cx);
        cx.set_view_id(self.editor.entity_id());
        cx.set_focus_handle(&focus_handle);

        let rem_size = self.rem_size(cx);
        cx.with_rem_size(rem_size, |cx| {
            cx.with_text_style(Some(text_style), |cx| {
                cx.with_content_mask(Some(ContentMask { bounds }), |cx| {
                    let mut snapshot = self.editor.update(cx, |editor, cx| editor.snapshot(cx));
                    let style = self.style.clone();

                    let font_id = cx.text_system().resolve_font(&style.text.font());
                    let font_size = style.text.font_size.to_pixels(cx.rem_size());
                    let line_height = style.text.line_height_in_pixels(cx.rem_size());
                    let em_width = cx
                        .text_system()
                        .typographic_bounds(font_id, font_size, 'm')
                        .unwrap()
                        .size
                        .width;
                    let em_advance = cx
                        .text_system()
                        .advance(font_id, font_size, 'm')
                        .unwrap()
                        .width;

                    let gutter_dimensions = snapshot.gutter_dimensions(
                        font_id,
                        font_size,
                        em_width,
                        self.max_line_number_width(&snapshot, cx),
                        cx,
                    );
                    let text_width = bounds.size.width - gutter_dimensions.width;

                    let right_margin = if snapshot.mode == EditorMode::Full {
                        EditorElement::SCROLLBAR_WIDTH
                    } else {
                        px(0.)
                    };
                    let overscroll = size(em_width + right_margin, px(0.));

                    snapshot = self.editor.update(cx, |editor, cx| {
                        editor.last_bounds = Some(bounds);
                        editor.gutter_dimensions = gutter_dimensions;
                        editor.set_visible_line_count(bounds.size.height / line_height, cx);

                        let editor_width =
                            text_width - gutter_dimensions.margin - overscroll.width - em_width;
                        let wrap_width = match editor.soft_wrap_mode(cx) {
                            SoftWrap::None => None,
                            SoftWrap::PreferLine => Some((MAX_LINE_LEN / 2) as f32 * em_advance),
                            SoftWrap::EditorWidth => Some(editor_width),
                            SoftWrap::Column(column) => {
                                Some(editor_width.min(column as f32 * em_advance))
                            }
                        };

                        if editor.set_wrap_width(wrap_width, cx) {
                            editor.snapshot(cx)
                        } else {
                            snapshot
                        }
                    });

                    let wrap_guides = self
                        .editor
                        .read(cx)
                        .wrap_guides(cx)
                        .iter()
                        .map(|(guide, active)| (self.column_pixels(*guide, cx), *active))
                        .collect::<SmallVec<[_; 2]>>();

                    let hitbox = cx.insert_hitbox(bounds, false);
                    let gutter_hitbox =
                        cx.insert_hitbox(gutter_bounds(bounds, gutter_dimensions), false);
                    let text_hitbox = cx.insert_hitbox(
                        Bounds {
                            origin: gutter_hitbox.upper_right(),
                            size: size(text_width, bounds.size.height),
                        },
                        false,
                    );
                    // Offset the content_bounds from the text_bounds by the gutter margin (which
                    // is roughly half a character wide) to make hit testing work more like how we want.
                    let content_origin =
                        text_hitbox.origin + point(gutter_dimensions.margin, Pixels::ZERO);

                    let height_in_lines = bounds.size.height / line_height;
                    let max_row = snapshot.max_point().row().as_f32();
                    let max_scroll_top = if matches!(snapshot.mode, EditorMode::AutoHeight { .. }) {
                        (max_row - height_in_lines + 1.).max(0.)
                    } else {
                        let settings = EditorSettings::get_global(cx);
                        match settings.scroll_beyond_last_line {
                            ScrollBeyondLastLine::OnePage => max_row,
                            ScrollBeyondLastLine::Off => (max_row - height_in_lines + 1.).max(0.),
                            ScrollBeyondLastLine::VerticalScrollMargin => {
                                (max_row - height_in_lines + 1. + settings.vertical_scroll_margin)
                                    .max(0.)
                            }
                        }
                    };

                    let mut autoscroll_containing_element = false;
                    let mut autoscroll_horizontally = false;
                    self.editor.update(cx, |editor, cx| {
                        autoscroll_containing_element =
                            editor.autoscroll_requested() || editor.has_pending_selection();
                        autoscroll_horizontally =
                            editor.autoscroll_vertically(bounds, line_height, max_scroll_top, cx);
                        snapshot = editor.snapshot(cx);
                    });

                    let mut scroll_position = snapshot.scroll_position();
                    // The scroll position is a fractional point, the whole number of which represents
                    // the top of the window in terms of display rows.
                    let start_row = DisplayRow(scroll_position.y as u32);
                    let max_row = snapshot.max_point().row();
                    let end_row = cmp::min(
                        (scroll_position.y + height_in_lines).ceil() as u32,
                        max_row.next_row().0,
                    );
                    let end_row = DisplayRow(end_row);

                    let buffer_rows = snapshot
                        .buffer_rows(start_row)
                        .take((start_row..end_row).len())
                        .collect::<Vec<_>>();

                    let start_anchor = if start_row == Default::default() {
                        Anchor::min()
                    } else {
                        snapshot.buffer_snapshot.anchor_before(
                            DisplayPoint::new(start_row, 0).to_offset(&snapshot, Bias::Left),
                        )
                    };
                    let end_anchor = if end_row > max_row {
                        Anchor::max()
                    } else {
                        snapshot.buffer_snapshot.anchor_before(
                            DisplayPoint::new(end_row, 0).to_offset(&snapshot, Bias::Right),
                        )
                    };

                    let highlighted_rows = self
                        .editor
                        .update(cx, |editor, cx| editor.highlighted_display_rows(cx));
                    let highlighted_ranges = self.editor.read(cx).background_highlights_in_range(
                        start_anchor..end_anchor,
                        &snapshot.display_snapshot,
                        cx.theme().colors(),
                    );
                    let highlighted_gutter_ranges =
                        self.editor.read(cx).gutter_highlights_in_range(
                            start_anchor..end_anchor,
                            &snapshot.display_snapshot,
                            cx,
                        );

                    let redacted_ranges = self.editor.read(cx).redacted_ranges(
                        start_anchor..end_anchor,
                        &snapshot.display_snapshot,
                        cx,
                    );

                    let (selections, active_rows, newest_selection_head) = self.layout_selections(
                        start_anchor,
                        end_anchor,
                        &snapshot,
                        start_row,
                        end_row,
                        cx,
                    );

                    let line_numbers = self.layout_line_numbers(
                        start_row..end_row,
                        buffer_rows.iter().copied(),
                        &active_rows,
                        newest_selection_head,
                        &snapshot,
                        cx,
                    );

                    let mut gutter_fold_toggles =
                        cx.with_element_namespace("gutter_fold_toggles", |cx| {
                            self.layout_gutter_fold_toggles(
                                start_row..end_row,
                                buffer_rows.iter().copied(),
                                &active_rows,
                                &snapshot,
                                cx,
                            )
                        });
                    let crease_trailers = cx.with_element_namespace("crease_trailers", |cx| {
                        self.layout_crease_trailers(buffer_rows.iter().copied(), &snapshot, cx)
                    });

                    let display_hunks = self.layout_gutter_git_hunks(
                        line_height,
                        &gutter_hitbox,
                        start_row..end_row,
                        &snapshot,
                        cx,
                    );

                    let mut max_visible_line_width = Pixels::ZERO;
                    let mut line_layouts = Self::layout_lines(
                        start_row..end_row,
                        &line_numbers,
                        &snapshot,
                        &self.style,
                        cx,
                    );
                    for line_with_invisibles in &line_layouts {
                        if line_with_invisibles.width > max_visible_line_width {
                            max_visible_line_width = line_with_invisibles.width;
                        }
                    }

                    let longest_line_width =
                        layout_line(snapshot.longest_row(), &snapshot, &style, cx).width;
                    let mut scroll_width =
                        longest_line_width.max(max_visible_line_width) + overscroll.width;

                    let mut blocks = cx.with_element_namespace("blocks", |cx| {
                        self.render_blocks(
                            start_row..end_row,
                            &snapshot,
                            &hitbox,
                            &text_hitbox,
                            &mut scroll_width,
                            &gutter_dimensions,
                            em_width,
                            gutter_dimensions.full_width(),
                            line_height,
                            &line_layouts,
                            cx,
                        )
                    });

                    let start_buffer_row =
                        MultiBufferRow(start_anchor.to_point(&snapshot.buffer_snapshot).row);
                    let end_buffer_row =
                        MultiBufferRow(end_anchor.to_point(&snapshot.buffer_snapshot).row);

                    let scroll_max = point(
                        ((scroll_width - text_hitbox.size.width) / em_width).max(0.0),
                        max_row.as_f32(),
                    );

                    self.editor.update(cx, |editor, cx| {
                        let clamped = editor.scroll_manager.clamp_scroll_left(scroll_max.x);

                        let autoscrolled = if autoscroll_horizontally {
                            editor.autoscroll_horizontally(
                                start_row,
                                text_hitbox.size.width,
                                scroll_width,
                                em_width,
                                &line_layouts,
                                cx,
                            )
                        } else {
                            false
                        };

                        if clamped || autoscrolled {
                            snapshot = editor.snapshot(cx);
                            scroll_position = snapshot.scroll_position();
                        }
                    });

                    let scroll_pixel_position = point(
                        scroll_position.x * em_width,
                        scroll_position.y * line_height,
                    );

                    let indent_guides = self.layout_indent_guides(
                        content_origin,
                        text_hitbox.origin,
                        start_buffer_row..end_buffer_row,
                        scroll_pixel_position,
                        line_height,
                        &snapshot,
                        cx,
                    );

                    let crease_trailers = cx.with_element_namespace("crease_trailers", |cx| {
                        self.prepaint_crease_trailers(
                            crease_trailers,
                            &line_layouts,
                            line_height,
                            content_origin,
                            scroll_pixel_position,
                            em_width,
                            cx,
                        )
                    });

                    let mut inline_blame = None;
                    if let Some(newest_selection_head) = newest_selection_head {
                        let display_row = newest_selection_head.row();
                        if (start_row..end_row).contains(&display_row) {
                            let line_ix = display_row.minus(start_row) as usize;
                            let line_layout = &line_layouts[line_ix];
                            let crease_trailer_layout = crease_trailers[line_ix].as_ref();
                            inline_blame = self.layout_inline_blame(
                                display_row,
                                &snapshot.display_snapshot,
                                line_layout,
                                crease_trailer_layout,
                                em_width,
                                content_origin,
                                scroll_pixel_position,
                                line_height,
                                cx,
                            );
                        }
                    }

                    let blamed_display_rows = self.layout_blame_entries(
                        buffer_rows.into_iter(),
                        em_width,
                        scroll_position,
                        line_height,
                        &gutter_hitbox,
                        gutter_dimensions.git_blame_entries_width,
                        cx,
                    );

                    let scroll_max = point(
                        ((scroll_width - text_hitbox.size.width) / em_width).max(0.0),
                        max_scroll_top,
                    );

                    self.editor.update(cx, |editor, cx| {
                        let clamped = editor.scroll_manager.clamp_scroll_left(scroll_max.x);

                        let autoscrolled = if autoscroll_horizontally {
                            editor.autoscroll_horizontally(
                                start_row,
                                text_hitbox.size.width,
                                scroll_width,
                                em_width,
                                &line_layouts,
                                cx,
                            )
                        } else {
                            false
                        };

                        if clamped || autoscrolled {
                            snapshot = editor.snapshot(cx);
                            scroll_position = snapshot.scroll_position();
                        }
                    });

                    let line_elements = self.prepaint_lines(
                        start_row,
                        &mut line_layouts,
                        line_height,
                        scroll_pixel_position,
                        content_origin,
                        cx,
                    );

                    cx.with_element_namespace("blocks", |cx| {
                        self.layout_blocks(
                            &mut blocks,
                            &hitbox,
                            line_height,
                            scroll_pixel_position,
                            cx,
                        );
                    });

                    let cursors = self.collect_cursors(&snapshot, cx);
                    let visible_row_range = start_row..end_row;
                    let non_visible_cursors = cursors
                        .iter()
                        .any(move |c| !visible_row_range.contains(&c.0.row()));

                    let visible_cursors = self.layout_visible_cursors(
                        &snapshot,
                        &selections,
                        start_row..end_row,
                        &line_layouts,
                        &text_hitbox,
                        content_origin,
                        scroll_position,
                        scroll_pixel_position,
                        line_height,
                        em_width,
                        autoscroll_containing_element,
                        cx,
                    );

                    let scrollbar_layout = self.layout_scrollbar(
                        &snapshot,
                        bounds,
                        scroll_position,
                        height_in_lines,
                        non_visible_cursors,
                        cx,
                    );

                    let gutter_settings = EditorSettings::get_global(cx).gutter;

                    let expanded_add_hunks_by_rows = self.editor.update(cx, |editor, _| {
                        editor
                            .expanded_hunks
                            .hunks(false)
                            .filter(|hunk| hunk.status == DiffHunkStatus::Added)
                            .map(|expanded_hunk| {
                                let start_row = expanded_hunk
                                    .hunk_range
                                    .start
                                    .to_display_point(&snapshot)
                                    .row();
                                (start_row, expanded_hunk.clone())
                            })
                            .collect::<HashMap<_, _>>()
                    });

                    let rows_with_hunk_bounds = display_hunks
                        .iter()
                        .filter_map(|(hunk, hitbox)| Some((hunk, hitbox.as_ref()?.bounds)))
                        .fold(
                            HashMap::default(),
                            |mut rows_with_hunk_bounds, (hunk, bounds)| {
                                match hunk {
                                    DisplayDiffHunk::Folded { display_row } => {
                                        rows_with_hunk_bounds.insert(*display_row, bounds);
                                    }
                                    DisplayDiffHunk::Unfolded {
                                        display_row_range, ..
                                    } => {
                                        for display_row in display_row_range.iter_rows() {
                                            rows_with_hunk_bounds.insert(display_row, bounds);
                                        }
                                    }
                                }
                                rows_with_hunk_bounds
                            },
                        );
                    let mut _context_menu_visible = false;
                    let mut code_actions_indicator = None;
                    if let Some(newest_selection_head) = newest_selection_head {
                        if (start_row..end_row).contains(&newest_selection_head.row()) {
                            _context_menu_visible = self.layout_context_menu(
                                line_height,
                                &hitbox,
                                &text_hitbox,
                                content_origin,
                                start_row,
                                scroll_pixel_position,
                                &line_layouts,
                                newest_selection_head,
                                gutter_dimensions.width - gutter_dimensions.left_padding,
                                cx,
                            );

                            let show_code_actions = snapshot
                                .show_code_actions
                                .unwrap_or_else(|| gutter_settings.code_actions);
                            if show_code_actions {
                                let newest_selection_point =
                                    newest_selection_head.to_point(&snapshot.display_snapshot);
                                let newest_selection_display_row =
                                    newest_selection_point.to_display_point(&snapshot).row();
                                if !expanded_add_hunks_by_rows
                                    .contains_key(&newest_selection_display_row)
                                {
                                    let buffer = snapshot.buffer_snapshot.buffer_line_for_row(
                                        MultiBufferRow(newest_selection_point.row),
                                    );
                                    if let Some((buffer, range)) = buffer {
                                        let buffer_id = buffer.remote_id();
                                        let row = range.start.row;
                                        let has_test_indicator = self
                                            .editor
                                            .read(cx)
                                            .tasks
                                            .contains_key(&(buffer_id, row));

                                        if !has_test_indicator {
                                            code_actions_indicator = self
                                                .layout_code_actions_indicator(
                                                    line_height,
                                                    newest_selection_head,
                                                    scroll_pixel_position,
                                                    &gutter_dimensions,
                                                    &gutter_hitbox,
                                                    &rows_with_hunk_bounds,
                                                    cx,
                                                );
                                        }
                                    }
                                }
                            }
                        }
                    }

                    let breakpoints = self.layout_breakpoints(
                        line_height,
                        scroll_pixel_position,
                        &gutter_dimensions,
                        &gutter_hitbox,
                        &snapshot,
                        cx,
                    );

                    let test_indicators = if gutter_settings.runnables {
                        self.layout_run_indicators(
                            line_height,
                            scroll_pixel_position,
                            &gutter_dimensions,
                            &gutter_hitbox,
                            &rows_with_hunk_bounds,
                            &snapshot,
                            cx,
                        )
                    } else {
                        Vec::new()
                    };

                    let close_indicators = self.layout_hunk_diff_close_indicators(
                        line_height,
                        scroll_pixel_position,
                        &gutter_dimensions,
                        &gutter_hitbox,
                        &rows_with_hunk_bounds,
                        expanded_add_hunks_by_rows,
                        cx,
                    );

                    self.layout_signature_help(
                        &hitbox,
                        content_origin,
                        scroll_pixel_position,
                        newest_selection_head,
                        start_row,
                        &line_layouts,
                        line_height,
                        em_width,
                        cx,
                    );

                    if !cx.has_active_drag() {
                        self.layout_hover_popovers(
                            &snapshot,
                            &hitbox,
                            &text_hitbox,
                            start_row..end_row,
                            content_origin,
                            scroll_pixel_position,
                            &line_layouts,
                            line_height,
                            em_width,
                            cx,
                        );
                    }

                    let mouse_context_menu =
                        self.layout_mouse_context_menu(&snapshot, start_row..end_row, cx);

                    cx.with_element_namespace("gutter_fold_toggles", |cx| {
                        self.prepaint_gutter_fold_toggles(
                            &mut gutter_fold_toggles,
                            line_height,
                            &gutter_dimensions,
                            gutter_settings,
                            scroll_pixel_position,
                            &gutter_hitbox,
                            cx,
                        )
                    });

                    let invisible_symbol_font_size = font_size / 2.;
                    let tab_invisible = cx
                        .text_system()
                        .shape_line(
                            "→".into(),
                            invisible_symbol_font_size,
                            &[TextRun {
                                len: "→".len(),
                                font: self.style.text.font(),
                                color: cx.theme().colors().editor_invisible,
                                background_color: None,
                                underline: None,
                                strikethrough: None,
                            }],
                        )
                        .unwrap();
                    let space_invisible = cx
                        .text_system()
                        .shape_line(
                            "•".into(),
                            invisible_symbol_font_size,
                            &[TextRun {
                                len: "•".len(),
                                font: self.style.text.font(),
                                color: cx.theme().colors().editor_invisible,
                                background_color: None,
                                underline: None,
                                strikethrough: None,
                            }],
                        )
                        .unwrap();

                    EditorLayout {
                        mode: snapshot.mode,
                        position_map: Arc::new(PositionMap {
                            size: bounds.size,
                            scroll_pixel_position,
                            scroll_max,
                            line_layouts,
                            line_height,
                            em_width,
                            em_advance,
                            snapshot,
                        }),
                        visible_display_row_range: start_row..end_row,
                        wrap_guides,
                        indent_guides,
                        hitbox,
                        text_hitbox,
                        gutter_hitbox,
                        gutter_dimensions,
                        display_hunks,
                        content_origin,
                        scrollbar_layout,
                        active_rows,
                        highlighted_rows,
                        highlighted_ranges,
                        highlighted_gutter_ranges,
                        redacted_ranges,
                        line_elements,
                        line_numbers,
                        blamed_display_rows,
                        inline_blame,
                        blocks,
                        cursors,
                        visible_cursors,
                        selections,
                        mouse_context_menu,
                        test_indicators,
                        breakpoints,
                        close_indicators,
                        code_actions_indicator,
                        gutter_fold_toggles,
                        crease_trailers,
                        tab_invisible,
                        space_invisible,
                    }
                })
            })
        })
    }

    fn paint(
        &mut self,
        _: Option<&GlobalElementId>,
        bounds: Bounds<gpui::Pixels>,
        _: &mut Self::RequestLayoutState,
        layout: &mut Self::PrepaintState,
        cx: &mut WindowContext,
    ) {
        let focus_handle = self.editor.focus_handle(cx);
        let key_context = self.editor.read(cx).key_context(cx);
        cx.set_key_context(key_context);
        cx.handle_input(
            &focus_handle,
            ElementInputHandler::new(bounds, self.editor.clone()),
        );
        self.register_actions(cx);
        self.register_key_listeners(cx, layout);

        let text_style = TextStyleRefinement {
            font_size: Some(self.style.text.font_size),
            line_height: Some(self.style.text.line_height),
            ..Default::default()
        };
        let mouse_position = cx.mouse_position();
        let hovered_hunk = layout
            .display_hunks
            .iter()
            .find_map(|(hunk, hunk_hitbox)| match hunk {
                DisplayDiffHunk::Folded { .. } => None,
                DisplayDiffHunk::Unfolded {
                    diff_base_byte_range,
                    multi_buffer_range,
                    status,
                    ..
                } => {
                    if hunk_hitbox
                        .as_ref()
                        .map(|hitbox| hitbox.contains(&mouse_position))
                        .unwrap_or(false)
                    {
                        Some(HoveredHunk {
                            status: *status,
                            multi_buffer_range: multi_buffer_range.clone(),
                            diff_base_byte_range: diff_base_byte_range.clone(),
                        })
                    } else {
                        None
                    }
                }
            });
        let rem_size = self.rem_size(cx);
        cx.with_rem_size(rem_size, |cx| {
            cx.with_text_style(Some(text_style), |cx| {
                cx.with_content_mask(Some(ContentMask { bounds }), |cx| {
                    self.paint_mouse_listeners(layout, hovered_hunk, cx);
                    self.paint_background(layout, cx);
                    self.paint_indent_guides(layout, cx);

                    if layout.gutter_hitbox.size.width > Pixels::ZERO {
                        self.paint_blamed_display_rows(layout, cx);
                        self.paint_line_numbers(layout, cx);
                    }

                    self.paint_text(layout, cx);

                    if layout.gutter_hitbox.size.width > Pixels::ZERO {
                        self.paint_gutter_highlights(layout, cx);
                        self.paint_gutter_indicators(layout, cx);
                    }

                    if !layout.blocks.is_empty() {
                        cx.with_element_namespace("blocks", |cx| {
                            self.paint_blocks(layout, cx);
                        });
                    }

                    self.paint_scrollbar(layout, cx);
                    self.paint_mouse_context_menu(layout, cx);
                });
            })
        })
    }
}

pub(super) fn gutter_bounds(
    editor_bounds: Bounds<Pixels>,
    gutter_dimensions: GutterDimensions,
) -> Bounds<Pixels> {
    Bounds {
        origin: editor_bounds.origin,
        size: size(gutter_dimensions.width, editor_bounds.size.height),
    }
}

impl IntoElement for EditorElement {
    type Element = Self;

    fn into_element(self) -> Self::Element {
        self
    }
}

pub struct EditorLayout {
    position_map: Arc<PositionMap>,
    hitbox: Hitbox,
    text_hitbox: Hitbox,
    gutter_hitbox: Hitbox,
    gutter_dimensions: GutterDimensions,
    content_origin: gpui::Point<Pixels>,
    scrollbar_layout: Option<ScrollbarLayout>,
    mode: EditorMode,
    wrap_guides: SmallVec<[(Pixels, bool); 2]>,
    indent_guides: Option<Vec<IndentGuideLayout>>,
    visible_display_row_range: Range<DisplayRow>,
    active_rows: BTreeMap<DisplayRow, bool>,
    highlighted_rows: BTreeMap<DisplayRow, Hsla>,
    line_elements: SmallVec<[AnyElement; 1]>,
    line_numbers: Vec<Option<ShapedLine>>,
    display_hunks: Vec<(DisplayDiffHunk, Option<Hitbox>)>,
    blamed_display_rows: Option<Vec<AnyElement>>,
    inline_blame: Option<AnyElement>,
    blocks: Vec<BlockLayout>,
    highlighted_ranges: Vec<(Range<DisplayPoint>, Hsla)>,
    highlighted_gutter_ranges: Vec<(Range<DisplayPoint>, Hsla)>,
    redacted_ranges: Vec<Range<DisplayPoint>>,
    cursors: Vec<(DisplayPoint, Hsla)>,
    visible_cursors: Vec<CursorLayout>,
    selections: Vec<(PlayerColor, Vec<SelectionLayout>)>,
    code_actions_indicator: Option<AnyElement>,
    test_indicators: Vec<AnyElement>,
    breakpoints: Vec<AnyElement>,
    close_indicators: Vec<AnyElement>,
    gutter_fold_toggles: Vec<Option<AnyElement>>,
    crease_trailers: Vec<Option<CreaseTrailerLayout>>,
    mouse_context_menu: Option<AnyElement>,
    tab_invisible: ShapedLine,
    space_invisible: ShapedLine,
}

impl EditorLayout {
    fn line_end_overshoot(&self) -> Pixels {
        0.15 * self.position_map.line_height
    }
}

struct ColoredRange<T> {
    start: T,
    end: T,
    color: Hsla,
}

#[derive(Clone)]
struct ScrollbarLayout {
    hitbox: Hitbox,
    visible_row_range: Range<f32>,
    visible: bool,
    row_height: Pixels,
    thumb_height: Pixels,
}

impl ScrollbarLayout {
    const BORDER_WIDTH: Pixels = px(1.0);
    const LINE_MARKER_HEIGHT: Pixels = px(2.0);
    const MIN_MARKER_HEIGHT: Pixels = px(5.0);
    const MIN_THUMB_HEIGHT: Pixels = px(20.0);

    fn thumb_bounds(&self) -> Bounds<Pixels> {
        let thumb_top = self.y_for_row(self.visible_row_range.start);
        let thumb_bottom = thumb_top + self.thumb_height;
        Bounds::from_corners(
            point(self.hitbox.left(), thumb_top),
            point(self.hitbox.right(), thumb_bottom),
        )
    }

    fn y_for_row(&self, row: f32) -> Pixels {
        self.hitbox.top() + row * self.row_height
    }

    fn marker_quads_for_ranges(
        &self,
        row_ranges: impl IntoIterator<Item = ColoredRange<DisplayRow>>,
        column: Option<usize>,
    ) -> Vec<PaintQuad> {
        struct MinMax {
            min: Pixels,
            max: Pixels,
        }
        let (x_range, height_limit) = if let Some(column) = column {
            let column_width = px(((self.hitbox.size.width - Self::BORDER_WIDTH).0 / 3.0).floor());
            let start = Self::BORDER_WIDTH + (column as f32 * column_width);
            let end = start + column_width;
            (
                Range { start, end },
                MinMax {
                    min: Self::MIN_MARKER_HEIGHT,
                    max: px(f32::MAX),
                },
            )
        } else {
            (
                Range {
                    start: Self::BORDER_WIDTH,
                    end: self.hitbox.size.width,
                },
                MinMax {
                    min: Self::LINE_MARKER_HEIGHT,
                    max: Self::LINE_MARKER_HEIGHT,
                },
            )
        };

        let row_to_y = |row: DisplayRow| row.as_f32() * self.row_height;
        let mut pixel_ranges = row_ranges
            .into_iter()
            .map(|range| {
                let start_y = row_to_y(range.start);
                let end_y = row_to_y(range.end)
                    + self.row_height.max(height_limit.min).min(height_limit.max);
                ColoredRange {
                    start: start_y,
                    end: end_y,
                    color: range.color,
                }
            })
            .peekable();

        let mut quads = Vec::new();
        while let Some(mut pixel_range) = pixel_ranges.next() {
            while let Some(next_pixel_range) = pixel_ranges.peek() {
                if pixel_range.end >= next_pixel_range.start - px(1.0)
                    && pixel_range.color == next_pixel_range.color
                {
                    pixel_range.end = next_pixel_range.end.max(pixel_range.end);
                    pixel_ranges.next();
                } else {
                    break;
                }
            }

            let bounds = Bounds::from_corners(
                point(x_range.start, pixel_range.start),
                point(x_range.end, pixel_range.end),
            );
            quads.push(quad(
                bounds,
                Corners::default(),
                pixel_range.color,
                Edges::default(),
                Hsla::transparent_black(),
            ));
        }

        quads
    }
}

struct CreaseTrailerLayout {
    element: AnyElement,
    bounds: Bounds<Pixels>,
}

struct PositionMap {
    size: Size<Pixels>,
    line_height: Pixels,
    scroll_pixel_position: gpui::Point<Pixels>,
    scroll_max: gpui::Point<f32>,
    em_width: Pixels,
    em_advance: Pixels,
    line_layouts: Vec<LineWithInvisibles>,
    snapshot: EditorSnapshot,
}

#[derive(Debug, Copy, Clone)]
pub struct PointForPosition {
    pub previous_valid: DisplayPoint,
    pub next_valid: DisplayPoint,
    pub exact_unclipped: DisplayPoint,
    pub column_overshoot_after_line_end: u32,
}

impl PointForPosition {
    pub fn as_valid(&self) -> Option<DisplayPoint> {
        if self.previous_valid == self.exact_unclipped && self.next_valid == self.exact_unclipped {
            Some(self.previous_valid)
        } else {
            None
        }
    }
}

impl PositionMap {
    fn point_for_position(
        &self,
        text_bounds: Bounds<Pixels>,
        position: gpui::Point<Pixels>,
    ) -> PointForPosition {
        let scroll_position = self.snapshot.scroll_position();
        let position = position - text_bounds.origin;
        let y = position.y.max(px(0.)).min(self.size.height);
        let x = position.x + (scroll_position.x * self.em_width);
        let row = ((y / self.line_height) + scroll_position.y) as u32;

        let (column, x_overshoot_after_line_end) = if let Some(line) = self
            .line_layouts
            .get(row as usize - scroll_position.y as usize)
        {
            if let Some(ix) = line.index_for_x(x) {
                (ix as u32, px(0.))
            } else {
                (line.len as u32, px(0.).max(x - line.width))
            }
        } else {
            (0, x)
        };

        let mut exact_unclipped = DisplayPoint::new(DisplayRow(row), column);
        let previous_valid = self.snapshot.clip_point(exact_unclipped, Bias::Left);
        let next_valid = self.snapshot.clip_point(exact_unclipped, Bias::Right);

        let column_overshoot_after_line_end = (x_overshoot_after_line_end / self.em_advance) as u32;
        *exact_unclipped.column_mut() += column_overshoot_after_line_end;
        PointForPosition {
            previous_valid,
            next_valid,
            exact_unclipped,
            column_overshoot_after_line_end,
        }
    }
}

struct BlockLayout {
    id: BlockId,
    row: DisplayRow,
    element: AnyElement,
    available_space: Size<AvailableSpace>,
    style: BlockStyle,
}

fn layout_line(
    row: DisplayRow,
    snapshot: &EditorSnapshot,
    style: &EditorStyle,
    cx: &mut WindowContext,
) -> LineWithInvisibles {
    let chunks = snapshot.highlighted_chunks(row..row + DisplayRow(1), true, style);
    LineWithInvisibles::from_chunks(chunks, &style.text, MAX_LINE_LEN, 1, &[], snapshot.mode, cx)
        .pop()
        .unwrap()
}

#[derive(Debug)]
pub struct IndentGuideLayout {
    origin: gpui::Point<Pixels>,
    length: Pixels,
    single_indent_width: Pixels,
    depth: u32,
    active: bool,
    settings: IndentGuideSettings,
}

pub struct CursorLayout {
    origin: gpui::Point<Pixels>,
    block_width: Pixels,
    line_height: Pixels,
    color: Hsla,
    shape: CursorShape,
    block_text: Option<ShapedLine>,
    cursor_name: Option<AnyElement>,
}

#[derive(Debug)]
pub struct CursorName {
    string: SharedString,
    color: Hsla,
    is_top_row: bool,
}

impl CursorLayout {
    pub fn new(
        origin: gpui::Point<Pixels>,
        block_width: Pixels,
        line_height: Pixels,
        color: Hsla,
        shape: CursorShape,
        block_text: Option<ShapedLine>,
    ) -> CursorLayout {
        CursorLayout {
            origin,
            block_width,
            line_height,
            color,
            shape,
            block_text,
            cursor_name: None,
        }
    }

    pub fn bounding_rect(&self, origin: gpui::Point<Pixels>) -> Bounds<Pixels> {
        Bounds {
            origin: self.origin + origin,
            size: size(self.block_width, self.line_height),
        }
    }

    fn bounds(&self, origin: gpui::Point<Pixels>) -> Bounds<Pixels> {
        match self.shape {
            CursorShape::Bar => Bounds {
                origin: self.origin + origin,
                size: size(px(2.0), self.line_height),
            },
            CursorShape::Block | CursorShape::Hollow => Bounds {
                origin: self.origin + origin,
                size: size(self.block_width, self.line_height),
            },
            CursorShape::Underscore => Bounds {
                origin: self.origin
                    + origin
                    + gpui::Point::new(Pixels::ZERO, self.line_height - px(2.0)),
                size: size(self.block_width, px(2.0)),
            },
        }
    }

    pub fn layout(
        &mut self,
        origin: gpui::Point<Pixels>,
        cursor_name: Option<CursorName>,
        cx: &mut WindowContext,
    ) {
        if let Some(cursor_name) = cursor_name {
            let bounds = self.bounds(origin);
            let text_size = self.line_height / 1.5;

            let name_origin = if cursor_name.is_top_row {
                point(bounds.right() - px(1.), bounds.top())
            } else {
                point(bounds.left(), bounds.top() - text_size / 2. - px(1.))
            };
            let mut name_element = div()
                .bg(self.color)
                .text_size(text_size)
                .px_0p5()
                .line_height(text_size + px(2.))
                .text_color(cursor_name.color)
                .child(cursor_name.string.clone())
                .into_any_element();

            name_element.prepaint_as_root(name_origin, AvailableSpace::min_size(), cx);

            self.cursor_name = Some(name_element);
        }
    }

    pub fn paint(&mut self, origin: gpui::Point<Pixels>, cx: &mut WindowContext) {
        let bounds = self.bounds(origin);

        //Draw background or border quad
        let cursor = if matches!(self.shape, CursorShape::Hollow) {
            outline(bounds, self.color)
        } else {
            fill(bounds, self.color)
        };

        if let Some(name) = &mut self.cursor_name {
            name.paint(cx);
        }

        cx.paint_quad(cursor);

        if let Some(block_text) = &self.block_text {
            block_text
                .paint(self.origin + origin, self.line_height, cx)
                .log_err();
        }
    }

    pub fn shape(&self) -> CursorShape {
        self.shape
    }
}

#[derive(Debug)]
pub struct HighlightedRange {
    pub start_y: Pixels,
    pub line_height: Pixels,
    pub lines: Vec<HighlightedRangeLine>,
    pub color: Hsla,
    pub corner_radius: Pixels,
}

#[derive(Debug)]
pub struct HighlightedRangeLine {
    pub start_x: Pixels,
    pub end_x: Pixels,
}

impl HighlightedRange {
    pub fn paint(&self, bounds: Bounds<Pixels>, cx: &mut WindowContext) {
        if self.lines.len() >= 2 && self.lines[0].start_x > self.lines[1].end_x {
            self.paint_lines(self.start_y, &self.lines[0..1], bounds, cx);
            self.paint_lines(
                self.start_y + self.line_height,
                &self.lines[1..],
                bounds,
                cx,
            );
        } else {
            self.paint_lines(self.start_y, &self.lines, bounds, cx);
        }
    }

    fn paint_lines(
        &self,
        start_y: Pixels,
        lines: &[HighlightedRangeLine],
        _bounds: Bounds<Pixels>,
        cx: &mut WindowContext,
    ) {
        if lines.is_empty() {
            return;
        }

        let first_line = lines.first().unwrap();
        let last_line = lines.last().unwrap();

        let first_top_left = point(first_line.start_x, start_y);
        let first_top_right = point(first_line.end_x, start_y);

        let curve_height = point(Pixels::ZERO, self.corner_radius);
        let curve_width = |start_x: Pixels, end_x: Pixels| {
            let max = (end_x - start_x) / 2.;
            let width = if max < self.corner_radius {
                max
            } else {
                self.corner_radius
            };

            point(width, Pixels::ZERO)
        };

        let top_curve_width = curve_width(first_line.start_x, first_line.end_x);
        let mut path = gpui::Path::new(first_top_right - top_curve_width);
        path.curve_to(first_top_right + curve_height, first_top_right);

        let mut iter = lines.iter().enumerate().peekable();
        while let Some((ix, line)) = iter.next() {
            let bottom_right = point(line.end_x, start_y + (ix + 1) as f32 * self.line_height);

            if let Some((_, next_line)) = iter.peek() {
                let next_top_right = point(next_line.end_x, bottom_right.y);

                match next_top_right.x.partial_cmp(&bottom_right.x).unwrap() {
                    Ordering::Equal => {
                        path.line_to(bottom_right);
                    }
                    Ordering::Less => {
                        let curve_width = curve_width(next_top_right.x, bottom_right.x);
                        path.line_to(bottom_right - curve_height);
                        if self.corner_radius > Pixels::ZERO {
                            path.curve_to(bottom_right - curve_width, bottom_right);
                        }
                        path.line_to(next_top_right + curve_width);
                        if self.corner_radius > Pixels::ZERO {
                            path.curve_to(next_top_right + curve_height, next_top_right);
                        }
                    }
                    Ordering::Greater => {
                        let curve_width = curve_width(bottom_right.x, next_top_right.x);
                        path.line_to(bottom_right - curve_height);
                        if self.corner_radius > Pixels::ZERO {
                            path.curve_to(bottom_right + curve_width, bottom_right);
                        }
                        path.line_to(next_top_right - curve_width);
                        if self.corner_radius > Pixels::ZERO {
                            path.curve_to(next_top_right + curve_height, next_top_right);
                        }
                    }
                }
            } else {
                let curve_width = curve_width(line.start_x, line.end_x);
                path.line_to(bottom_right - curve_height);
                if self.corner_radius > Pixels::ZERO {
                    path.curve_to(bottom_right - curve_width, bottom_right);
                }

                let bottom_left = point(line.start_x, bottom_right.y);
                path.line_to(bottom_left + curve_width);
                if self.corner_radius > Pixels::ZERO {
                    path.curve_to(bottom_left - curve_height, bottom_left);
                }
            }
        }

        if first_line.start_x > last_line.start_x {
            let curve_width = curve_width(last_line.start_x, first_line.start_x);
            let second_top_left = point(last_line.start_x, start_y + self.line_height);
            path.line_to(second_top_left + curve_height);
            if self.corner_radius > Pixels::ZERO {
                path.curve_to(second_top_left + curve_width, second_top_left);
            }
            let first_bottom_left = point(first_line.start_x, second_top_left.y);
            path.line_to(first_bottom_left - curve_width);
            if self.corner_radius > Pixels::ZERO {
                path.curve_to(first_bottom_left - curve_height, first_bottom_left);
            }
        }

        path.line_to(first_top_left + curve_height);
        if self.corner_radius > Pixels::ZERO {
            path.curve_to(first_top_left + top_curve_width, first_top_left);
        }
        path.line_to(first_top_right - top_curve_width);

        cx.paint_path(path, self.color);
    }
}

pub fn scale_vertical_mouse_autoscroll_delta(delta: Pixels) -> f32 {
    (delta.pow(1.5) / 100.0).into()
}

fn scale_horizontal_mouse_autoscroll_delta(delta: Pixels) -> f32 {
    (delta.pow(1.2) / 300.0).into()
}

#[cfg(test)]
mod tests {
    use super::*;
    use crate::{
        display_map::{BlockDisposition, BlockProperties},
        editor_tests::{init_test, update_test_language_settings},
        Editor, MultiBuffer,
    };
    use gpui::{TestAppContext, VisualTestContext};
    use language::language_settings;
    use log::info;
    use std::num::NonZeroU32;
    use ui::Context;
    use util::test::sample_text;

    #[gpui::test]
    fn test_shape_line_numbers(cx: &mut TestAppContext) {
        init_test(cx, |_| {});
        let window = cx.add_window(|cx| {
            let buffer = MultiBuffer::build_simple(&sample_text(6, 6, 'a'), cx);
            Editor::new(EditorMode::Full, buffer, None, true, cx)
        });

        let editor = window.root(cx).unwrap();
        let style = cx.update(|cx| editor.read(cx).style().unwrap().clone());
        let element = EditorElement::new(&editor, style);
        let snapshot = window.update(cx, |editor, cx| editor.snapshot(cx)).unwrap();

        let layouts = cx
            .update_window(*window, |_, cx| {
                element.layout_line_numbers(
                    DisplayRow(0)..DisplayRow(6),
                    (0..6).map(MultiBufferRow).map(Some),
                    &Default::default(),
                    Some(DisplayPoint::new(DisplayRow(0), 0)),
                    &snapshot,
                    cx,
                )
            })
            .unwrap();
        assert_eq!(layouts.len(), 6);

        let relative_rows = window
            .update(cx, |editor, cx| {
                let snapshot = editor.snapshot(cx);
                element.calculate_relative_line_numbers(
                    &snapshot,
                    &(DisplayRow(0)..DisplayRow(6)),
                    Some(DisplayRow(3)),
                )
            })
            .unwrap();
        assert_eq!(relative_rows[&DisplayRow(0)], 3);
        assert_eq!(relative_rows[&DisplayRow(1)], 2);
        assert_eq!(relative_rows[&DisplayRow(2)], 1);
        // current line has no relative number
        assert_eq!(relative_rows[&DisplayRow(4)], 1);
        assert_eq!(relative_rows[&DisplayRow(5)], 2);

        // works if cursor is before screen
        let relative_rows = window
            .update(cx, |editor, cx| {
                let snapshot = editor.snapshot(cx);
                element.calculate_relative_line_numbers(
                    &snapshot,
                    &(DisplayRow(3)..DisplayRow(6)),
                    Some(DisplayRow(1)),
                )
            })
            .unwrap();
        assert_eq!(relative_rows.len(), 3);
        assert_eq!(relative_rows[&DisplayRow(3)], 2);
        assert_eq!(relative_rows[&DisplayRow(4)], 3);
        assert_eq!(relative_rows[&DisplayRow(5)], 4);

        // works if cursor is after screen
        let relative_rows = window
            .update(cx, |editor, cx| {
                let snapshot = editor.snapshot(cx);
                element.calculate_relative_line_numbers(
                    &snapshot,
                    &(DisplayRow(0)..DisplayRow(3)),
                    Some(DisplayRow(6)),
                )
            })
            .unwrap();
        assert_eq!(relative_rows.len(), 3);
        assert_eq!(relative_rows[&DisplayRow(0)], 5);
        assert_eq!(relative_rows[&DisplayRow(1)], 4);
        assert_eq!(relative_rows[&DisplayRow(2)], 3);
    }

    #[gpui::test]
    async fn test_vim_visual_selections(cx: &mut TestAppContext) {
        init_test(cx, |_| {});

        let window = cx.add_window(|cx| {
            let buffer = MultiBuffer::build_simple(&(sample_text(6, 6, 'a') + "\n"), cx);
            Editor::new(EditorMode::Full, buffer, None, true, cx)
        });
        let cx = &mut VisualTestContext::from_window(*window, cx);
        let editor = window.root(cx).unwrap();
        let style = cx.update(|cx| editor.read(cx).style().unwrap().clone());

        window
            .update(cx, |editor, cx| {
                editor.cursor_shape = CursorShape::Block;
                editor.change_selections(None, cx, |s| {
                    s.select_ranges([
                        Point::new(0, 0)..Point::new(1, 0),
                        Point::new(3, 2)..Point::new(3, 3),
                        Point::new(5, 6)..Point::new(6, 0),
                    ]);
                });
            })
            .unwrap();

        let (_, state) = cx.draw(point(px(500.), px(500.)), size(px(500.), px(500.)), |_| {
            EditorElement::new(&editor, style)
        });

        assert_eq!(state.selections.len(), 1);
        let local_selections = &state.selections[0].1;
        assert_eq!(local_selections.len(), 3);
        // moves cursor back one line
        assert_eq!(
            local_selections[0].head,
            DisplayPoint::new(DisplayRow(0), 6)
        );
        assert_eq!(
            local_selections[0].range,
            DisplayPoint::new(DisplayRow(0), 0)..DisplayPoint::new(DisplayRow(1), 0)
        );

        // moves cursor back one column
        assert_eq!(
            local_selections[1].range,
            DisplayPoint::new(DisplayRow(3), 2)..DisplayPoint::new(DisplayRow(3), 3)
        );
        assert_eq!(
            local_selections[1].head,
            DisplayPoint::new(DisplayRow(3), 2)
        );

        // leaves cursor on the max point
        assert_eq!(
            local_selections[2].range,
            DisplayPoint::new(DisplayRow(5), 6)..DisplayPoint::new(DisplayRow(6), 0)
        );
        assert_eq!(
            local_selections[2].head,
            DisplayPoint::new(DisplayRow(6), 0)
        );

        // active lines does not include 1 (even though the range of the selection does)
        assert_eq!(
            state.active_rows.keys().cloned().collect::<Vec<_>>(),
            vec![DisplayRow(0), DisplayRow(3), DisplayRow(5), DisplayRow(6)]
        );

        // multi-buffer support
        // in DisplayPoint coordinates, this is what we're dealing with:
        //  0: [[file
        //  1:   header
        //  2:   section]]
        //  3: aaaaaa
        //  4: bbbbbb
        //  5: cccccc
        //  6:
        //  7: [[footer]]
        //  8: [[header]]
        //  9: ffffff
        // 10: gggggg
        // 11: hhhhhh
        // 12:
        // 13: [[footer]]
        // 14: [[file
        // 15:   header
        // 16:   section]]
        // 17: bbbbbb
        // 18: cccccc
        // 19: dddddd
        // 20: [[footer]]
        let window = cx.add_window(|cx| {
            let buffer = MultiBuffer::build_multi(
                [
                    (
                        &(sample_text(8, 6, 'a') + "\n"),
                        vec![
                            Point::new(0, 0)..Point::new(3, 0),
                            Point::new(4, 0)..Point::new(7, 0),
                        ],
                    ),
                    (
                        &(sample_text(8, 6, 'a') + "\n"),
                        vec![Point::new(1, 0)..Point::new(3, 0)],
                    ),
                ],
                cx,
            );
            Editor::new(EditorMode::Full, buffer, None, true, cx)
        });
        let editor = window.root(cx).unwrap();
        let style = cx.update(|cx| editor.read(cx).style().unwrap().clone());
        let _state = window.update(cx, |editor, cx| {
            editor.cursor_shape = CursorShape::Block;
            editor.change_selections(None, cx, |s| {
                s.select_display_ranges([
                    DisplayPoint::new(DisplayRow(4), 0)..DisplayPoint::new(DisplayRow(7), 0),
                    DisplayPoint::new(DisplayRow(10), 0)..DisplayPoint::new(DisplayRow(13), 0),
                ]);
            });
        });

        let (_, state) = cx.draw(point(px(500.), px(500.)), size(px(500.), px(500.)), |_| {
            EditorElement::new(&editor, style)
        });
        assert_eq!(state.selections.len(), 1);
        let local_selections = &state.selections[0].1;
        assert_eq!(local_selections.len(), 2);

        // moves cursor on excerpt boundary back a line
        // and doesn't allow selection to bleed through
        assert_eq!(
            local_selections[0].range,
            DisplayPoint::new(DisplayRow(4), 0)..DisplayPoint::new(DisplayRow(7), 0)
        );
        assert_eq!(
            local_selections[0].head,
            DisplayPoint::new(DisplayRow(6), 0)
        );
        // moves cursor on buffer boundary back two lines
        // and doesn't allow selection to bleed through
        assert_eq!(
            local_selections[1].range,
            DisplayPoint::new(DisplayRow(10), 0)..DisplayPoint::new(DisplayRow(13), 0)
        );
        assert_eq!(
            local_selections[1].head,
            DisplayPoint::new(DisplayRow(12), 0)
        );
    }

    #[gpui::test]
    fn test_layout_with_placeholder_text_and_blocks(cx: &mut TestAppContext) {
        init_test(cx, |_| {});

        let window = cx.add_window(|cx| {
            let buffer = MultiBuffer::build_simple("", cx);
            Editor::new(EditorMode::Full, buffer, None, true, cx)
        });
        let cx = &mut VisualTestContext::from_window(*window, cx);
        let editor = window.root(cx).unwrap();
        let style = cx.update(|cx| editor.read(cx).style().unwrap().clone());
        window
            .update(cx, |editor, cx| {
                editor.set_placeholder_text("hello", cx);
                editor.insert_blocks(
                    [BlockProperties {
                        style: BlockStyle::Fixed,
                        disposition: BlockDisposition::Above,
                        height: 3,
                        position: Anchor::min(),
                        render: Box::new(|_| div().into_any()),
                    }],
                    None,
                    cx,
                );

                // Blur the editor so that it displays placeholder text.
                cx.blur();
            })
            .unwrap();

        let (_, state) = cx.draw(point(px(500.), px(500.)), size(px(500.), px(500.)), |_| {
            EditorElement::new(&editor, style)
        });
        assert_eq!(state.position_map.line_layouts.len(), 4);
        assert_eq!(
            state
                .line_numbers
                .iter()
                .map(Option::is_some)
                .collect::<Vec<_>>(),
            &[false, false, false, true]
        );
    }

    #[gpui::test]
    fn test_all_invisibles_drawing(cx: &mut TestAppContext) {
        const TAB_SIZE: u32 = 4;

        let input_text = "\t \t|\t| a b";
        let expected_invisibles = vec![
            Invisible::Tab {
                line_start_offset: 0,
                line_end_offset: TAB_SIZE as usize,
            },
            Invisible::Whitespace {
                line_offset: TAB_SIZE as usize,
            },
            Invisible::Tab {
                line_start_offset: TAB_SIZE as usize + 1,
                line_end_offset: TAB_SIZE as usize * 2,
            },
            Invisible::Tab {
                line_start_offset: TAB_SIZE as usize * 2 + 1,
                line_end_offset: TAB_SIZE as usize * 3,
            },
            Invisible::Whitespace {
                line_offset: TAB_SIZE as usize * 3 + 1,
            },
            Invisible::Whitespace {
                line_offset: TAB_SIZE as usize * 3 + 3,
            },
        ];
        assert_eq!(
            expected_invisibles.len(),
            input_text
                .chars()
                .filter(|initial_char| initial_char.is_whitespace())
                .count(),
            "Hardcoded expected invisibles differ from the actual ones in '{input_text}'"
        );

        init_test(cx, |s| {
            s.defaults.show_whitespaces = Some(ShowWhitespaceSetting::All);
            s.defaults.tab_size = NonZeroU32::new(TAB_SIZE);
        });

        let actual_invisibles =
            collect_invisibles_from_new_editor(cx, EditorMode::Full, &input_text, px(500.0));

        assert_eq!(expected_invisibles, actual_invisibles);
    }

    #[gpui::test]
    fn test_invisibles_dont_appear_in_certain_editors(cx: &mut TestAppContext) {
        init_test(cx, |s| {
            s.defaults.show_whitespaces = Some(ShowWhitespaceSetting::All);
            s.defaults.tab_size = NonZeroU32::new(4);
        });

        for editor_mode_without_invisibles in [
            EditorMode::SingleLine { auto_width: false },
            EditorMode::AutoHeight { max_lines: 100 },
        ] {
            let invisibles = collect_invisibles_from_new_editor(
                cx,
                editor_mode_without_invisibles,
                "\t\t\t| | a b",
                px(500.0),
            );
            assert!(invisibles.is_empty(),
                    "For editor mode {editor_mode_without_invisibles:?} no invisibles was expected but got {invisibles:?}");
        }
    }

    #[gpui::test]
    fn test_wrapped_invisibles_drawing(cx: &mut TestAppContext) {
        let tab_size = 4;
        let input_text = "a\tbcd     ".repeat(9);
        let repeated_invisibles = [
            Invisible::Tab {
                line_start_offset: 1,
                line_end_offset: tab_size as usize,
            },
            Invisible::Whitespace {
                line_offset: tab_size as usize + 3,
            },
            Invisible::Whitespace {
                line_offset: tab_size as usize + 4,
            },
            Invisible::Whitespace {
                line_offset: tab_size as usize + 5,
            },
            Invisible::Whitespace {
                line_offset: tab_size as usize + 6,
            },
            Invisible::Whitespace {
                line_offset: tab_size as usize + 7,
            },
        ];
        let expected_invisibles = std::iter::once(repeated_invisibles)
            .cycle()
            .take(9)
            .flatten()
            .collect::<Vec<_>>();
        assert_eq!(
            expected_invisibles.len(),
            input_text
                .chars()
                .filter(|initial_char| initial_char.is_whitespace())
                .count(),
            "Hardcoded expected invisibles differ from the actual ones in '{input_text}'"
        );
        info!("Expected invisibles: {expected_invisibles:?}");

        init_test(cx, |_| {});

        // Put the same string with repeating whitespace pattern into editors of various size,
        // take deliberately small steps during resizing, to put all whitespace kinds near the wrap point.
        let resize_step = 10.0;
        let mut editor_width = 200.0;
        while editor_width <= 1000.0 {
            update_test_language_settings(cx, |s| {
                s.defaults.tab_size = NonZeroU32::new(tab_size);
                s.defaults.show_whitespaces = Some(ShowWhitespaceSetting::All);
                s.defaults.preferred_line_length = Some(editor_width as u32);
                s.defaults.soft_wrap = Some(language_settings::SoftWrap::PreferredLineLength);
            });

            let actual_invisibles = collect_invisibles_from_new_editor(
                cx,
                EditorMode::Full,
                &input_text,
                px(editor_width),
            );

            // Whatever the editor size is, ensure it has the same invisible kinds in the same order
            // (no good guarantees about the offsets: wrapping could trigger padding and its tests should check the offsets).
            let mut i = 0;
            for (actual_index, actual_invisible) in actual_invisibles.iter().enumerate() {
                i = actual_index;
                match expected_invisibles.get(i) {
                    Some(expected_invisible) => match (expected_invisible, actual_invisible) {
                        (Invisible::Whitespace { .. }, Invisible::Whitespace { .. })
                        | (Invisible::Tab { .. }, Invisible::Tab { .. }) => {}
                        _ => {
                            panic!("At index {i}, expected invisible {expected_invisible:?} does not match actual {actual_invisible:?} by kind. Actual invisibles: {actual_invisibles:?}")
                        }
                    },
                    None => panic!("Unexpected extra invisible {actual_invisible:?} at index {i}"),
                }
            }
            let missing_expected_invisibles = &expected_invisibles[i + 1..];
            assert!(
                missing_expected_invisibles.is_empty(),
                "Missing expected invisibles after index {i}: {missing_expected_invisibles:?}"
            );

            editor_width += resize_step;
        }
    }

    fn collect_invisibles_from_new_editor(
        cx: &mut TestAppContext,
        editor_mode: EditorMode,
        input_text: &str,
        editor_width: Pixels,
    ) -> Vec<Invisible> {
        info!(
            "Creating editor with mode {editor_mode:?}, width {}px and text '{input_text}'",
            editor_width.0
        );
        let window = cx.add_window(|cx| {
            let buffer = MultiBuffer::build_simple(&input_text, cx);
            Editor::new(editor_mode, buffer, None, true, cx)
        });
        let cx = &mut VisualTestContext::from_window(*window, cx);
        let editor = window.root(cx).unwrap();
        let style = cx.update(|cx| editor.read(cx).style().unwrap().clone());
        window
            .update(cx, |editor, cx| {
                editor.set_soft_wrap_mode(language_settings::SoftWrap::EditorWidth, cx);
                editor.set_wrap_width(Some(editor_width), cx);
            })
            .unwrap();
        let (_, state) = cx.draw(point(px(500.), px(500.)), size(px(500.), px(500.)), |_| {
            EditorElement::new(&editor, style)
        });
        state
            .position_map
            .line_layouts
            .iter()
            .flat_map(|line_with_invisibles| &line_with_invisibles.invisibles)
            .cloned()
            .collect()
    }
}

pub fn register_action<T: Action>(
    view: &View<Editor>,
    cx: &mut WindowContext,
    listener: impl Fn(&mut Editor, &T, &mut ViewContext<Editor>) + 'static,
) {
    let view = view.clone();
    cx.on_action(TypeId::of::<T>(), move |action, phase, cx| {
        let action = action.downcast_ref().unwrap();
        if phase == DispatchPhase::Bubble {
            view.update(cx, |editor, cx| {
                listener(editor, action, cx);
            })
        }
    })
}

fn compute_auto_height_layout(
    editor: &mut Editor,
    max_lines: usize,
    max_line_number_width: Pixels,
    known_dimensions: Size<Option<Pixels>>,
    available_width: AvailableSpace,
    cx: &mut ViewContext<Editor>,
) -> Option<Size<Pixels>> {
    let width = known_dimensions.width.or_else(|| {
        if let AvailableSpace::Definite(available_width) = available_width {
            Some(available_width)
        } else {
            None
        }
    })?;
    if let Some(height) = known_dimensions.height {
        return Some(size(width, height));
    }

    let style = editor.style.as_ref().unwrap();
    let font_id = cx.text_system().resolve_font(&style.text.font());
    let font_size = style.text.font_size.to_pixels(cx.rem_size());
    let line_height = style.text.line_height_in_pixels(cx.rem_size());
    let em_width = cx
        .text_system()
        .typographic_bounds(font_id, font_size, 'm')
        .unwrap()
        .size
        .width;

    let mut snapshot = editor.snapshot(cx);
    let gutter_dimensions =
        snapshot.gutter_dimensions(font_id, font_size, em_width, max_line_number_width, cx);

    editor.gutter_dimensions = gutter_dimensions;
    let text_width = width - gutter_dimensions.width;
    let overscroll = size(em_width, px(0.));

    let editor_width = text_width - gutter_dimensions.margin - overscroll.width - em_width;
    if editor.set_wrap_width(Some(editor_width), cx) {
        snapshot = editor.snapshot(cx);
    }

    let scroll_height = Pixels::from(snapshot.max_point().row().next_row().0) * line_height;
    let height = scroll_height
        .max(line_height)
        .min(line_height * max_lines as f32);

    Some(size(width, height))
}<|MERGE_RESOLUTION|>--- conflicted
+++ resolved
@@ -1554,10 +1554,7 @@
         (offset_y, length)
     }
 
-<<<<<<< HEAD
-=======
     #[allow(clippy::too_many_arguments)]
->>>>>>> 8b05b88a
     fn layout_breakpoints(
         &self,
         line_height: Pixels,
