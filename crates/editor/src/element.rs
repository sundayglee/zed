--- conflicted
+++ resolved
@@ -446,11 +446,8 @@
         register_action(view, cx, Editor::revert_selected_hunks);
         register_action(view, cx, Editor::apply_selected_diff_hunks);
         register_action(view, cx, Editor::open_active_item_in_terminal);
-<<<<<<< HEAD
         register_action(view, cx, Editor::toggle_breakpoint);
-=======
         register_action(view, cx, Editor::reload_file)
->>>>>>> 8c910540
     }
 
     fn register_key_listeners(&self, cx: &mut WindowContext, layout: &EditorLayout) {
