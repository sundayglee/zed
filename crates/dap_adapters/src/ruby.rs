--- conflicted
+++ resolved
@@ -45,15 +45,11 @@
         Some(SharedString::new_static("Ruby").into())
     }
 
-<<<<<<< HEAD
-    fn dap_schema(&self) -> serde_json::Value {
-=======
     fn request_kind(&self, _: &serde_json::Value) -> Result<StartDebuggingRequestArgumentsRequest> {
         Ok(StartDebuggingRequestArgumentsRequest::Launch)
     }
 
-    async fn dap_schema(&self) -> serde_json::Value {
->>>>>>> eb5f5957
+    fn dap_schema(&self) -> serde_json::Value {
         json!({
             "type": "object",
             "properties": {
