--- conflicted
+++ resolved
@@ -126,7 +126,7 @@
     pub fn add_window<F, V>(&mut self, build_window: F) -> WindowHandle<V>
     where
         F: FnOnce(&mut ViewContext<V>) -> V,
-        V: 'static + Render<V>,
+        V: 'static + Render,
     {
         let mut cx = self.app.borrow_mut();
         cx.open_window(WindowOptions::default(), |cx| cx.build_view(build_window))
@@ -143,7 +143,7 @@
     pub fn add_window_view<F, V>(&mut self, build_window: F) -> (View<V>, &mut VisualTestContext)
     where
         F: FnOnce(&mut ViewContext<V>) -> V,
-        V: 'static + Render<V>,
+        V: 'static + Render,
     {
         let mut cx = self.app.borrow_mut();
         let window = cx.open_window(WindowOptions::default(), |cx| cx.build_view(build_window));
@@ -569,7 +569,7 @@
         build_view: impl FnOnce(&mut ViewContext<'_, V>) -> V,
     ) -> Self::Result<View<V>>
     where
-        V: 'static + Render<V>,
+        V: 'static + Render,
     {
         self.window
             .update(self.cx, |_, cx| cx.build_view(build_view))
@@ -591,7 +591,7 @@
         build_view: impl FnOnce(&mut ViewContext<'_, V>) -> V,
     ) -> Self::Result<View<V>>
     where
-        V: 'static + Render<V>,
+        V: 'static + Render,
     {
         self.window
             .update(self.cx, |_, cx| cx.replace_root_view(build_view))
@@ -619,7 +619,7 @@
 }
 
 impl AnyWindowHandle {
-    pub fn build_view<V: Render<V> + 'static>(
+    pub fn build_view<V: Render + 'static>(
         &self,
         cx: &mut TestAppContext,
         build_view: impl FnOnce(&mut ViewContext<'_, V>) -> V,
@@ -630,13 +630,8 @@
 
 pub struct EmptyView {}
 
-<<<<<<< HEAD
 impl Render for EmptyView {
     type Element = Div;
-=======
-impl Render<Self> for EmptyView {
-    type Element = Div<Self>;
->>>>>>> 6f0cdc35
 
     fn render(&mut self, _cx: &mut crate::ViewContext<Self>) -> Self::Element {
         div()
