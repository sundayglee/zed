use std::{iter, mem, ops::Range};

use crate::{
    black, phi, point, quad, rems, AbsoluteLength, BorrowAppContext, BorrowWindow, Bounds,
    ContentMask, Corners, CornersRefinement, CursorStyle, DefiniteLength, Edges, EdgesRefinement,
    Font, FontFeatures, FontStyle, FontWeight, Hsla, Length, Pixels, Point, PointRefinement, Rgba,
    SharedString, Size, SizeRefinement, Styled, TextRun, WindowContext,
};
use collections::HashSet;
use refineable::{Cascade, Refineable};
use smallvec::SmallVec;
pub use taffy::style::{
    AlignContent, AlignItems, AlignSelf, Display, FlexDirection, FlexWrap, JustifyContent,
    Overflow, Position,
};

#[cfg(debug_assertions)]
pub struct DebugBelow;

pub type StyleCascade = Cascade<Style>;

#[derive(Clone, Refineable, Debug)]
#[refineable(Debug)]
pub struct Style {
    /// What layout strategy should be used?
    pub display: Display,

    /// Should the element be painted on screen?
    pub visibility: Visibility,

    // Overflow properties
    /// How children overflowing their container should affect layout
    #[refineable]
    pub overflow: Point<Overflow>,
    /// How much space (in points) should be reserved for the scrollbars of `Overflow::Scroll` and `Overflow::Auto` nodes.
    pub scrollbar_width: f32,

    // Position properties
    /// What should the `position` value of this struct use as a base offset?
    pub position: Position,
    /// How should the position of this element be tweaked relative to the layout defined?
    #[refineable]
    pub inset: Edges<Length>,

    // Size properies
    /// Sets the initial size of the item
    #[refineable]
    pub size: Size<Length>,
    /// Controls the minimum size of the item
    #[refineable]
    pub min_size: Size<Length>,
    /// Controls the maximum size of the item
    #[refineable]
    pub max_size: Size<Length>,
    /// Sets the preferred aspect ratio for the item. The ratio is calculated as width divided by height.
    pub aspect_ratio: Option<f32>,

    // Spacing Properties
    /// How large should the margin be on each side?
    #[refineable]
    pub margin: Edges<Length>,
    /// How large should the padding be on each side?
    #[refineable]
    pub padding: Edges<DefiniteLength>,
    /// How large should the border be on each side?
    #[refineable]
    pub border_widths: Edges<AbsoluteLength>,

    // Alignment properties
    /// How this node's children aligned in the cross/block axis?
    pub align_items: Option<AlignItems>,
    /// How this node should be aligned in the cross/block axis. Falls back to the parents [`AlignItems`] if not set
    pub align_self: Option<AlignSelf>,
    /// How should content contained within this item be aligned in the cross/block axis
    pub align_content: Option<AlignContent>,
    /// How should contained within this item be aligned in the main/inline axis
    pub justify_content: Option<JustifyContent>,
    /// How large should the gaps between items in a flex container be?
    #[refineable]
    pub gap: Size<DefiniteLength>,

    // Flexbox properies
    /// Which direction does the main axis flow in?
    pub flex_direction: FlexDirection,
    /// Should elements wrap, or stay in a single line?
    pub flex_wrap: FlexWrap,
    /// Sets the initial main axis size of the item
    pub flex_basis: Length,
    /// The relative rate at which this item grows when it is expanding to fill space, 0.0 is the default value, and this value must be positive.
    pub flex_grow: f32,
    /// The relative rate at which this item shrinks when it is contracting to fit into space, 1.0 is the default value, and this value must be positive.
    pub flex_shrink: f32,

    /// The fill color of this element
    pub background: Option<Fill>,

    /// The border color of this element
    pub border_color: Option<Hsla>,

    /// The radius of the corners of this element
    #[refineable]
    pub corner_radii: Corners<AbsoluteLength>,

    /// Box Shadow of the element
    pub box_shadow: SmallVec<[BoxShadow; 2]>,

    /// TEXT
    pub text: TextStyleRefinement,

    /// The mouse cursor style shown when the mouse pointer is over an element.
    pub mouse_cursor: Option<CursorStyle>,

<<<<<<< HEAD
    pub z_index: Option<u8>,
=======
    pub z_index: Option<u32>,

    #[cfg(debug_assertions)]
    pub debug: bool,
    #[cfg(debug_assertions)]
    pub debug_below: bool,
>>>>>>> 2efd7ced
}

impl Styled for StyleRefinement {
    fn style(&mut self) -> &mut StyleRefinement {
        self
    }
}

#[derive(Default, Clone, Copy, Debug, Eq, PartialEq)]
pub enum Visibility {
    #[default]
    Visible,
    Hidden,
}

#[derive(Clone, Debug)]
pub struct BoxShadow {
    pub color: Hsla,
    pub offset: Point<Pixels>,
    pub blur_radius: Pixels,
    pub spread_radius: Pixels,
}

#[derive(Copy, Clone, Debug, Default, PartialEq, Eq)]
pub enum WhiteSpace {
    #[default]
    Normal,
    Nowrap,
}

#[derive(Refineable, Clone, Debug)]
#[refineable(Debug)]
pub struct TextStyle {
    pub color: Hsla,
    pub font_family: SharedString,
    pub font_features: FontFeatures,
    pub font_size: AbsoluteLength,
    pub line_height: DefiniteLength,
    pub font_weight: FontWeight,
    pub font_style: FontStyle,
    pub background_color: Option<Hsla>,
    pub underline: Option<UnderlineStyle>,
    pub white_space: WhiteSpace,
}

impl Default for TextStyle {
    fn default() -> Self {
        TextStyle {
            color: black(),
            font_family: "Helvetica".into(), // todo!("Get a font we know exists on the system")
            font_features: FontFeatures::default(),
            font_size: rems(1.).into(),
            line_height: phi(),
            font_weight: FontWeight::default(),
            font_style: FontStyle::default(),
            background_color: None,
            underline: None,
            white_space: WhiteSpace::Normal,
        }
    }
}

impl TextStyle {
    pub fn highlight(mut self, style: impl Into<HighlightStyle>) -> Self {
        let style = style.into();
        if let Some(weight) = style.font_weight {
            self.font_weight = weight;
        }
        if let Some(style) = style.font_style {
            self.font_style = style;
        }

        if let Some(color) = style.color {
            self.color = self.color.blend(color);
        }

        if let Some(factor) = style.fade_out {
            self.color.fade_out(factor);
        }

        if let Some(background_color) = style.background_color {
            self.background_color = Some(background_color);
        }

        if let Some(underline) = style.underline {
            self.underline = Some(underline);
        }

        self
    }

    pub fn font(&self) -> Font {
        Font {
            family: self.font_family.clone(),
            features: self.font_features.clone(),
            weight: self.font_weight,
            style: self.font_style,
        }
    }

    /// Returns the rounded line height in pixels.
    pub fn line_height_in_pixels(&self, rem_size: Pixels) -> Pixels {
        self.line_height.to_pixels(self.font_size, rem_size).round()
    }

    pub fn to_run(&self, len: usize) -> TextRun {
        TextRun {
            len,
            font: Font {
                family: self.font_family.clone(),
                features: Default::default(),
                weight: self.font_weight,
                style: self.font_style,
            },
            color: self.color,
            background_color: self.background_color,
            underline: self.underline.clone(),
        }
    }
}

#[derive(Copy, Clone, Debug, Default, PartialEq)]
pub struct HighlightStyle {
    pub color: Option<Hsla>,
    pub font_weight: Option<FontWeight>,
    pub font_style: Option<FontStyle>,
    pub background_color: Option<Hsla>,
    pub underline: Option<UnderlineStyle>,
    pub fade_out: Option<f32>,
}

impl Eq for HighlightStyle {}

impl Style {
    pub fn text_style(&self) -> Option<&TextStyleRefinement> {
        if self.text.is_some() {
            Some(&self.text)
        } else {
            None
        }
    }

    pub fn overflow_mask(&self, bounds: Bounds<Pixels>) -> Option<ContentMask<Pixels>> {
        match self.overflow {
            Point {
                x: Overflow::Visible,
                y: Overflow::Visible,
            } => None,
            _ => {
                let current_mask = bounds;
                let min = current_mask.origin;
                let max = current_mask.lower_right();
                let bounds = match (
                    self.overflow.x == Overflow::Visible,
                    self.overflow.y == Overflow::Visible,
                ) {
                    // x and y both visible
                    (true, true) => return None,
                    // x visible, y hidden
                    (true, false) => Bounds::from_corners(
                        point(min.x, bounds.origin.y),
                        point(max.x, bounds.lower_right().y),
                    ),
                    // x hidden, y visible
                    (false, true) => Bounds::from_corners(
                        point(bounds.origin.x, min.y),
                        point(bounds.lower_right().x, max.y),
                    ),
                    // both hidden
                    (false, false) => bounds,
                };
                Some(ContentMask { bounds })
            }
        }
    }

    pub fn apply_text_style<C, F, R>(&self, cx: &mut C, f: F) -> R
    where
        C: BorrowAppContext,
        F: FnOnce(&mut C) -> R,
    {
        if self.text.is_some() {
            cx.with_text_style(Some(self.text.clone()), f)
        } else {
            f(cx)
        }
    }

    /// Apply overflow to content mask
    pub fn apply_overflow<C, F, R>(&self, bounds: Bounds<Pixels>, cx: &mut C, f: F) -> R
    where
        C: BorrowWindow,
        F: FnOnce(&mut C) -> R,
    {
        let current_mask = cx.content_mask();

        let min = current_mask.bounds.origin;
        let max = current_mask.bounds.lower_right();

        let mask_bounds = match (
            self.overflow.x == Overflow::Visible,
            self.overflow.y == Overflow::Visible,
        ) {
            // x and y both visible
            (true, true) => return f(cx),
            // x visible, y hidden
            (true, false) => Bounds::from_corners(
                point(min.x, bounds.origin.y),
                point(max.x, bounds.lower_right().y),
            ),
            // x hidden, y visible
            (false, true) => Bounds::from_corners(
                point(bounds.origin.x, min.y),
                point(bounds.lower_right().x, max.y),
            ),
            // both hidden
            (false, false) => bounds,
        };
        let mask = ContentMask {
            bounds: mask_bounds,
        };

        cx.with_content_mask(Some(mask), f)
    }

    /// Paints the background of an element styled with this style.
    pub fn paint(
        &self,
        bounds: Bounds<Pixels>,
        cx: &mut WindowContext,
        continuation: impl FnOnce(&mut WindowContext),
    ) {
        #[cfg(debug_assertions)]
        if self.debug_below {
            cx.set_global(DebugBelow)
        }

        #[cfg(debug_assertions)]
        if self.debug || cx.has_global::<DebugBelow>() {
            cx.paint_quad(crate::outline(bounds, crate::red()));
        }

        let rem_size = cx.rem_size();

        cx.with_z_index(0, |cx| {
            cx.paint_shadows(
                bounds,
                self.corner_radii.to_pixels(bounds.size, rem_size),
                &self.box_shadow,
            );
        });

        let background_color = self.background.as_ref().and_then(Fill::color);
        if background_color.is_some() || self.is_border_visible() {
            cx.with_z_index(1, |cx| {
                cx.paint_quad(quad(
                    bounds,
                    self.corner_radii.to_pixels(bounds.size, rem_size),
                    background_color.unwrap_or_default(),
                    self.border_widths.to_pixels(rem_size),
                    self.border_color.unwrap_or_default(),
                ));
            });
        }

        cx.with_z_index(2, |cx| {
            continuation(cx);
        });

        #[cfg(debug_assertions)]
        if self.debug_below {
            cx.remove_global::<DebugBelow>();
        }
    }

    fn is_border_visible(&self) -> bool {
        self.border_color
            .map_or(false, |color| !color.is_transparent())
            && self.border_widths.any(|length| !length.is_zero())
    }
}

impl Default for Style {
    fn default() -> Self {
        Style {
            display: Display::Block,
            visibility: Visibility::Visible,
            overflow: Point {
                x: Overflow::Visible,
                y: Overflow::Visible,
            },
            scrollbar_width: 0.0,
            position: Position::Relative,
            inset: Edges::auto(),
            margin: Edges::<Length>::zero(),
            padding: Edges::<DefiniteLength>::zero(),
            border_widths: Edges::<AbsoluteLength>::zero(),
            size: Size::auto(),
            min_size: Size::auto(),
            max_size: Size::auto(),
            aspect_ratio: None,
            gap: Size::default(),
            // Aligment
            align_items: None,
            align_self: None,
            align_content: None,
            justify_content: None,
            // Flexbox
            flex_direction: FlexDirection::Row,
            flex_wrap: FlexWrap::NoWrap,
            flex_grow: 0.0,
            flex_shrink: 1.0,
            flex_basis: Length::Auto,
            background: None,
            border_color: None,
            corner_radii: Corners::default(),
            box_shadow: Default::default(),
            text: TextStyleRefinement::default(),
            mouse_cursor: None,
            z_index: None,

            #[cfg(debug_assertions)]
            debug: false,
            #[cfg(debug_assertions)]
            debug_below: false,
        }
    }
}

#[derive(Refineable, Copy, Clone, Default, Debug, PartialEq, Eq)]
#[refineable(Debug)]
pub struct UnderlineStyle {
    pub thickness: Pixels,
    pub color: Option<Hsla>,
    pub wavy: bool,
}

#[derive(Clone, Debug)]
pub enum Fill {
    Color(Hsla),
}

impl Fill {
    pub fn color(&self) -> Option<Hsla> {
        match self {
            Fill::Color(color) => Some(*color),
        }
    }
}

impl Default for Fill {
    fn default() -> Self {
        Self::Color(Hsla::default())
    }
}

impl From<Hsla> for Fill {
    fn from(color: Hsla) -> Self {
        Self::Color(color)
    }
}

impl From<TextStyle> for HighlightStyle {
    fn from(other: TextStyle) -> Self {
        Self::from(&other)
    }
}

impl From<&TextStyle> for HighlightStyle {
    fn from(other: &TextStyle) -> Self {
        Self {
            color: Some(other.color),
            font_weight: Some(other.font_weight),
            font_style: Some(other.font_style),
            background_color: other.background_color,
            underline: other.underline.clone(),
            fade_out: None,
        }
    }
}

impl HighlightStyle {
    pub fn highlight(&mut self, other: HighlightStyle) {
        match (self.color, other.color) {
            (Some(self_color), Some(other_color)) => {
                self.color = Some(Hsla::blend(other_color, self_color));
            }
            (None, Some(other_color)) => {
                self.color = Some(other_color);
            }
            _ => {}
        }

        if other.font_weight.is_some() {
            self.font_weight = other.font_weight;
        }

        if other.font_style.is_some() {
            self.font_style = other.font_style;
        }

        if other.background_color.is_some() {
            self.background_color = other.background_color;
        }

        if other.underline.is_some() {
            self.underline = other.underline;
        }

        match (other.fade_out, self.fade_out) {
            (Some(source_fade), None) => self.fade_out = Some(source_fade),
            (Some(source_fade), Some(dest_fade)) => {
                self.fade_out = Some((dest_fade * (1. + source_fade)).clamp(0., 1.));
            }
            _ => {}
        }
    }
}

impl From<Hsla> for HighlightStyle {
    fn from(color: Hsla) -> Self {
        Self {
            color: Some(color),
            ..Default::default()
        }
    }
}

impl From<FontWeight> for HighlightStyle {
    fn from(font_weight: FontWeight) -> Self {
        Self {
            font_weight: Some(font_weight),
            ..Default::default()
        }
    }
}

impl From<FontStyle> for HighlightStyle {
    fn from(font_style: FontStyle) -> Self {
        Self {
            font_style: Some(font_style),
            ..Default::default()
        }
    }
}

impl From<Rgba> for HighlightStyle {
    fn from(color: Rgba) -> Self {
        Self {
            color: Some(color.into()),
            ..Default::default()
        }
    }
}

pub fn combine_highlights(
    a: impl IntoIterator<Item = (Range<usize>, HighlightStyle)>,
    b: impl IntoIterator<Item = (Range<usize>, HighlightStyle)>,
) -> impl Iterator<Item = (Range<usize>, HighlightStyle)> {
    let mut endpoints = Vec::new();
    let mut highlights = Vec::new();
    for (range, highlight) in a.into_iter().chain(b) {
        if !range.is_empty() {
            let highlight_id = highlights.len();
            endpoints.push((range.start, highlight_id, true));
            endpoints.push((range.end, highlight_id, false));
            highlights.push(highlight);
        }
    }
    endpoints.sort_unstable_by_key(|(position, _, _)| *position);
    let mut endpoints = endpoints.into_iter().peekable();

    let mut active_styles = HashSet::default();
    let mut ix = 0;
    iter::from_fn(move || {
        while let Some((endpoint_ix, highlight_id, is_start)) = endpoints.peek() {
            let prev_index = mem::replace(&mut ix, *endpoint_ix);
            if ix > prev_index && !active_styles.is_empty() {
                let mut current_style = HighlightStyle::default();
                for highlight_id in &active_styles {
                    current_style.highlight(highlights[*highlight_id]);
                }
                return Some((prev_index..ix, current_style));
            }

            if *is_start {
                active_styles.insert(*highlight_id);
            } else {
                active_styles.remove(highlight_id);
            }
            endpoints.next();
        }
        None
    })
}

#[cfg(test)]
mod tests {
    use crate::{blue, green, red, yellow};

    use super::*;

    #[test]
    fn test_combine_highlights() {
        assert_eq!(
            combine_highlights(
                [
                    (0..5, green().into()),
                    (4..10, FontWeight::BOLD.into()),
                    (15..20, yellow().into()),
                ],
                [
                    (2..6, FontStyle::Italic.into()),
                    (1..3, blue().into()),
                    (21..23, red().into()),
                ]
            )
            .collect::<Vec<_>>(),
            [
                (
                    0..1,
                    HighlightStyle {
                        color: Some(green()),
                        ..Default::default()
                    }
                ),
                (
                    1..2,
                    HighlightStyle {
                        color: Some(green()),
                        ..Default::default()
                    }
                ),
                (
                    2..3,
                    HighlightStyle {
                        color: Some(green()),
                        font_style: Some(FontStyle::Italic),
                        ..Default::default()
                    }
                ),
                (
                    3..4,
                    HighlightStyle {
                        color: Some(green()),
                        font_style: Some(FontStyle::Italic),
                        ..Default::default()
                    }
                ),
                (
                    4..5,
                    HighlightStyle {
                        color: Some(green()),
                        font_weight: Some(FontWeight::BOLD),
                        font_style: Some(FontStyle::Italic),
                        ..Default::default()
                    }
                ),
                (
                    5..6,
                    HighlightStyle {
                        font_weight: Some(FontWeight::BOLD),
                        font_style: Some(FontStyle::Italic),
                        ..Default::default()
                    }
                ),
                (
                    6..10,
                    HighlightStyle {
                        font_weight: Some(FontWeight::BOLD),
                        ..Default::default()
                    }
                ),
                (
                    15..20,
                    HighlightStyle {
                        color: Some(yellow()),
                        ..Default::default()
                    }
                ),
                (
                    21..23,
                    HighlightStyle {
                        color: Some(red()),
                        ..Default::default()
                    }
                )
            ]
        );
    }
}<|MERGE_RESOLUTION|>--- conflicted
+++ resolved
@@ -110,16 +110,12 @@
     /// The mouse cursor style shown when the mouse pointer is over an element.
     pub mouse_cursor: Option<CursorStyle>,
 
-<<<<<<< HEAD
     pub z_index: Option<u8>,
-=======
-    pub z_index: Option<u32>,
 
     #[cfg(debug_assertions)]
     pub debug: bool,
     #[cfg(debug_assertions)]
     pub debug_below: bool,
->>>>>>> 2efd7ced
 }
 
 impl Styled for StyleRefinement {
